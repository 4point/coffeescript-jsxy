fs                        = require 'fs'
os                        = require 'os'
path                      = require 'path'
_                         = require 'underscore'
{ spawn, exec, execSync } = require 'child_process'
CoffeeScript              = require './lib/coffeescript'
helpers                   = require './lib/coffeescript/helpers'

# ANSI Terminal Colors.
bold = red = green = reset = ''
unless process.env.NODE_DISABLE_COLORS
  bold  = '\x1B[0;1m'
  red   = '\x1B[0;31m'
  green = '\x1B[0;32m'
  reset = '\x1B[0m'

# Built file header.
header = """
  /**
   * CoffeeScript Compiler v#{CoffeeScript.VERSION}
   * http://coffeescript.org
   *
   * Copyright 2011, Jeremy Ashkenas
   * Released under the MIT License
   */
"""

# Used in folder names like `docs/v1`.
majorVersion = parseInt CoffeeScript.VERSION.split('.')[0], 10


# Log a message with a color.
log = (message, color, explanation) ->
  console.log color + message + reset + ' ' + (explanation or '')


spawnNodeProcess = (args, output = 'stderr', callback) ->
  relayOutput = (buffer) -> console.log buffer.toString()
  proc =         spawn 'node', args
  proc.stdout.on 'data', relayOutput if output is 'both' or output is 'stdout'
  proc.stderr.on 'data', relayOutput if output is 'both' or output is 'stderr'
  proc.on        'exit', (status) -> callback(status) if typeof callback is 'function'

# Run a CoffeeScript through our node/coffee interpreter.
run = (args, callback) ->
  spawnNodeProcess ['bin/coffee'].concat(args), 'stderr', (status) ->
    process.exit(1) if status isnt 0
    callback() if typeof callback is 'function'


# Build the CoffeeScript language from source.
buildParser = ->
  helpers.extend global, require 'util'
  require 'jison'
  # We don't need `moduleMain`, since the parser is unlikely to be run standalone.
  parser = require('./lib/coffeescript/grammar').parser.generate(moduleMain: ->)
  fs.writeFileSync 'lib/coffeescript/parser.js', parser

buildExceptParser = (callback) ->
  files = fs.readdirSync 'src'
  files = ('src/' + file for file in files when file.match(/\.(lit)?coffee$/))
  run ['-c', '-o', 'lib/coffeescript'].concat(files), callback

build = (callback) ->
  buildParser()
  buildExceptParser callback

testBuiltCode = (watch = no) ->
  csPath = './lib/coffeescript'
  csDir  = path.dirname require.resolve csPath

  for mod of require.cache when csDir is mod[0 ... csDir.length]
    delete require.cache[mod]

  testResults = runTests require csPath
  unless watch
    process.exit 1 unless testResults

buildAndTest = (includingParser = yes, harmony = no) ->
  process.stdout.write '\x1Bc' # Clear terminal screen.
  execSync 'git checkout lib/*', stdio: [0,1,2] # Reset the generated compiler.

  buildArgs = ['bin/cake']
  buildArgs.push if includingParser then 'build' else 'build:except-parser'
  log "building#{if includingParser then ', including parser' else ''}...", green
  spawnNodeProcess buildArgs, 'both', ->
    log 'testing...', green
    testArgs = if harmony then ['--harmony'] else []
    testArgs = testArgs.concat ['bin/cake', 'test']
    spawnNodeProcess testArgs, 'both'

watchAndBuildAndTest = (harmony = no) ->
  buildAndTest yes, harmony
  fs.watch 'src/', interval: 200, (eventType, filename) ->
    if eventType is 'change'
      log "src/#{filename} changed, rebuilding..."
      buildAndTest (filename is 'grammar.coffee'), harmony
  fs.watch 'test/', {interval: 200, recursive: yes}, (eventType, filename) ->
    if eventType is 'change'
      log "test/#{filename} changed, rebuilding..."
      buildAndTest no, harmony


task 'build', 'build the CoffeeScript compiler from source', build

task 'build:parser', 'build the Jison parser only', buildParser

task 'build:except-parser', 'build the CoffeeScript compiler, except for the Jison parser', buildExceptParser

task 'build:full', 'build the CoffeeScript compiler from source twice, and run the tests', ->
  build ->
    build testBuiltCode

task 'build:browser', 'merge the built scripts into a single file for use in a browser', ->
  code = """
  require['../../package.json'] = (function() {
    return #{fs.readFileSync "./package.json"};
  })();
  """
  for name in ['helpers', 'rewriter', 'lexer', 'parser', 'scope', 'nodes', 'sourcemap', 'coffeescript', 'browser']
    code += """
      require['./#{name}'] = (function() {
        var exports = {}, module = {exports: exports};
        #{fs.readFileSync "lib/coffeescript/#{name}.js"}
        return module.exports;
      })();
    """
  code = """
    (function(root) {
      var CoffeeScript = function() {
        function require(path){ return require[path]; }
        #{code}
        return require['./browser'];
      }();

      if (typeof define === 'function' && define.amd) {
        define(function() { return CoffeeScript; });
      } else {
        root.CoffeeScript = CoffeeScript;
      }
    }(this));
  """
  babel = require 'babel-core'
  presets = []
  # Exclude the `modules` plugin in order to not break the `}(this));`
  # at the end of the above code block.
  presets.push ['env', {modules: no}] unless process.env.TRANSFORM is 'false'
  presets.push 'babili' unless process.env.MINIFY is 'false'
  babelOptions =
    compact: process.env.MINIFY isnt 'false'
    presets: presets
    sourceType: 'script'
  { code } = babel.transform code, babelOptions unless presets.length is 0
  outputFolder = "docs/v#{majorVersion}/browser-compiler"
  fs.mkdirSync outputFolder unless fs.existsSync outputFolder
  fs.writeFileSync "#{outputFolder}/coffeescript.js", header + '\n' + code

task 'build:browser:full', 'merge the built scripts into a single file for use in a browser, and test it', ->
  invoke 'build:browser'
  console.log "built ... running browser tests:"
  invoke 'test:browser'

task 'build:watch', 'watch and continually rebuild the CoffeeScript compiler, running tests on each build', ->
  watchAndBuildAndTest()

task 'build:watch:harmony', 'watch and continually rebuild the CoffeeScript compiler, running harmony tests on each build', ->
  watchAndBuildAndTest yes


buildDocs = (watch = no) ->
  # Constants
  indexFile = 'documentation/index.html'
  versionedSourceFolder = "documentation/v#{majorVersion}"
  sectionsSourceFolder = 'documentation/sections'
  examplesSourceFolder = 'documentation/examples'
  outputFolder = "docs/v#{majorVersion}"

  # Helpers
  releaseHeader = (date, version, prevVersion) ->
    monthNames = ['January', 'February', 'March', 'April', 'May', 'June', 'July', 'August', 'September', 'October', 'November', 'December']

    formatDate = (date) ->
      date.replace /^(\d\d\d\d)-(\d\d)-(\d\d)$/, (match, $1, $2, $3) ->
        "#{monthNames[$2 - 1]} #{+$3}, #{$1}"

    """
      <div class="anchor" id="#{version}"></div>
      <h2 class="header">
        #{prevVersion and "<a href=\"https://github.com/jashkenas/coffeescript/compare/#{prevVersion}...#{version}\">#{version}</a>" or version}
        <span class="timestamp"> &mdash; <time datetime="#{date}">#{formatDate date}</time></span>
      </h2>
    """

  codeFor = require "./documentation/v#{majorVersion}/code.coffee"

  htmlFor = ->
    hljs = require 'highlight.js'
    hljs.configure classPrefix: ''
    markdownRenderer = require('markdown-it')
      html: yes
      typographer: yes
      highlight: (str, lang) ->
        # From https://github.com/markdown-it/markdown-it#syntax-highlighting
        if lang and hljs.getLanguage(lang)
          try
            return hljs.highlight(lang, str).value
          catch ex
        return '' # No syntax highlighting


    # Add some custom overrides to Markdown-It’s rendering, per
    # https://github.com/markdown-it/markdown-it/blob/master/docs/architecture.md#renderer
    defaultFence = markdownRenderer.renderer.rules.fence
    markdownRenderer.renderer.rules.fence = (tokens, idx, options, env, slf) ->
      code = tokens[idx].content
      if code.indexOf('codeFor(') is 0 or code.indexOf('releaseHeader(') is 0
        "<%= #{code} %>"
      else
        "<blockquote class=\"uneditable-code-block\">#{defaultFence.apply @, arguments}</blockquote>"

    (file, bookmark) ->
      md = fs.readFileSync "#{sectionsSourceFolder}/#{file}.md", 'utf-8'
      md = md.replace /<%= releaseHeader %>/g, releaseHeader
      md = md.replace /<%= majorVersion %>/g, majorVersion
      md = md.replace /<%= fullVersion %>/g, CoffeeScript.VERSION
      html = markdownRenderer.render md
      html = _.template(html)
        codeFor: codeFor()
        releaseHeader: releaseHeader

  include = ->
    (file) ->
      file = "#{versionedSourceFolder}/#{file}" if file.indexOf('/') is -1
      output = fs.readFileSync file, 'utf-8'
      if /\.html$/.test(file)
        render = _.template output
        output = render
          releaseHeader: releaseHeader
          majorVersion: majorVersion
          fullVersion: CoffeeScript.VERSION
          htmlFor: htmlFor()
          codeFor: codeFor()
          include: include()
      output

  # Task
  do renderIndex = ->
    render = _.template fs.readFileSync(indexFile, 'utf-8')
    output = render
      include: include()
    fs.writeFileSync "#{outputFolder}/index.html", output
    log 'compiled', green, "#{indexFile} → #{outputFolder}/index.html"
  try
    fs.symlinkSync "v#{majorVersion}/index.html", 'docs/index.html'
  catch exception

  if watch
    for target in [indexFile, versionedSourceFolder, examplesSourceFolder, sectionsSourceFolder]
      fs.watch target, interval: 200, renderIndex
    log 'watching...', green

task 'doc:site', 'build the documentation for the website', ->
  buildDocs()

task 'doc:site:watch', 'watch and continually rebuild the documentation for the website', ->
  buildDocs yes


buildDocTests = (watch = no) ->
  # Constants
  testFile = 'documentation/test.html'
  testsSourceFolder = 'test'
  outputFolder = "docs/v#{majorVersion}"

  # Included in test.html
  testHelpers = fs.readFileSync('test/support/helpers.coffee', 'utf-8').replace /exports\./g, '@'

  # Helpers
  testsInScriptBlocks = ->
    output = ''
    for filename in fs.readdirSync testsSourceFolder
      if filename.indexOf('.coffee') isnt -1
        type = 'coffeescript'
      else if filename.indexOf('.litcoffee') isnt -1
        type = 'literate-coffeescript'
      else
        continue

      # Set the type to text/x-coffeescript or text/x-literate-coffeescript
      # to prevent the browser compiler from automatically running the script
      output += """
        <script type="text/x-#{type}" class="test" id="#{filename.split('.')[0]}">
        #{fs.readFileSync "test/#{filename}", 'utf-8'}
        </script>\n
      """
    output

  # Task
  do renderTest = ->
    render = _.template fs.readFileSync(testFile, 'utf-8')
    output = render
      testHelpers: testHelpers
      tests: testsInScriptBlocks()
    fs.writeFileSync "#{outputFolder}/test.html", output
    log 'compiled', green, "#{testFile} → #{outputFolder}/test.html"

  if watch
    for target in [testFile, testsSourceFolder]
      fs.watch target, interval: 200, renderTest
    log 'watching...', green

task 'doc:test', 'build the browser-based tests', ->
  buildDocTests()

task 'doc:test:watch', 'watch and continually rebuild the browser-based tests', ->
  buildDocTests yes


buildAnnotatedSource = (watch = no) ->
  do generateAnnotatedSource = ->
    exec "node_modules/docco/bin/docco src/*.*coffee --output docs/v#{majorVersion}/annotated-source", (err) -> throw err if err
    log 'generated', green, "annotated source in docs/v#{majorVersion}/annotated-source/"

  if watch
    fs.watch 'src/', interval: 200, generateAnnotatedSource
    log 'watching...', green

task 'doc:source', 'build the annotated source documentation', ->
  buildAnnotatedSource()

task 'doc:source:watch', 'watch and continually rebuild the annotated source documentation', ->
  buildAnnotatedSource yes


task 'release', 'build and test the CoffeeScript source, and build the documentation', ->
  invoke 'build:full'
  invoke 'build:browser:full'
  invoke 'doc:site'
  invoke 'doc:test'
  invoke 'doc:source'

task 'bench', 'quick benchmark of compilation time', ->
  {Rewriter} = require './lib/coffeescript/rewriter'
  sources = ['coffeescript', 'grammar', 'helpers', 'lexer', 'nodes', 'rewriter']
  coffee  = sources.map((name) -> fs.readFileSync "src/#{name}.coffee").join '\n'
  litcoffee = fs.readFileSync("src/scope.litcoffee").toString()
  fmt    = (ms) -> " #{bold}#{ "   #{ms}".slice -4 }#{reset} ms"
  total  = 0
  now    = Date.now()
  time   = -> total += ms = -(now - now = Date.now()); fmt ms
  tokens = CoffeeScript.tokens coffee, rewrite: no
  littokens = CoffeeScript.tokens litcoffee, rewrite: no, literate: yes
  tokens = tokens.concat(littokens)
  console.log "Lex    #{time()} (#{tokens.length} tokens)"
  tokens = new Rewriter().rewrite tokens
  console.log "Rewrite#{time()} (#{tokens.length} tokens)"
  nodes  = CoffeeScript.nodes tokens
  console.log "Parse  #{time()}"
  js     = nodes.compile bare: yes
  console.log "Compile#{time()} (#{js.length} chars)"
  console.log "total  #{ fmt total }"


# Run the CoffeeScript test suite.
<<<<<<< HEAD
runTests = (CoffeeScript, opts = {}) ->
  {justTestFile} = opts
  CoffeeScript.register()
  startTime   = Date.now()
  currentFile = null
  passedTests = 0
  failures    = []
=======
runTests = (CoffeeScript) ->
  CoffeeScript.register() unless global.testingBrowser
  startTime = Date.now()

  # These are attached to `global` so that they’re accessible from within
  # `test/async.coffee`, which has an async-capable version of
  # `global.test`.
  global.currentFile = null
  global.passedTests = 0
  global.failures    = []
>>>>>>> 5b7a7779

  global[name] = func for name, func of require 'assert'

  # Convenience aliases.
  global.CoffeeScript = CoffeeScript
  global.Repl = require './lib/coffeescript/repl'
  global.bold = bold
  global.red = red
  global.green = green
  global.reset = reset

  # Our test helper function for delimiting different test cases.
  global.test = (description, fn) ->
    try
      fn.test = {description, currentFile}
      fn.call(fn)
      ++passedTests
    catch e
      failures.push
        filename: currentFile
        error: e
        description: description if description?
        source: fn.toString() if fn.toString?

  helpers.extend global, require './test/support/helpers'

  # When all the tests have run, collect and print errors.
  # If a stacktrace is available, output the compiled function source.
  process.on 'exit', ->
    time = ((Date.now() - startTime) / 1000).toFixed(2)
    message = "passed #{passedTests} tests in #{time} seconds#{reset}"
    return log(message, green) unless failures.length
    log "failed #{failures.length} and #{message}", red
    for fail in failures
      {error, filename, description, source}  = fail
      console.log ''
      log "  #{description}", red if description
      log "  #{error.stack}", red
      console.log "  #{source}" if source
    return

  # Run every test in the `test` folder, recording failures.
  files = fs.readdirSync 'test'

  for file in files when helpers.isCoffee(file) and (not justTestFile or "#{ justTestFile }.coffee" is file)
    literate = helpers.isLiterate file
    currentFile = filename = path.join 'test', file
    code = fs.readFileSync filename
    try
      CoffeeScript.run code.toString(), {filename, literate}
    catch error
      failures.push {filename, error}
  return !failures.length


task 'test', 'run the CoffeeScript language test suite', ->
  testResults = runTests CoffeeScript
  process.exit 1 unless testResults
task 'test:jsx', 'run the CoffeeScript language test suite', ->
  testResults = runTests CoffeeScript, justTestFile: 'jsx'
  process.exit 1 unless testResults


task 'test:browser', 'run the test suite against the merged browser script', ->
  source = fs.readFileSync "docs/v#{majorVersion}/browser-compiler/coffeescript.js", 'utf-8'
  result = {}
  global.testingBrowser = yes
  (-> eval source).call result
  testResults = runTests result.CoffeeScript
  process.exit 1 unless testResults

task 'test:integrations', 'test the module integrated with other libraries and environments', ->
  # Tools like Webpack and Browserify generate builds intended for a browser
  # environment where Node modules are not available. We want to ensure that
  # the CoffeeScript module as presented by the `browser` key in `package.json`
  # can be built by such tools; if such a build succeeds, it verifies that no
  # Node modules are required as part of the compiler (as opposed to the tests)
  # and that therefore the compiler will run in a browser environment.
  tmpdir = os.tmpdir()
  try
    buildLog = execSync "./node_modules/webpack/bin/webpack.js
      --entry=./
      --output-library=CoffeeScript
      --output-library-target=commonjs2
      --output-path=#{tmpdir}
      --output-filename=coffeescript.js"
  catch exception
    console.error buildLog.toString()
    throw exception

  builtCompiler = path.join tmpdir, 'coffeescript.js'
  CoffeeScript = require builtCompiler
  global.testingBrowser = yes
  testResults = runTests CoffeeScript
  fs.unlinkSync builtCompiler
  process.exit 1 unless testResults<|MERGE_RESOLUTION|>--- conflicted
+++ resolved
@@ -362,16 +362,8 @@
 
 
 # Run the CoffeeScript test suite.
-<<<<<<< HEAD
 runTests = (CoffeeScript, opts = {}) ->
   {justTestFile} = opts
-  CoffeeScript.register()
-  startTime   = Date.now()
-  currentFile = null
-  passedTests = 0
-  failures    = []
-=======
-runTests = (CoffeeScript) ->
   CoffeeScript.register() unless global.testingBrowser
   startTime = Date.now()
 
@@ -381,7 +373,6 @@
   global.currentFile = null
   global.passedTests = 0
   global.failures    = []
->>>>>>> 5b7a7779
 
   global[name] = func for name, func of require 'assert'
 
