--- conflicted
+++ resolved
@@ -90,8 +90,11 @@
 
 
 task 'build:browser', 'rebuild the merged script for inclusion in the browser', ->
-<<<<<<< HEAD
-  code = ''
+  code = """
+  require['../../package.json'] = (function() {
+    return #{fs.readFileSync "./package.json"};
+  })();
+  """
   for {name, src} in [{name: 'marked', src: 'lib/marked.js'}]
     code += """
       require['#{name}'] = (function() {
@@ -100,13 +103,6 @@
         return module.exports;
       })();
     """
-=======
-  code = """
-  require['../../package.json'] = (function() {
-    return #{fs.readFileSync "./package.json"};
-  })();
-  """
->>>>>>> e620434a
   for name in ['helpers', 'rewriter', 'lexer', 'parser', 'scope', 'nodes', 'sourcemap', 'coffee-script', 'browser']
     code += """
       require['./#{name}'] = (function() {
