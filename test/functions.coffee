--- conflicted
+++ resolved
@@ -185,21 +185,13 @@
 
 test "rest element destructuring in function definition", ->
   obj = {a:1, b:2, c:3, d:4, e:5}
-<<<<<<< HEAD
-  
-=======
-
->>>>>>> f8644634
+
   (({a, b, r...}) ->
     eq 1, a
     eq 2, b,
     deepEqual r, {c:3, d:4, e:5}
   ) obj
-<<<<<<< HEAD
-  
-=======
-
->>>>>>> f8644634
+
   # (({a:p, b, r...}) ->
   #   eq p, 1
   #   deepEqual r, {c:3, d:4, e:5}
@@ -227,11 +219,7 @@
   #   deepEqual r1, {e:c1, f:d1}
   #   deepEqual r2.b2, {b1, c1}
   # ) obj1
-<<<<<<< HEAD
-  
-=======
-
->>>>>>> f8644634
+
 test "#4005: `([a = {}]..., b) ->` weirdness", ->
   fn = ([a = {}]..., b) -> [a, b]
   deepEqual fn(5), [{}, 5]
