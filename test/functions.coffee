--- conflicted
+++ resolved
@@ -515,7 +515,6 @@
   h = f(=>, 2)
   eq h, undefined
 
-<<<<<<< HEAD
 # TODO: uncomment once this syntax works
 # test "#3845/#3446: chain after function glyph", ->
 #   angular = module: -> controller: -> controller: ->
@@ -540,30 +539,6 @@
 #     doThing()
 #     .then (@result) =>
 #     .catch handleError
-=======
-test "#3845/#3446: chain after function glyph", ->
-  angular = module: -> controller: -> controller: ->
-
-  eq undefined,
-    angular.module 'foo'
-    .controller 'EmailLoginCtrl', ->
-    .controller 'EmailSignupCtrl', ->
-
-  beforeEach = (f) -> f()
-  getPromise = -> then: -> catch: ->
-
-  eq undefined,
-    beforeEach ->
-      getPromise()
-      .then (@result) =>
-      .catch (@error) =>
-
-  doThing = -> then: -> catch: (f) -> f()
-  handleError = -> 3
-  eq 3,
-    doThing()
-    .then (@result) =>
-    .catch handleError
 
 test "#4413: expressions in function parameters that create generated variables have those variables declared correctly", ->
   'use strict'
@@ -574,5 +549,4 @@
   f = (a = foo() ? bar()) -> a
   g = (a = foo() ? bar()) -> a + 1
   eq f(), 33
-  eq g(), 34
->>>>>>> df9d4a23
+  eq g(), 34