--- conflicted
+++ resolved
@@ -225,37 +225,21 @@
   eq a, y
   arrayEq [b,c,d], z
   
-<<<<<<< HEAD
-
 test "destructuring assignment with objects and splats: ES2015", ->
   obj = {a:1, b:2, c:3, d:4, e:5}
   throws (-> CoffeeScript.compile "{a, r..., s....} = x"), null, "multiple rest elements are disallowed"
   throws (-> CoffeeScript.compile "{a, r..., s...., b} = x"), null, "multiple rest elements are disallowed"
   prop = "b"
-=======
-test "destructuring assignment with objects and splats: ES2015", ->
-  obj = {a:1, b:2, c:3, d:4, e:5}
-  
-  # throws (-> CoffeeScript.compile "{a, r..., b} = x"), null, "rest element must be the last"
-  throws (-> CoffeeScript.compile "{a, r..., s....} = x"), null, "multiple rest elements are disallowed"
-  throws (-> CoffeeScript.compile "{a, r..., s...., b} = x"), null, "multiple rest elements are disallowed"
-  
->>>>>>> 49001d74
   {a, b, r...} = obj
   eq a, 1
   eq b, 2
   eq r.e, obj.e
   eq r.a, undefined
-<<<<<<< HEAD
-=======
- 
->>>>>>> 49001d74
   {d, c:x, r...} = obj
   eq x, 3
   eq d, 4
   eq r.c, undefined
   eq r.b, 2
-<<<<<<< HEAD
   {a, 'b':z, g = 9, r...} = obj
   eq g, 9
   eq z, 2
@@ -276,52 +260,12 @@
     }
     b2: {b1, c1}
   }
-
   {a:w, 'b':{c:{d:{b1:bb, r1...}}}, r2...} = obj
   eq r1.e, c1
   eq r2.b, undefined
   eq bb, b1
   eq r2.b2, obj.b2
 
-=======
-  
-  {a, 'b':z, g = 9, r...} = obj
-  eq g, 9
-  eq z, 2
-  # eq r.b, undefined
-  eq r.d, 4
-  
-  {@a, b, r...} = obj
-  eq @a, 1  
-
-
-test "deep destructuring assignment with objects: ES2015", ->
-  a={}; b={}; c={}; d={}
-  obj = {
-    a
-    b: {
-      'c': {
-        d: {
-          b
-          e: c
-          f: d
-        }
-      }
-    }
-  }
-
-  {a:w, 'b':{c: d: {b, r...}}} = obj
-  eq r.e, c
-
-  {a:w, r...} = obj
-  eq w, a
-  eq r['b'], obj.b
-  
-  # throws (-> CoffeeScript.compile "{a, b: {r..., c}} = x"), null, "rest element must be the last"
-
-
-  
->>>>>>> 49001d74
 
   
 test "destructuring assignment against an expression", ->
