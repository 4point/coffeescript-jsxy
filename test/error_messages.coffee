# Error Formatting
# ----------------

# Ensure that errors of different kinds (lexer, parser and compiler) are shown
# in a consistent way.

assertErrorFormat = (code, expectedErrorFormat) ->
  throws (-> CoffeeScript.run code), (err) ->
    err.colorful = no
    eq expectedErrorFormat, "#{err}"
    yes

test "lexer errors formatting", ->
  assertErrorFormat '''
    normalObject    = {}
    insideOutObject = }{
  ''',
  '''
    [stdin]:2:19: error: unmatched }
    insideOutObject = }{
                      ^
  '''

test "parser error formatting", ->
  assertErrorFormat '''
    foo in bar or in baz
  ''',
  '''
    [stdin]:1:15: error: unexpected in
    foo in bar or in baz
                  ^^
  '''

test "compiler error formatting", ->
  assertErrorFormat '''
    evil = (foo, eval, bar) ->
  ''',
  '''
    [stdin]:1:14: error: 'eval' can't be assigned
    evil = (foo, eval, bar) ->
                 ^^^^
  '''

if require?
  os   = require 'os'
  fs   = require 'fs'
  path = require 'path'

  test "patchStackTrace line patching", ->
    err = new Error 'error'
    ok err.stack.match /test[\/\\]error_messages\.coffee:\d+:\d+\b/

  test "patchStackTrace stack prelude consistent with V8", ->
    err = new Error
    ok err.stack.match /^Error\n/ # Notice no colon when no message.

    err = new Error 'error'
    ok err.stack.match /^Error: error\n/

  test "#2849: compilation error in a require()d file", ->
    # Create a temporary file to require().
    tempFile = path.join os.tmpdir(), 'syntax-error.coffee'
    ok not fs.existsSync tempFile
    fs.writeFileSync tempFile, 'foo in bar or in baz'

    try
      assertErrorFormat """
        require '#{tempFile}'
      """,
      """
        #{fs.realpathSync tempFile}:1:15: error: unexpected in
        foo in bar or in baz
                      ^^
      """
    finally
      fs.unlinkSync tempFile

  test "#3890 Error.prepareStackTrace doesn't throw an error if a compiled file is deleted", ->
    # Adapted from https://github.com/atom/coffee-cash/blob/master/spec/coffee-cash-spec.coffee
    filePath = path.join os.tmpdir(), 'PrepareStackTraceTestFile.coffee'
    fs.writeFileSync filePath, "module.exports = -> throw new Error('hello world')"
    throwsAnError = require filePath
    fs.unlinkSync filePath

    try
      throwsAnError()
    catch error

    eq error.message, 'hello world'
    doesNotThrow(-> error.stack)
    notEqual error.stack.toString().indexOf(filePath), -1

  test "#4418 stack traces for compiled files reference the correct line number", ->
    filePath = path.join os.tmpdir(), 'StackTraceLineNumberTestFile.coffee'
    fileContents = """
      testCompiledFileStackTraceLineNumber = ->
        # `a` on the next line is undefined and should throw a ReferenceError
        console.log a if true

      do testCompiledFileStackTraceLineNumber
      """
    fs.writeFileSync filePath, fileContents

    try
      require filePath
    catch error
    fs.unlinkSync filePath

    # Make sure the line number reported is line 3 (the original Coffee source)
    # and not line 6 (the generated JavaScript).
    eq /StackTraceLineNumberTestFile.coffee:(\d)/.exec(error.stack.toString())[1], '3'


test "#4418 stack traces for compiled strings reference the correct line number", ->
  try
    CoffeeScript.run """
      testCompiledStringStackTraceLineNumber = ->
        # `a` on the next line is undefined and should throw a ReferenceError
        console.log a if true

      do testCompiledStringStackTraceLineNumber
      """
  catch error

  # Make sure the line number reported is line 3 (the original Coffee source)
  # and not line 6 (the generated JavaScript).
  eq /testCompiledStringStackTraceLineNumber.*:(\d):/.exec(error.stack.toString())[1], '3'


test "#1096: unexpected generated tokens", ->
  # Implicit ends
  assertErrorFormat 'a:, b', '''
    [stdin]:1:3: error: unexpected ,
    a:, b
      ^
  '''
  # Explicit ends
  assertErrorFormat '(a:)', '''
    [stdin]:1:4: error: unexpected )
    (a:)
       ^
  '''
  # Unexpected end of file
  assertErrorFormat 'a:', '''
    [stdin]:1:3: error: unexpected end of input
    a:
      ^
  '''
  assertErrorFormat 'a +', '''
    [stdin]:1:4: error: unexpected end of input
    a +
       ^
  '''
  # Unexpected key in implicit object (an implicit object itself is _not_
  # unexpected here)
  assertErrorFormat '''
    for i in [1]:
      1
  ''', '''
    [stdin]:1:10: error: unexpected [
    for i in [1]:
             ^
  '''
  # Unexpected regex
  assertErrorFormat '{/a/i: val}', '''
    [stdin]:1:2: error: unexpected regex
    {/a/i: val}
     ^^^^
  '''
  assertErrorFormat '{///a///i: val}', '''
    [stdin]:1:2: error: unexpected regex
    {///a///i: val}
     ^^^^^^^^
  '''
  assertErrorFormat '{///#{a}///i: val}', '''
    [stdin]:1:2: error: unexpected regex
    {///#{a}///i: val}
     ^^^^^^^^^^^
  '''
  # Unexpected string
  assertErrorFormat 'import foo from "lib-#{version}"', '''
    [stdin]:1:17: error: the name of the module to be imported from must be an uninterpolated string
    import foo from "lib-#{version}"
                    ^^^^^^^^^^^^^^^^
  '''

  # Unexpected number
  assertErrorFormat '"a"0x00Af2', '''
    [stdin]:1:4: error: unexpected number
    "a"0x00Af2
       ^^^^^^^
  '''

test "#1316: unexpected end of interpolation", ->
  assertErrorFormat '''
    "#{+}"
  ''', '''
    [stdin]:1:5: error: unexpected end of interpolation
    "#{+}"
        ^
  '''
  assertErrorFormat '''
    "#{++}"
  ''', '''
    [stdin]:1:6: error: unexpected end of interpolation
    "#{++}"
         ^
  '''
  assertErrorFormat '''
    "#{-}"
  ''', '''
    [stdin]:1:5: error: unexpected end of interpolation
    "#{-}"
        ^
  '''
  assertErrorFormat '''
    "#{--}"
  ''', '''
    [stdin]:1:6: error: unexpected end of interpolation
    "#{--}"
         ^
  '''
  assertErrorFormat '''
    "#{~}"
  ''', '''
    [stdin]:1:5: error: unexpected end of interpolation
    "#{~}"
        ^
  '''
  assertErrorFormat '''
    "#{!}"
  ''', '''
    [stdin]:1:5: error: unexpected end of interpolation
    "#{!}"
        ^
  '''
  assertErrorFormat '''
    "#{not}"
  ''', '''
    [stdin]:1:7: error: unexpected end of interpolation
    "#{not}"
          ^
  '''
  assertErrorFormat '''
    "#{5) + (4}_"
  ''', '''
    [stdin]:1:5: error: unmatched )
    "#{5) + (4}_"
        ^
  '''
  # #2918
  assertErrorFormat '''
    "#{foo.}"
  ''', '''
    [stdin]:1:8: error: unexpected end of interpolation
    "#{foo.}"
           ^
  '''

test "#3325: implicit indentation errors", ->
  assertErrorFormat '''
    i for i in a then i
  ''', '''
    [stdin]:1:14: error: unexpected then
    i for i in a then i
                 ^^^^
  '''

test "explicit indentation errors", ->
  assertErrorFormat '''
    a = b
      c
  ''', '''
    [stdin]:2:1: error: unexpected indentation
      c
    ^^
  '''

test "unclosed strings", ->
  assertErrorFormat '''
    '
  ''', '''
    [stdin]:1:1: error: missing '
    '
    ^
  '''
  assertErrorFormat '''
    "
  ''', '''
    [stdin]:1:1: error: missing "
    "
    ^
  '''
  assertErrorFormat """
    '''
  """, """
    [stdin]:1:1: error: missing '''
    '''
    ^^^
  """
  assertErrorFormat '''
    """
  ''', '''
    [stdin]:1:1: error: missing """
    """
    ^^^
  '''
  assertErrorFormat '''
    "#{"
  ''', '''
    [stdin]:1:4: error: missing "
    "#{"
       ^
  '''
  assertErrorFormat '''
    """#{"
  ''', '''
    [stdin]:1:6: error: missing "
    """#{"
         ^
  '''
  assertErrorFormat '''
    "#{"""
  ''', '''
    [stdin]:1:4: error: missing """
    "#{"""
       ^^^
  '''
  assertErrorFormat '''
    """#{"""
  ''', '''
    [stdin]:1:6: error: missing """
    """#{"""
         ^^^
  '''
  assertErrorFormat '''
    ///#{"""
  ''', '''
    [stdin]:1:6: error: missing """
    ///#{"""
         ^^^
  '''
  assertErrorFormat '''
    "a
      #{foo """
        bar
          #{ +'12 }
        baz
        """} b"
  ''', '''
    [stdin]:4:11: error: missing '
          #{ +'12 }
              ^
  '''
  # https://github.com/jashkenas/coffeescript/issues/3301#issuecomment-31735168
  assertErrorFormat '''
    # Note the double escaping; this would be `"""a\"""` real code.
    """a\\"""
  ''', '''
    [stdin]:2:1: error: missing """
    """a\\"""
    ^^^
  '''

test "unclosed heregexes", ->
  assertErrorFormat '''
    ///
  ''', '''
    [stdin]:1:1: error: missing ///
    ///
    ^^^
  '''
  # https://github.com/jashkenas/coffeescript/issues/3301#issuecomment-31735168
  assertErrorFormat '''
    # Note the double escaping; this would be `///a\///` real code.
    ///a\\///
  ''', '''
    [stdin]:2:1: error: missing ///
    ///a\\///
    ^^^
  '''

test "unexpected token after string", ->
  # Parsing error.
  assertErrorFormat '''
    'foo'bar
  ''', '''
    [stdin]:1:6: error: unexpected identifier
    'foo'bar
         ^^^
  '''
  assertErrorFormat '''
    "foo"bar
  ''', '''
    [stdin]:1:6: error: unexpected identifier
    "foo"bar
         ^^^
  '''
  # Lexing error.
  assertErrorFormat '''
    'foo'bar'
  ''', '''
    [stdin]:1:9: error: missing '
    'foo'bar'
            ^
  '''
  assertErrorFormat '''
    "foo"bar"
  ''', '''
    [stdin]:1:9: error: missing "
    "foo"bar"
            ^
  '''

test "#3348: Location data is wrong in interpolations with leading whitespace", ->
  assertErrorFormat '''
    "#{ * }"
  ''', '''
    [stdin]:1:5: error: unexpected *
    "#{ * }"
        ^
  '''

test "octal escapes", ->
  assertErrorFormat '''
    "a\\0\\tb\\\\\\07c"
  ''', '''
    [stdin]:1:10: error: octal escape sequences are not allowed \\07
    "a\\0\\tb\\\\\\07c"
      \  \   \ \ ^\^^
  '''
  assertErrorFormat '''
    "a
      #{b} \\1"
  ''', '''
    [stdin]:2:8: error: octal escape sequences are not allowed \\1
      #{b} \\1"
           ^\^
  '''
  assertErrorFormat '''
    /a\\0\\tb\\\\\\07c/
  ''', '''
    [stdin]:1:10: error: octal escape sequences are not allowed \\07
    /a\\0\\tb\\\\\\07c/
      \  \   \ \ ^\^^
  '''
  assertErrorFormat '''
    /a\\1\\tb\\\\\\07c/
  ''', '''
    [stdin]:1:10: error: octal escape sequences are not allowed \\07
    /a\\1\\tb\\\\\\07c/
      \  \   \ \ ^\^^
  '''
  assertErrorFormat '''
    ///a
      #{b} \\01///
  ''', '''
    [stdin]:2:8: error: octal escape sequences are not allowed \\01
      #{b} \\01///
           ^\^^
  '''

test "#3795: invalid escapes", ->
  assertErrorFormat '''
    "a\\0\\tb\\\\\\x7g"
  ''', '''
    [stdin]:1:10: error: invalid escape sequence \\x7g
    "a\\0\\tb\\\\\\x7g"
      \  \   \ \ ^\^^^
  '''
  assertErrorFormat '''
    "a
      #{b} \\uA02
     c"
  ''', '''
    [stdin]:2:8: error: invalid escape sequence \\uA02
      #{b} \\uA02
           ^\^^^^
  '''
  assertErrorFormat '''
    /a\\u002space/
  ''', '''
    [stdin]:1:3: error: invalid escape sequence \\u002s
    /a\\u002space/
      ^\^^^^^
  '''
  assertErrorFormat '''
    ///a \\u002 0 space///
  ''', '''
    [stdin]:1:6: error: invalid escape sequence \\u002 \n\
    ///a \\u002 0 space///
         ^\^^^^^
  '''
  assertErrorFormat '''
    ///a
      #{b} \\x0
     c///
  ''', '''
    [stdin]:2:8: error: invalid escape sequence \\x0
      #{b} \\x0
           ^\^^
  '''
  assertErrorFormat '''
    /ab\\u/
  ''', '''
    [stdin]:1:4: error: invalid escape sequence \\u
    /ab\\u/
       ^\^
  '''

test "illegal herecomment", ->
  assertErrorFormat '''
    ###
      Regex: /a*/g
    ###
  ''', '''
    [stdin]:2:12: error: block comments cannot contain */
      Regex: /a*/g
               ^^
  '''

test "#1724: regular expressions beginning with *", ->
  assertErrorFormat '''
    /* foo/
  ''', '''
    [stdin]:1:2: error: regular expressions cannot begin with *
    /* foo/
     ^
  '''
  assertErrorFormat '''
    ///
      * foo
    ///
  ''', '''
    [stdin]:2:3: error: regular expressions cannot begin with *
      * foo
      ^
  '''

test "invalid regex flags", ->
  assertErrorFormat '''
    /a/ii
  ''', '''
    [stdin]:1:4: error: invalid regular expression flags ii
    /a/ii
       ^^
  '''
  assertErrorFormat '''
    /a/G
  ''', '''
    [stdin]:1:4: error: invalid regular expression flags G
    /a/G
       ^
  '''
  assertErrorFormat '''
    /a/gimi
  ''', '''
    [stdin]:1:4: error: invalid regular expression flags gimi
    /a/gimi
       ^^^^
  '''
  assertErrorFormat '''
    /a/g_
  ''', '''
    [stdin]:1:4: error: invalid regular expression flags g_
    /a/g_
       ^^
  '''
  assertErrorFormat '''
    ///a///ii
  ''', '''
    [stdin]:1:8: error: invalid regular expression flags ii
    ///a///ii
           ^^
  '''
  doesNotThrow -> CoffeeScript.compile '/a/ymgi'

test "missing `)`, `}`, `]`", ->
  assertErrorFormat '''
    (
  ''', '''
    [stdin]:1:1: error: missing )
    (
    ^
  '''
  assertErrorFormat '''
    {
  ''', '''
    [stdin]:1:1: error: missing }
    {
    ^
  '''
  assertErrorFormat '''
    [
  ''', '''
    [stdin]:1:1: error: missing ]
    [
    ^
  '''
  assertErrorFormat '''
    obj = {a: [1, (2+
  ''', '''
    [stdin]:1:15: error: missing )
    obj = {a: [1, (2+
                  ^
  '''
  assertErrorFormat '''
    "#{
  ''', '''
    [stdin]:1:3: error: missing }
    "#{
      ^
  '''
  assertErrorFormat '''
    """
      foo#{ bar "#{1}"
  ''', '''
    [stdin]:2:7: error: missing }
      foo#{ bar "#{1}"
          ^
  '''

test "unclosed regexes", ->
  assertErrorFormat '''
    /
  ''', '''
    [stdin]:1:1: error: missing / (unclosed regex)
    /
    ^
  '''
  assertErrorFormat '''
    # Note the double escaping; this would be `/a\/` real code.
    /a\\/
  ''', '''
    [stdin]:2:1: error: missing / (unclosed regex)
    /a\\/
    ^
  '''
  assertErrorFormat '''
    /// ^
      a #{""" ""#{if /[/].test "|" then 1 else 0}"" """}
    ///
  ''', '''
    [stdin]:2:18: error: missing / (unclosed regex)
      a #{""" ""#{if /[/].test "|" then 1 else 0}"" """}
                     ^
  '''

test "duplicate function arguments", ->
  assertErrorFormat '''
    (foo, bar, foo) ->
  ''', '''
    [stdin]:1:12: error: multiple parameters named 'foo'
    (foo, bar, foo) ->
               ^^^
  '''
  assertErrorFormat '''
    (@foo, bar, @foo) ->
  ''', '''
    [stdin]:1:13: error: multiple parameters named '@foo'
    (@foo, bar, @foo) ->
                ^^^^
  '''

test "reserved words", ->
  assertErrorFormat '''
    case
  ''', '''
    [stdin]:1:1: error: reserved word 'case'
    case
    ^^^^
  '''
  assertErrorFormat '''
    case = 1
  ''', '''
    [stdin]:1:1: error: reserved word 'case'
    case = 1
    ^^^^
  '''
  assertErrorFormat '''
    for = 1
  ''', '''
    [stdin]:1:1: error: keyword 'for' can't be assigned
    for = 1
    ^^^
  '''
  assertErrorFormat '''
    unless = 1
  ''', '''
    [stdin]:1:1: error: keyword 'unless' can't be assigned
    unless = 1
    ^^^^^^
  '''
  assertErrorFormat '''
    for += 1
  ''', '''
    [stdin]:1:1: error: keyword 'for' can't be assigned
    for += 1
    ^^^
  '''
  assertErrorFormat '''
    for &&= 1
  ''', '''
    [stdin]:1:1: error: keyword 'for' can't be assigned
    for &&= 1
    ^^^
  '''
  # Make sure token look-behind doesn't go out of range.
  assertErrorFormat '''
    &&= 1
  ''', '''
    [stdin]:1:1: error: unexpected &&=
    &&= 1
    ^^^
  '''
  # #2306: Show unaliased name in error messages.
  assertErrorFormat '''
    on = 1
  ''', '''
    [stdin]:1:1: error: keyword 'on' can't be assigned
    on = 1
    ^^
  '''

test "strict mode errors", ->
  assertErrorFormat '''
    eval = 1
  ''', '''
    [stdin]:1:1: error: 'eval' can't be assigned
    eval = 1
    ^^^^
  '''
  assertErrorFormat '''
    class eval
  ''', '''
    [stdin]:1:7: error: 'eval' can't be assigned
    class eval
          ^^^^
  '''
  assertErrorFormat '''
    arguments++
  ''', '''
    [stdin]:1:1: error: 'arguments' can't be assigned
    arguments++
    ^^^^^^^^^
  '''
  assertErrorFormat '''
    --arguments
  ''', '''
    [stdin]:1:3: error: 'arguments' can't be assigned
    --arguments
      ^^^^^^^^^
  '''

test "invalid numbers", ->
  assertErrorFormat '''
    0X0
  ''', '''
    [stdin]:1:2: error: radix prefix in '0X0' must be lowercase
    0X0
     ^
  '''
  assertErrorFormat '''
    10E0
  ''', '''
    [stdin]:1:3: error: exponential notation in '10E0' must be indicated with a lowercase 'e'
    10E0
      ^
  '''
  assertErrorFormat '''
    018
  ''', '''
    [stdin]:1:1: error: decimal literal '018' must not be prefixed with '0'
    018
    ^^^
  '''
  assertErrorFormat '''
    010
  ''', '''
    [stdin]:1:1: error: octal literal '010' must be prefixed with '0o'
    010
    ^^^
'''

test "unexpected object keys", ->
  assertErrorFormat '''
    {[[]]}
  ''', '''
    [stdin]:1:2: error: unexpected [
    {[[]]}
     ^
  '''
  assertErrorFormat '''
    {[[]]: 1}
  ''', '''
    [stdin]:1:2: error: unexpected [
    {[[]]: 1}
     ^
  '''
  assertErrorFormat '''
    [[]]: 1
  ''', '''
    [stdin]:1:1: error: unexpected [
    [[]]: 1
    ^
  '''
  assertErrorFormat '''
    {(a + "b")}
  ''', '''
    [stdin]:1:2: error: unexpected (
    {(a + "b")}
     ^
  '''
  assertErrorFormat '''
    {(a + "b"): 1}
  ''', '''
    [stdin]:1:2: error: unexpected (
    {(a + "b"): 1}
     ^
  '''
  assertErrorFormat '''
    (a + "b"): 1
  ''', '''
    [stdin]:1:1: error: unexpected (
    (a + "b"): 1
    ^
  '''
  assertErrorFormat '''
    a: 1, [[]]: 2
  ''', '''
    [stdin]:1:7: error: unexpected [
    a: 1, [[]]: 2
          ^
  '''
  assertErrorFormat '''
    {a: 1, [[]]: 2}
  ''', '''
    [stdin]:1:8: error: unexpected [
    {a: 1, [[]]: 2}
           ^
  '''

test "invalid object keys", ->
  assertErrorFormat '''
    @a: 1
  ''', '''
    [stdin]:1:1: error: invalid object key
    @a: 1
    ^^
  '''
  assertErrorFormat '''
    f
      @a: 1
  ''', '''
    [stdin]:2:3: error: invalid object key
      @a: 1
      ^^
  '''
  assertErrorFormat '''
    {a=2}
  ''', '''
    [stdin]:1:3: error: unexpected =
    {a=2}
      ^
  '''

test "invalid destructuring default target", ->
  assertErrorFormat '''
    {'a' = 2} = obj
  ''', '''
    [stdin]:1:6: error: unexpected =
    {'a' = 2} = obj
         ^
  '''

test "#4070: lone expansion", ->
  assertErrorFormat '''
    [...] = a
  ''', '''
    [stdin]:1:2: error: Destructuring assignment has no target
    [...] = a
     ^^^
  '''
  assertErrorFormat '''
    [ ..., ] = a
  ''', '''
    [stdin]:1:3: error: Destructuring assignment has no target
    [ ..., ] = a
      ^^^
  '''

test "#3926: implicit object in parameter list", ->
  assertErrorFormat '''
    (a: b) ->
  ''', '''
    [stdin]:1:3: error: unexpected :
    (a: b) ->
      ^
  '''
  assertErrorFormat '''
    (one, two, {three, four: five}, key: value) ->
  ''', '''
    [stdin]:1:36: error: unexpected :
    (one, two, {three, four: five}, key: value) ->
                                       ^
  '''

test "#4130: unassignable in destructured param", ->
  assertErrorFormat '''
    fun = ({
      @param : null
    }) ->
      console.log "Oh hello!"
  ''', '''
    [stdin]:2:12: error: keyword 'null' can't be assigned
      @param : null
               ^^^^
  '''
  assertErrorFormat '''
    ({a: null}) ->
  ''', '''
    [stdin]:1:6: error: keyword 'null' can't be assigned
    ({a: null}) ->
         ^^^^
  '''
  assertErrorFormat '''
    ({a: 1}) ->
  ''', '''
    [stdin]:1:6: error: '1' can't be assigned
    ({a: 1}) ->
         ^
  '''
  assertErrorFormat '''
    ({1}) ->
  ''', '''
    [stdin]:1:3: error: '1' can't be assigned
    ({1}) ->
      ^
  '''
  assertErrorFormat '''
    ({a: true = 1}) ->
  ''', '''
    [stdin]:1:6: error: keyword 'true' can't be assigned
    ({a: true = 1}) ->
         ^^^^
  '''

test "`yield` outside of a function", ->
  assertErrorFormat '''
    yield 1
  ''', '''
    [stdin]:1:1: error: yield can only occur inside functions
    yield 1
    ^^^^^^^
  '''
  assertErrorFormat '''
    yield return
  ''', '''
    [stdin]:1:1: error: yield can only occur inside functions
    yield return
    ^^^^^^^^^^^^
  '''

test "#4097: `yield return` as an expression", ->
  assertErrorFormat '''
    -> (yield return)
  ''', '''
    [stdin]:1:5: error: cannot use a pure statement in an expression
    -> (yield return)
        ^^^^^^^^^^^^
  '''

test "`&&=` and `||=` with a space in-between", ->
  assertErrorFormat '''
    a = 0
    a && = 1
  ''', '''
    [stdin]:2:6: error: unexpected =
    a && = 1
         ^
  '''
  assertErrorFormat '''
    a = 0
    a and = 1
  ''', '''
    [stdin]:2:7: error: unexpected =
    a and = 1
          ^
  '''
  assertErrorFormat '''
    a = 0
    a || = 1
  ''', '''
    [stdin]:2:6: error: unexpected =
    a || = 1
         ^
  '''
  assertErrorFormat '''
    a = 0
    a or = 1
  ''', '''
    [stdin]:2:6: error: unexpected =
    a or = 1
         ^
  '''

test "anonymous functions cannot be exported", ->
  assertErrorFormat '''
    export ->
      console.log 'hello, world!'
  ''', '''
    [stdin]:1:8: error: unexpected ->
    export ->
           ^^
  '''

test "anonymous classes cannot be exported", ->
  assertErrorFormat '''
    export class
      constructor: ->
        console.log 'hello, world!'
  ''', '''
    [stdin]:1:8: error: anonymous classes cannot be exported
    export class
           ^^^^^
  '''

test "unless enclosed by curly braces, only * can be aliased", ->
  assertErrorFormat '''
    import foo as bar from 'lib'
  ''', '''
    [stdin]:1:12: error: unexpected as
    import foo as bar from 'lib'
               ^^
  '''

test "unwrapped imports must follow constrained syntax", ->
  assertErrorFormat '''
    import foo, bar from 'lib'
  ''', '''
    [stdin]:1:13: error: unexpected identifier
    import foo, bar from 'lib'
                ^^^
  '''
  assertErrorFormat '''
    import foo, bar, baz from 'lib'
  ''', '''
    [stdin]:1:13: error: unexpected identifier
    import foo, bar, baz from 'lib'
                ^^^
  '''
  assertErrorFormat '''
    import foo, bar as baz from 'lib'
  ''', '''
    [stdin]:1:13: error: unexpected identifier
    import foo, bar as baz from 'lib'
                ^^^
  '''

test "cannot export * without a module to export from", ->
  assertErrorFormat '''
    export *
  ''', '''
    [stdin]:1:9: error: unexpected end of input
    export *
            ^
  '''

test "imports and exports must be top-level", ->
  assertErrorFormat '''
    if foo
      import { bar } from 'lib'
  ''', '''
    [stdin]:2:3: error: import statements must be at top-level scope
      import { bar } from 'lib'
      ^^^^^^^^^^^^^^^^^^^^^^^^^
  '''
  assertErrorFormat '''
    foo = ->
      export { bar }
  ''', '''
    [stdin]:2:3: error: export statements must be at top-level scope
      export { bar }
      ^^^^^^^^^^^^^^
  '''

test "cannot import the same member more than once", ->
  assertErrorFormat '''
    import { foo, foo } from 'lib'
  ''', '''
    [stdin]:1:15: error: 'foo' has already been declared
    import { foo, foo } from 'lib'
                  ^^^
  '''
  assertErrorFormat '''
    import { foo, bar, foo } from 'lib'
  ''', '''
    [stdin]:1:20: error: 'foo' has already been declared
    import { foo, bar, foo } from 'lib'
                       ^^^
  '''
  assertErrorFormat '''
    import { foo, bar as foo } from 'lib'
  ''', '''
    [stdin]:1:15: error: 'foo' has already been declared
    import { foo, bar as foo } from 'lib'
                  ^^^^^^^^^^
  '''
  assertErrorFormat '''
    import foo, { foo } from 'lib'
  ''', '''
    [stdin]:1:15: error: 'foo' has already been declared
    import foo, { foo } from 'lib'
                  ^^^
  '''
  assertErrorFormat '''
    import foo, { bar as foo } from 'lib'
  ''', '''
    [stdin]:1:15: error: 'foo' has already been declared
    import foo, { bar as foo } from 'lib'
                  ^^^^^^^^^^
  '''
  assertErrorFormat '''
    import foo from 'libA'
    import foo from 'libB'
  ''', '''
    [stdin]:2:8: error: 'foo' has already been declared
    import foo from 'libB'
           ^^^
  '''
  assertErrorFormat '''
    import * as foo from 'libA'
    import { foo } from 'libB'
  ''', '''
    [stdin]:2:10: error: 'foo' has already been declared
    import { foo } from 'libB'
             ^^^
  '''

test "imported members cannot be reassigned", ->
  assertErrorFormat '''
    import { foo } from 'lib'
    foo = 'bar'
  ''', '''
    [stdin]:2:1: error: 'foo' is read-only
    foo = 'bar'
    ^^^
  '''
  assertErrorFormat '''
    import { foo } from 'lib'
    export default foo = 'bar'
  ''', '''
    [stdin]:2:16: error: 'foo' is read-only
    export default foo = 'bar'
                   ^^^
  '''
  assertErrorFormat '''
    import { foo } from 'lib'
    export foo = 'bar'
  ''', '''
    [stdin]:2:8: error: 'foo' is read-only
    export foo = 'bar'
           ^^^
  '''

test "bound functions cannot be generators", ->
  assertErrorFormat 'f = => yield this', '''
    [stdin]:1:8: error: yield cannot occur inside bound (fat arrow) functions
    f = => yield this
           ^^^^^^^^^^
  '''

test "CoffeeScript keywords cannot be used as unaliased names in import lists", ->
  assertErrorFormat """
    import { unless, baz as bar } from 'lib'
    bar.barMethod()
  """, '''
    [stdin]:1:10: error: unexpected unless
    import { unless, baz as bar } from 'lib'
             ^^^^^^
  '''

test "CoffeeScript keywords cannot be used as local names in import list aliases", ->
  assertErrorFormat """
    import { bar as unless, baz as bar } from 'lib'
    bar.barMethod()
  """, '''
    [stdin]:1:17: error: unexpected unless
    import { bar as unless, baz as bar } from 'lib'
                    ^^^^^^
  '''

test "function cannot contain both `await` and `yield`", ->
  assertErrorFormat '''
    f = () ->
      yield 5
      await a
  ''', '''
    [stdin]:3:3: error: function can't contain both yield and await
      await a
      ^^^^^^^
  '''

test "function cannot contain both `await` and `yield from`", ->
  assertErrorFormat '''
    f = () ->
      yield from a
      await b
  ''', '''
    [stdin]:3:3: error: function can't contain both yield and await
      await b
      ^^^^^^^
  '''

test "cannot have `await` outside a function", ->
  assertErrorFormat '''
    await 1
  ''', '''
    [stdin]:1:1: error: await can only occur inside functions
    await 1
    ^^^^^^^
  '''

test "indexes are not supported in for-from loops", ->
  assertErrorFormat "x for x, i from [1, 2, 3]", '''
    [stdin]:1:10: error: cannot use index with for-from
    x for x, i from [1, 2, 3]
             ^
  '''

test "own is not supported in for-from loops", ->
  assertErrorFormat "x for own x from [1, 2, 3]", '''
    [stdin]:1:7: error: cannot use own with for-from
    x for own x from [1, 2, 3]
          ^^^
    '''

test "tagged template literals must be called by an identifier", ->
  assertErrorFormat "1''", '''
    [stdin]:1:1: error: literal is not a function
    1''
    ^
  '''
  assertErrorFormat '1""', '''
    [stdin]:1:1: error: literal is not a function
    1""
    ^
  '''
  assertErrorFormat "1'b'", '''
    [stdin]:1:1: error: literal is not a function
    1'b'
    ^
  '''
  assertErrorFormat '1"b"', '''
    [stdin]:1:1: error: literal is not a function
    1"b"
    ^
  '''
  assertErrorFormat "1'''b'''", """
    [stdin]:1:1: error: literal is not a function
    1'''b'''
    ^
  """
  assertErrorFormat '1"""b"""', '''
    [stdin]:1:1: error: literal is not a function
    1"""b"""
    ^
  '''
  assertErrorFormat '1"#{b}"', '''
    [stdin]:1:1: error: literal is not a function
    1"#{b}"
    ^
  '''
  assertErrorFormat '1"""#{b}"""', '''
    [stdin]:1:1: error: literal is not a function
    1"""#{b}"""
    ^
  '''

test "constructor functions can't be async", ->
  assertErrorFormat 'class then constructor: -> await x', '''
    [stdin]:1:12: error: Class constructor may not be async
    class then constructor: -> await x
               ^^^^^^^^^^^
  '''

test "constructor functions can't be generators", ->
  assertErrorFormat 'class then constructor: -> yield', '''
    [stdin]:1:12: error: Class constructor may not be a generator
    class then constructor: -> yield
               ^^^^^^^^^^^
  '''

test "non-derived constructors can't call super", ->
  assertErrorFormat 'class then constructor: -> super()', '''
    [stdin]:1:28: error: 'super' is only allowed in derived class constructors
    class then constructor: -> super()
                               ^^^^^^^
  '''

test "derived constructors can't reference `this` before calling super", ->
  assertErrorFormat 'class extends A then constructor: -> @', '''
    [stdin]:1:38: error: Can't reference 'this' before calling super in derived class constructors
    class extends A then constructor: -> @
                                         ^
  '''

test "derived constructors can't use @params without calling super", ->
  assertErrorFormat 'class extends A then constructor: (@a) ->', '''
    [stdin]:1:36: error: Can't use @params in derived class constructors without calling super
    class extends A then constructor: (@a) ->
                                       ^^
  '''

test "'super' is not allowed in constructor parameter defaults", ->
  assertErrorFormat 'class extends A then constructor: (a = super()) ->', '''
    [stdin]:1:40: error: 'super' is not allowed in constructor parameter defaults
    class extends A then constructor: (a = super()) ->
                                           ^^^^^^^
  '''

test "can't use pattern matches for loop indices", ->
  assertErrorFormat 'a for b, {c} in d', '''
    [stdin]:1:10: error: index cannot be a pattern matching expression
    a for b, {c} in d
             ^^^
  '''

test "bare 'super' is no longer allowed", ->
  # TODO Improve this error message (it should at least be 'unexpected super')
  assertErrorFormat 'class extends A then constructor: -> super', '''
    [stdin]:1:35: error: unexpected ->
    class extends A then constructor: -> super
                                      ^^
  '''

test "soaked 'super' in constructor", ->
  assertErrorFormat 'class extends A then constructor: -> super?()', '''
    [stdin]:1:38: error: Unsupported reference to 'super'
    class extends A then constructor: -> super?()
                                         ^^^^^
  '''

test "new with 'super'", ->
  assertErrorFormat 'class extends A then foo: -> new super()', '''
    [stdin]:1:34: error: Unsupported reference to 'super'
    class extends A then foo: -> new super()
                                     ^^^^^
  '''

test "getter keyword in object", ->
  assertErrorFormat '''
    obj =
      get foo: ->
  ''', '''
    [stdin]:2:3: error: 'get' cannot be used as a keyword, or as a function call without parentheses
      get foo: ->
      ^^^
  '''

test "setter keyword in object", ->
  assertErrorFormat '''
    obj =
      set foo: ->
  ''', '''
    [stdin]:2:3: error: 'set' cannot be used as a keyword, or as a function call without parentheses
      set foo: ->
      ^^^
  '''

test "getter keyword in inline implicit object", ->
  assertErrorFormat 'obj = get foo: ->', '''
    [stdin]:1:7: error: 'get' cannot be used as a keyword, or as a function call without parentheses
    obj = get foo: ->
          ^^^
  '''

test "setter keyword in inline implicit object", ->
  assertErrorFormat 'obj = set foo: ->', '''
    [stdin]:1:7: error: 'set' cannot be used as a keyword, or as a function call without parentheses
    obj = set foo: ->
          ^^^
  '''

test "getter keyword in inline explicit object", ->
  assertErrorFormat 'obj = {get foo: ->}', '''
    [stdin]:1:8: error: 'get' cannot be used as a keyword, or as a function call without parentheses
    obj = {get foo: ->}
           ^^^
  '''

test "setter keyword in inline explicit object", ->
  assertErrorFormat 'obj = {set foo: ->}', '''
    [stdin]:1:8: error: 'set' cannot be used as a keyword, or as a function call without parentheses
    obj = {set foo: ->}
           ^^^
  '''

test "getter keyword in function", ->
  assertErrorFormat '''
    f = ->
      get foo: ->
  ''', '''
    [stdin]:2:3: error: 'get' cannot be used as a keyword, or as a function call without parentheses
      get foo: ->
      ^^^
  '''

test "setter keyword in function", ->
  assertErrorFormat '''
    f = ->
      set foo: ->
  ''', '''
    [stdin]:2:3: error: 'set' cannot be used as a keyword, or as a function call without parentheses
      set foo: ->
      ^^^
  '''

test "getter keyword in inline function", ->
  assertErrorFormat 'f = -> get foo: ->', '''
    [stdin]:1:8: error: 'get' cannot be used as a keyword, or as a function call without parentheses
    f = -> get foo: ->
           ^^^
  '''

test "setter keyword in inline function", ->
  assertErrorFormat 'f = -> set foo: ->', '''
    [stdin]:1:8: error: 'set' cannot be used as a keyword, or as a function call without parentheses
    f = -> set foo: ->
           ^^^
  '''

test "getter keyword in class", ->
  assertErrorFormat '''
    class A
      get foo: ->
  ''', '''
    [stdin]:2:3: error: 'get' cannot be used as a keyword, or as a function call without parentheses
      get foo: ->
      ^^^
  '''

test "setter keyword in class", ->
  assertErrorFormat '''
    class A
      set foo: ->
  ''', '''
    [stdin]:2:3: error: 'set' cannot be used as a keyword, or as a function call without parentheses
      set foo: ->
      ^^^
  '''

test "getter keyword in inline class", ->
  assertErrorFormat 'class A then get foo: ->', '''
      [stdin]:1:14: error: 'get' cannot be used as a keyword, or as a function call without parentheses
      class A then get foo: ->
                   ^^^
  '''

test "setter keyword in inline class", ->
  assertErrorFormat 'class A then set foo: ->', '''
      [stdin]:1:14: error: 'set' cannot be used as a keyword, or as a function call without parentheses
      class A then set foo: ->
                   ^^^
  '''

test "getter keyword before static method", ->
  assertErrorFormat '''
    class A
      get @foo = ->
  ''', '''
    [stdin]:2:3: error: 'get' cannot be used as a keyword, or as a function call without parentheses
      get @foo = ->
      ^^^
  '''

test "setter keyword before static method", ->
  assertErrorFormat '''
    class A
      set @foo = ->
  ''', '''
    [stdin]:2:3: error: 'set' cannot be used as a keyword, or as a function call without parentheses
      set @foo = ->
      ^^^
  '''

test "#4248: Unicode code point escapes", ->
  assertErrorFormat '''
    "a
      #{b} \\u{G02}
     c"
  ''', '''
    [stdin]:2:8: error: invalid escape sequence \\u{G02}
      #{b} \\u{G02}
           ^\^^^^^^
  '''
  assertErrorFormat '''
    /a\\u{}b/
  ''', '''
    [stdin]:1:3: error: invalid escape sequence \\u{}
    /a\\u{}b/
      ^\^^^
  '''
  assertErrorFormat '''
    ///a \\u{01abc///
  ''', '''
    [stdin]:1:6: error: invalid escape sequence \\u{01abc
    ///a \\u{01abc///
         ^\^^^^^^^
  '''

  assertErrorFormat '''
    /\\u{123} \\u{110000}/
  ''', '''
    [stdin]:1:10: error: unicode code point escapes greater than \\u{10ffff} are not allowed
    /\\u{123} \\u{110000}/
      \       ^\^^^^^^^^^
  '''

  assertErrorFormat '''
    ///abc\\\\\\u{123456}///u
  ''', '''
    [stdin]:1:9: error: unicode code point escapes greater than \\u{10ffff} are not allowed
    ///abc\\\\\\u{123456}///u
           \ \^\^^^^^^^^^
  '''

  assertErrorFormat '''
    """
      \\u{123}
      a
        \\u{00110000}
      #{ 'b' }
    """
  ''', '''
    [stdin]:4:5: error: unicode code point escapes greater than \\u{10ffff} are not allowed
        \\u{00110000}
        ^\^^^^^^^^^^^
  '''

  assertErrorFormat '''
    '\\u{a}\\u{1111110000}'
  ''', '''
    [stdin]:1:7: error: unicode code point escapes greater than \\u{10ffff} are not allowed
    '\\u{a}\\u{1111110000}'
      \    ^\^^^^^^^^^^^^^
  '''

<<<<<<< HEAD
test 'Bound method called as callback before binding throws runtime error', ->
  class Base
    constructor: ->
      f = @derivedBound
      try
        f()
        ok no
      catch e
        eq e.message, 'Bound instance method accessed before binding'

  class Derived extends Base
    derivedBound: =>
      ok no
  d = new Derived
=======
test "CSX error: non-matching tag names", ->
  assertErrorFormat '''
    <div><span></div></span>
  ''',
  '''
    [stdin]:1:7: error: expected corresponding CSX closing tag for span
    <div><span></div></span>
          ^^^^
  '''

test "CSX error: bare expressions not allowed", ->
  assertErrorFormat '''
    <div x=3 />
  ''',
  '''
    [stdin]:1:8: error: expected wrapped or quoted CSX attribute
    <div x=3 />
           ^
  '''

test "CSX error: unescaped opening tag angle bracket disallowed", ->
  assertErrorFormat '''
    <Person><<</Person>
  ''',
  '''
    [stdin]:1:9: error: unexpected <<
    <Person><<</Person>
            ^^
  '''

test "CSX error: ambiguous tag-like expression", ->
  assertErrorFormat '''
    x = a <b > c
  ''',
  '''
    [stdin]:1:10: error: missing </
    x = a <b > c
             ^
  '''
>>>>>>> dc0fb85f
<|MERGE_RESOLUTION|>--- conflicted
+++ resolved
@@ -1546,7 +1546,46 @@
       \    ^\^^^^^^^^^^^^^
   '''
 
-<<<<<<< HEAD
+test "CSX error: non-matching tag names", ->
+  assertErrorFormat '''
+    <div><span></div></span>
+  ''',
+  '''
+    [stdin]:1:7: error: expected corresponding CSX closing tag for span
+    <div><span></div></span>
+          ^^^^
+  '''
+
+test "CSX error: bare expressions not allowed", ->
+  assertErrorFormat '''
+    <div x=3 />
+  ''',
+  '''
+    [stdin]:1:8: error: expected wrapped or quoted CSX attribute
+    <div x=3 />
+           ^
+  '''
+
+test "CSX error: unescaped opening tag angle bracket disallowed", ->
+  assertErrorFormat '''
+    <Person><<</Person>
+  ''',
+  '''
+    [stdin]:1:9: error: unexpected <<
+    <Person><<</Person>
+            ^^
+  '''
+
+test "CSX error: ambiguous tag-like expression", ->
+  assertErrorFormat '''
+    x = a <b > c
+  ''',
+  '''
+    [stdin]:1:10: error: missing </
+    x = a <b > c
+             ^
+  '''
+
 test 'Bound method called as callback before binding throws runtime error', ->
   class Base
     constructor: ->
@@ -1560,45 +1599,4 @@
   class Derived extends Base
     derivedBound: =>
       ok no
-  d = new Derived
-=======
-test "CSX error: non-matching tag names", ->
-  assertErrorFormat '''
-    <div><span></div></span>
-  ''',
-  '''
-    [stdin]:1:7: error: expected corresponding CSX closing tag for span
-    <div><span></div></span>
-          ^^^^
-  '''
-
-test "CSX error: bare expressions not allowed", ->
-  assertErrorFormat '''
-    <div x=3 />
-  ''',
-  '''
-    [stdin]:1:8: error: expected wrapped or quoted CSX attribute
-    <div x=3 />
-           ^
-  '''
-
-test "CSX error: unescaped opening tag angle bracket disallowed", ->
-  assertErrorFormat '''
-    <Person><<</Person>
-  ''',
-  '''
-    [stdin]:1:9: error: unexpected <<
-    <Person><<</Person>
-            ^^
-  '''
-
-test "CSX error: ambiguous tag-like expression", ->
-  assertErrorFormat '''
-    x = a <b > c
-  ''',
-  '''
-    [stdin]:1:10: error: missing </
-    x = a <b > c
-             ^
-  '''
->>>>>>> dc0fb85f
+  d = new Derived