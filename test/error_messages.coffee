# Error Formatting
# ----------------

# Ensure that errors of different kinds (lexer, parser and compiler) are shown
# in a consistent way.

assertErrorFormat = (code, expectedErrorFormat) ->
  throws (-> CoffeeScript.run code), (err) ->
    err.colorful = no
    eq expectedErrorFormat, "#{err}"
    yes

test "lexer errors formatting", ->
  assertErrorFormat '''
    normalObject    = {}
    insideOutObject = }{
  ''',
  '''
    [stdin]:2:19: error: unmatched }
    insideOutObject = }{
                      ^
  '''

test "parser error formatting", ->
  assertErrorFormat '''
    foo in bar or in baz
  ''',
  '''
    [stdin]:1:15: error: unexpected in
    foo in bar or in baz
                  ^^
  '''

test "compiler error formatting", ->
  assertErrorFormat '''
    evil = (foo, eval, bar) ->
  ''',
  '''
    [stdin]:1:14: error: 'eval' can't be assigned
    evil = (foo, eval, bar) ->
                 ^^^^
  '''

if require?
  fs   = require 'fs'
  path = require 'path'

  test "patchStackTrace line patching", ->
    err = new Error 'error'
    ok err.stack.match /test[\/\\]error_messages\.coffee:\d+:\d+\b/

  test "patchStackTrace stack prelude consistent with V8", ->
    err = new Error
    ok err.stack.match /^Error\n/ # Notice no colon when no message.

    err = new Error 'error'
    ok err.stack.match /^Error: error\n/

  test "#2849: compilation error in a require()d file", ->
    # Create a temporary file to require().
    ok not fs.existsSync 'test/syntax-error.coffee'
    fs.writeFileSync 'test/syntax-error.coffee', 'foo in bar or in baz'

    try
      assertErrorFormat '''
        require './test/syntax-error'
      ''',
      """
        #{path.join __dirname, 'syntax-error.coffee'}:1:15: error: unexpected in
        foo in bar or in baz
                      ^^
      """
    finally
      fs.unlinkSync 'test/syntax-error.coffee'


test "#1096: unexpected generated tokens", ->
  # Implicit ends
  assertErrorFormat 'a:, b', '''
    [stdin]:1:3: error: unexpected ,
    a:, b
      ^
  '''
  # Explicit ends
  assertErrorFormat '(a:)', '''
    [stdin]:1:4: error: unexpected )
    (a:)
       ^
  '''
  # Unexpected end of file
  assertErrorFormat 'a:', '''
    [stdin]:1:3: error: unexpected end of input
    a:
      ^
  '''
  assertErrorFormat 'a +', '''
    [stdin]:1:4: error: unexpected end of input
    a +
       ^
  '''
  # Unexpected key in implicit object (an implicit object itself is _not_
  # unexpected here)
  assertErrorFormat '''
    for i in [1]:
      1
  ''', '''
    [stdin]:1:10: error: unexpected [
    for i in [1]:
             ^
  '''
  # Unexpected regex
  assertErrorFormat '{/a/i: val}', '''
    [stdin]:1:2: error: unexpected regex
    {/a/i: val}
     ^^^^
  '''
  assertErrorFormat '{///a///i: val}', '''
    [stdin]:1:2: error: unexpected regex
    {///a///i: val}
     ^^^^^^^^
  '''
  assertErrorFormat '{///#{a}///i: val}', '''
    [stdin]:1:2: error: unexpected regex
    {///#{a}///i: val}
     ^^^^^^^^^^^
  '''
  # Unexpected string
  assertErrorFormat "a''", '''
    [stdin]:1:2: error: unexpected string
    a''
     ^^
  '''
  assertErrorFormat 'a""', '''
    [stdin]:1:2: error: unexpected string
    a""
     ^^
  '''
  assertErrorFormat "a'b'", '''
    [stdin]:1:2: error: unexpected string
    a'b'
     ^^^
  '''
  assertErrorFormat 'a"b"', '''
    [stdin]:1:2: error: unexpected string
    a"b"
     ^^^
  '''
  assertErrorFormat "a'''b'''", """
    [stdin]:1:2: error: unexpected string
    a'''b'''
     ^^^^^^^
  """
  assertErrorFormat 'a"""b"""', '''
    [stdin]:1:2: error: unexpected string
    a"""b"""
     ^^^^^^^
  '''
  assertErrorFormat 'a"#{b}"', '''
    [stdin]:1:2: error: unexpected string
    a"#{b}"
     ^^^^^^
  '''
  assertErrorFormat 'a"""#{b}"""', '''
    [stdin]:1:2: error: unexpected string
    a"""#{b}"""
     ^^^^^^^^^^
  '''
  assertErrorFormat 'import foo from "lib-#{version}"', '''
    [stdin]:1:17: error: the name of the module to be imported from must be an uninterpolated string
    import foo from "lib-#{version}"
                    ^^^^^^^^^^^^^^^^
  '''

  # Unexpected number
  assertErrorFormat '"a"0x00Af2', '''
    [stdin]:1:4: error: unexpected number
    "a"0x00Af2
       ^^^^^^^
  '''

test "#1316: unexpected end of interpolation", ->
  assertErrorFormat '''
    "#{+}"
  ''', '''
    [stdin]:1:5: error: unexpected end of interpolation
    "#{+}"
        ^
  '''
  assertErrorFormat '''
    "#{++}"
  ''', '''
    [stdin]:1:6: error: unexpected end of interpolation
    "#{++}"
         ^
  '''
  assertErrorFormat '''
    "#{-}"
  ''', '''
    [stdin]:1:5: error: unexpected end of interpolation
    "#{-}"
        ^
  '''
  assertErrorFormat '''
    "#{--}"
  ''', '''
    [stdin]:1:6: error: unexpected end of interpolation
    "#{--}"
         ^
  '''
  assertErrorFormat '''
    "#{~}"
  ''', '''
    [stdin]:1:5: error: unexpected end of interpolation
    "#{~}"
        ^
  '''
  assertErrorFormat '''
    "#{!}"
  ''', '''
    [stdin]:1:5: error: unexpected end of interpolation
    "#{!}"
        ^
  '''
  assertErrorFormat '''
    "#{not}"
  ''', '''
    [stdin]:1:7: error: unexpected end of interpolation
    "#{not}"
          ^
  '''
  assertErrorFormat '''
    "#{5) + (4}_"
  ''', '''
    [stdin]:1:5: error: unmatched )
    "#{5) + (4}_"
        ^
  '''
  # #2918
  assertErrorFormat '''
    "#{foo.}"
  ''', '''
    [stdin]:1:8: error: unexpected end of interpolation
    "#{foo.}"
           ^
  '''

test "#3325: implicit indentation errors", ->
  assertErrorFormat '''
    i for i in a then i
  ''', '''
    [stdin]:1:14: error: unexpected then
    i for i in a then i
                 ^^^^
  '''

test "explicit indentation errors", ->
  assertErrorFormat '''
    a = b
      c
  ''', '''
    [stdin]:2:1: error: unexpected indentation
      c
    ^^
  '''

test "unclosed strings", ->
  assertErrorFormat '''
    '
  ''', '''
    [stdin]:1:1: error: missing '
    '
    ^
  '''
  assertErrorFormat '''
    "
  ''', '''
    [stdin]:1:1: error: missing "
    "
    ^
  '''
  assertErrorFormat """
    '''
  """, """
    [stdin]:1:1: error: missing '''
    '''
    ^^^
  """
  assertErrorFormat '''
    """
  ''', '''
    [stdin]:1:1: error: missing """
    """
    ^^^
  '''
  assertErrorFormat '''
    "#{"
  ''', '''
    [stdin]:1:4: error: missing "
    "#{"
       ^
  '''
  assertErrorFormat '''
    """#{"
  ''', '''
    [stdin]:1:6: error: missing "
    """#{"
         ^
  '''
  assertErrorFormat '''
    "#{"""
  ''', '''
    [stdin]:1:4: error: missing """
    "#{"""
       ^^^
  '''
  assertErrorFormat '''
    """#{"""
  ''', '''
    [stdin]:1:6: error: missing """
    """#{"""
         ^^^
  '''
  assertErrorFormat '''
    ///#{"""
  ''', '''
    [stdin]:1:6: error: missing """
    ///#{"""
         ^^^
  '''
  assertErrorFormat '''
    "a
      #{foo """
        bar
          #{ +'12 }
        baz
        """} b"
  ''', '''
    [stdin]:4:11: error: missing '
          #{ +'12 }
              ^
  '''
  # https://github.com/jashkenas/coffeescript/issues/3301#issuecomment-31735168
  assertErrorFormat '''
    # Note the double escaping; this would be `"""a\"""` real code.
    """a\\"""
  ''', '''
    [stdin]:2:1: error: missing """
    """a\\"""
    ^^^
  '''

test "unclosed heregexes", ->
  assertErrorFormat '''
    ///
  ''', '''
    [stdin]:1:1: error: missing ///
    ///
    ^^^
  '''
  # https://github.com/jashkenas/coffeescript/issues/3301#issuecomment-31735168
  assertErrorFormat '''
    # Note the double escaping; this would be `///a\///` real code.
    ///a\\///
  ''', '''
    [stdin]:2:1: error: missing ///
    ///a\\///
    ^^^
  '''

test "unexpected token after string", ->
  # Parsing error.
  assertErrorFormat '''
    'foo'bar
  ''', '''
    [stdin]:1:6: error: unexpected identifier
    'foo'bar
         ^^^
  '''
  assertErrorFormat '''
    "foo"bar
  ''', '''
    [stdin]:1:6: error: unexpected identifier
    "foo"bar
         ^^^
  '''
  # Lexing error.
  assertErrorFormat '''
    'foo'bar'
  ''', '''
    [stdin]:1:9: error: missing '
    'foo'bar'
            ^
  '''
  assertErrorFormat '''
    "foo"bar"
  ''', '''
    [stdin]:1:9: error: missing "
    "foo"bar"
            ^
  '''

test "#3348: Location data is wrong in interpolations with leading whitespace", ->
  assertErrorFormat '''
    "#{ * }"
  ''', '''
    [stdin]:1:5: error: unexpected *
    "#{ * }"
        ^
  '''

test "octal escapes", ->
  assertErrorFormat '''
    "a\\0\\tb\\\\\\07c"
  ''', '''
    [stdin]:1:10: error: octal escape sequences are not allowed \\07
    "a\\0\\tb\\\\\\07c"
      \  \   \ \ ^\^^
  '''
  assertErrorFormat '''
    "a
      #{b} \\1"
  ''', '''
    [stdin]:2:8: error: octal escape sequences are not allowed \\1
      #{b} \\1"
           ^\^
  '''
  assertErrorFormat '''
    /a\\0\\tb\\\\\\07c/
  ''', '''
    [stdin]:1:10: error: octal escape sequences are not allowed \\07
    /a\\0\\tb\\\\\\07c/
      \  \   \ \ ^\^^
  '''
  assertErrorFormat '''
    ///a
      #{b} \\01///
  ''', '''
    [stdin]:2:8: error: octal escape sequences are not allowed \\01
      #{b} \\01///
           ^\^^
  '''

test "#3795: invalid escapes", ->
  assertErrorFormat '''
    "a\\0\\tb\\\\\\x7g"
  ''', '''
    [stdin]:1:10: error: invalid escape sequence \\x7g
    "a\\0\\tb\\\\\\x7g"
      \  \   \ \ ^\^^^
  '''
  assertErrorFormat '''
    "a
      #{b} \\uA02
     c"
  ''', '''
    [stdin]:2:8: error: invalid escape sequence \\uA02
      #{b} \\uA02
           ^\^^^^
  '''
  assertErrorFormat '''
    /a\\u002space/
  ''', '''
    [stdin]:1:3: error: invalid escape sequence \\u002s
    /a\\u002space/
      ^\^^^^^
  '''
  assertErrorFormat '''
    ///a \\u002 0 space///
  ''', '''
    [stdin]:1:6: error: invalid escape sequence \\u002 
    ///a \\u002 0 space///
         ^\^^^^^
  '''
  assertErrorFormat '''
    ///a
      #{b} \\x0
     c///
  ''', '''
    [stdin]:2:8: error: invalid escape sequence \\x0
      #{b} \\x0
           ^\^^
  '''
  assertErrorFormat '''
    /ab\\u/
  ''', '''
    [stdin]:1:4: error: invalid escape sequence \\u
    /ab\\u/
       ^\^
  '''

test "illegal herecomment", ->
  assertErrorFormat '''
    ###
      Regex: /a*/g
    ###
  ''', '''
    [stdin]:2:12: error: block comments cannot contain */
      Regex: /a*/g
               ^^
  '''

test "#1724: regular expressions beginning with *", ->
  assertErrorFormat '''
    /* foo/
  ''', '''
    [stdin]:1:2: error: regular expressions cannot begin with *
    /* foo/
     ^
  '''
  assertErrorFormat '''
    ///
      * foo
    ///
  ''', '''
    [stdin]:2:3: error: regular expressions cannot begin with *
      * foo
      ^
  '''

test "invalid regex flags", ->
  assertErrorFormat '''
    /a/ii
  ''', '''
    [stdin]:1:4: error: invalid regular expression flags ii
    /a/ii
       ^^
  '''
  assertErrorFormat '''
    /a/G
  ''', '''
    [stdin]:1:4: error: invalid regular expression flags G
    /a/G
       ^
  '''
  assertErrorFormat '''
    /a/gimi
  ''', '''
    [stdin]:1:4: error: invalid regular expression flags gimi
    /a/gimi
       ^^^^
  '''
  assertErrorFormat '''
    /a/g_
  ''', '''
    [stdin]:1:4: error: invalid regular expression flags g_
    /a/g_
       ^^
  '''
  assertErrorFormat '''
    ///a///ii
  ''', '''
    [stdin]:1:8: error: invalid regular expression flags ii
    ///a///ii
           ^^
  '''
  doesNotThrow -> CoffeeScript.compile '/a/ymgi'

test "missing `)`, `}`, `]`", ->
  assertErrorFormat '''
    (
  ''', '''
    [stdin]:1:1: error: missing )
    (
    ^
  '''
  assertErrorFormat '''
    {
  ''', '''
    [stdin]:1:1: error: missing }
    {
    ^
  '''
  assertErrorFormat '''
    [
  ''', '''
    [stdin]:1:1: error: missing ]
    [
    ^
  '''
  assertErrorFormat '''
    obj = {a: [1, (2+
  ''', '''
    [stdin]:1:15: error: missing )
    obj = {a: [1, (2+
                  ^
  '''
  assertErrorFormat '''
    "#{
  ''', '''
    [stdin]:1:3: error: missing }
    "#{
      ^
  '''
  assertErrorFormat '''
    """
      foo#{ bar "#{1}"
  ''', '''
    [stdin]:2:7: error: missing }
      foo#{ bar "#{1}"
          ^
  '''

test "unclosed regexes", ->
  assertErrorFormat '''
    /
  ''', '''
    [stdin]:1:1: error: missing / (unclosed regex)
    /
    ^
  '''
  assertErrorFormat '''
    # Note the double escaping; this would be `/a\/` real code.
    /a\\/
  ''', '''
    [stdin]:2:1: error: missing / (unclosed regex)
    /a\\/
    ^
  '''
  assertErrorFormat '''
    /// ^
      a #{""" ""#{if /[/].test "|" then 1 else 0}"" """}
    ///
  ''', '''
    [stdin]:2:18: error: missing / (unclosed regex)
      a #{""" ""#{if /[/].test "|" then 1 else 0}"" """}
                     ^
  '''

test "duplicate function arguments", ->
  assertErrorFormat '''
    (foo, bar, foo) ->
  ''', '''
    [stdin]:1:12: error: multiple parameters named 'foo'
    (foo, bar, foo) ->
               ^^^
  '''
  assertErrorFormat '''
    (@foo, bar, @foo) ->
  ''', '''
    [stdin]:1:13: error: multiple parameters named '@foo'
    (@foo, bar, @foo) ->
                ^^^^
  '''

test "reserved words", ->
  assertErrorFormat '''
    case
  ''', '''
    [stdin]:1:1: error: reserved word 'case'
    case
    ^^^^
  '''
  assertErrorFormat '''
    case = 1
  ''', '''
    [stdin]:1:1: error: reserved word 'case'
    case = 1
    ^^^^
  '''
  assertErrorFormat '''
    for = 1
  ''', '''
    [stdin]:1:1: error: keyword 'for' can't be assigned
    for = 1
    ^^^
  '''
  assertErrorFormat '''
    unless = 1
  ''', '''
    [stdin]:1:1: error: keyword 'unless' can't be assigned
    unless = 1
    ^^^^^^
  '''
  assertErrorFormat '''
    for += 1
  ''', '''
    [stdin]:1:1: error: keyword 'for' can't be assigned
    for += 1
    ^^^
  '''
  assertErrorFormat '''
    for &&= 1
  ''', '''
    [stdin]:1:1: error: keyword 'for' can't be assigned
    for &&= 1
    ^^^
  '''
  # Make sure token look-behind doesn't go out of range.
  assertErrorFormat '''
    &&= 1
  ''', '''
    [stdin]:1:1: error: unexpected &&=
    &&= 1
    ^^^
  '''
  # #2306: Show unaliased name in error messages.
  assertErrorFormat '''
    on = 1
  ''', '''
    [stdin]:1:1: error: keyword 'on' can't be assigned
    on = 1
    ^^
  '''

test "strict mode errors", ->
  assertErrorFormat '''
    eval = 1
  ''', '''
    [stdin]:1:1: error: 'eval' can't be assigned
    eval = 1
    ^^^^
  '''
  assertErrorFormat '''
    class eval
  ''', '''
    [stdin]:1:7: error: 'eval' can't be assigned
    class eval
          ^^^^
  '''
  assertErrorFormat '''
    arguments++
  ''', '''
    [stdin]:1:1: error: 'arguments' can't be assigned
    arguments++
    ^^^^^^^^^
  '''
  assertErrorFormat '''
    --arguments
  ''', '''
    [stdin]:1:3: error: 'arguments' can't be assigned
    --arguments
      ^^^^^^^^^
  '''

test "invalid numbers", ->
  assertErrorFormat '''
    0X0
  ''', '''
    [stdin]:1:2: error: radix prefix in '0X0' must be lowercase
    0X0
     ^
  '''
  assertErrorFormat '''
    10E0
  ''', '''
    [stdin]:1:3: error: exponential notation in '10E0' must be indicated with a lowercase 'e'
    10E0
      ^
  '''
  assertErrorFormat '''
    018
  ''', '''
    [stdin]:1:1: error: decimal literal '018' must not be prefixed with '0'
    018
    ^^^
  '''
  assertErrorFormat '''
    010
  ''', '''
    [stdin]:1:1: error: octal literal '010' must be prefixed with '0o'
    010
    ^^^
'''

test "unexpected object keys", ->
  assertErrorFormat '''
    {[[]]}
  ''', '''
    [stdin]:1:2: error: unexpected [
    {[[]]}
     ^
  '''
  assertErrorFormat '''
    {[[]]: 1}
  ''', '''
    [stdin]:1:2: error: unexpected [
    {[[]]: 1}
     ^
  '''
  assertErrorFormat '''
    [[]]: 1
  ''', '''
    [stdin]:1:1: error: unexpected [
    [[]]: 1
    ^
  '''
  assertErrorFormat '''
    {(a + "b")}
  ''', '''
    [stdin]:1:2: error: unexpected (
    {(a + "b")}
     ^
  '''
  assertErrorFormat '''
    {(a + "b"): 1}
  ''', '''
    [stdin]:1:2: error: unexpected (
    {(a + "b"): 1}
     ^
  '''
  assertErrorFormat '''
    (a + "b"): 1
  ''', '''
    [stdin]:1:1: error: unexpected (
    (a + "b"): 1
    ^
  '''
  assertErrorFormat '''
    a: 1, [[]]: 2
  ''', '''
    [stdin]:1:7: error: unexpected [
    a: 1, [[]]: 2
          ^
  '''
  assertErrorFormat '''
    {a: 1, [[]]: 2}
  ''', '''
    [stdin]:1:8: error: unexpected [
    {a: 1, [[]]: 2}
           ^
  '''

test "invalid object keys", ->
  assertErrorFormat '''
    @a: 1
  ''', '''
    [stdin]:1:1: error: invalid object key
    @a: 1
    ^^
  '''
  assertErrorFormat '''
    f
      @a: 1
  ''', '''
    [stdin]:2:3: error: invalid object key
      @a: 1
      ^^
  '''
  assertErrorFormat '''
    {a=2}
  ''', '''
    [stdin]:1:3: error: unexpected =
    {a=2}
      ^
  '''

test "invalid destructuring default target", ->
  assertErrorFormat '''
    {'a' = 2} = obj
  ''', '''
    [stdin]:1:6: error: unexpected =
    {'a' = 2} = obj
         ^
  '''

test "#4070: lone expansion", ->
  assertErrorFormat '''
    [...] = a
  ''', '''
    [stdin]:1:2: error: Destructuring assignment has no target
    [...] = a
     ^^^
  '''
  assertErrorFormat '''
    [ ..., ] = a
  ''', '''
    [stdin]:1:3: error: Destructuring assignment has no target
    [ ..., ] = a
      ^^^
  '''

test "#3926: implicit object in parameter list", ->
  assertErrorFormat '''
    (a: b) ->
  ''', '''
    [stdin]:1:3: error: unexpected :
    (a: b) ->
      ^
  '''
  assertErrorFormat '''
    (one, two, {three, four: five}, key: value) ->
  ''', '''
    [stdin]:1:36: error: unexpected :
    (one, two, {three, four: five}, key: value) ->
                                       ^
  '''

test "#4130: unassignable in destructured param", ->
  assertErrorFormat '''
    fun = ({
      @param : null
    }) ->
      console.log "Oh hello!"
  ''', '''
    [stdin]:2:12: error: keyword 'null' can't be assigned
      @param : null
               ^^^^
  '''
  assertErrorFormat '''
    ({a: null}) ->
  ''', '''
    [stdin]:1:6: error: keyword 'null' can't be assigned
    ({a: null}) ->
         ^^^^
  '''
  assertErrorFormat '''
    ({a: 1}) ->
  ''', '''
    [stdin]:1:6: error: '1' can't be assigned
    ({a: 1}) ->
         ^
  '''
  assertErrorFormat '''
    ({1}) ->
  ''', '''
    [stdin]:1:3: error: '1' can't be assigned
    ({1}) ->
      ^
  '''
  assertErrorFormat '''
    ({a: true = 1}) ->
  ''', '''
    [stdin]:1:6: error: keyword 'true' can't be assigned
    ({a: true = 1}) ->
         ^^^^
  '''

test "`yield` outside of a function", ->
  assertErrorFormat '''
    yield 1
  ''', '''
    [stdin]:1:1: error: yield can only occur inside functions
    yield 1
    ^^^^^^^
  '''
  assertErrorFormat '''
    yield return
  ''', '''
    [stdin]:1:1: error: yield can only occur inside functions
    yield return
    ^^^^^^^^^^^^
  '''

test "#4097: `yield return` as an expression", ->
  assertErrorFormat '''
    -> (yield return)
  ''', '''
    [stdin]:1:5: error: cannot use a pure statement in an expression
    -> (yield return)
        ^^^^^^^^^^^^
  '''

test "`&&=` and `||=` with a space in-between", ->
  assertErrorFormat '''
    a = 0
    a && = 1
  ''', '''
    [stdin]:2:6: error: unexpected =
    a && = 1
         ^
  '''
  assertErrorFormat '''
    a = 0
    a and = 1
  ''', '''
    [stdin]:2:7: error: unexpected =
    a and = 1
          ^
  '''
  assertErrorFormat '''
    a = 0
    a || = 1
  ''', '''
    [stdin]:2:6: error: unexpected =
    a || = 1
         ^
  '''
  assertErrorFormat '''
    a = 0
    a or = 1
  ''', '''
    [stdin]:2:6: error: unexpected =
    a or = 1
         ^
  '''

test "anonymous functions cannot be exported", ->
  assertErrorFormat '''
    export ->
      console.log 'hello, world!'
  ''', '''
    [stdin]:1:8: error: unexpected ->
    export ->
           ^^
  '''

test "anonymous classes cannot be exported", ->
  assertErrorFormat '''
    export class
      constructor: ->
        console.log 'hello, world!'
  ''', '''
    [stdin]:1:8: error: anonymous classes cannot be exported
    export class
           ^^^^^
  '''

test "unless enclosed by curly braces, only * can be aliased", ->
  assertErrorFormat '''
    import foo as bar from 'lib'
  ''', '''
    [stdin]:1:12: error: unexpected as
    import foo as bar from 'lib'
               ^^
  '''

test "unwrapped imports must follow constrained syntax", ->
  assertErrorFormat '''
    import foo, bar from 'lib'
  ''', '''
    [stdin]:1:13: error: unexpected identifier
    import foo, bar from 'lib'
                ^^^
  '''
  assertErrorFormat '''
    import foo, bar, baz from 'lib'
  ''', '''
    [stdin]:1:13: error: unexpected identifier
    import foo, bar, baz from 'lib'
                ^^^
  '''
  assertErrorFormat '''
    import foo, bar as baz from 'lib'
  ''', '''
    [stdin]:1:13: error: unexpected identifier
    import foo, bar as baz from 'lib'
                ^^^
  '''

test "cannot export * without a module to export from", ->
  assertErrorFormat '''
    export *
  ''', '''
    [stdin]:1:9: error: unexpected end of input
    export *
            ^
  '''

test "imports and exports must be top-level", ->
  assertErrorFormat '''
    if foo
      import { bar } from 'lib'
  ''', '''
    [stdin]:2:3: error: import statements must be at top-level scope
      import { bar } from 'lib'
      ^^^^^^^^^^^^^^^^^^^^^^^^^
  '''
  assertErrorFormat '''
    foo = ->
      export { bar }
  ''', '''
    [stdin]:2:3: error: export statements must be at top-level scope
      export { bar }
      ^^^^^^^^^^^^^^
  '''

test "cannot import the same member more than once", ->
  assertErrorFormat '''
    import { foo, foo } from 'lib'
  ''', '''
    [stdin]:1:15: error: 'foo' has already been declared
    import { foo, foo } from 'lib'
                  ^^^
  '''
  assertErrorFormat '''
    import { foo, bar, foo } from 'lib'
  ''', '''
    [stdin]:1:20: error: 'foo' has already been declared
    import { foo, bar, foo } from 'lib'
                       ^^^
  '''
  assertErrorFormat '''
    import { foo, bar as foo } from 'lib'
  ''', '''
    [stdin]:1:15: error: 'foo' has already been declared
    import { foo, bar as foo } from 'lib'
                  ^^^^^^^^^^
  '''
  assertErrorFormat '''
    import foo, { foo } from 'lib'
  ''', '''
    [stdin]:1:15: error: 'foo' has already been declared
    import foo, { foo } from 'lib'
                  ^^^
  '''
  assertErrorFormat '''
    import foo, { bar as foo } from 'lib'
  ''', '''
    [stdin]:1:15: error: 'foo' has already been declared
    import foo, { bar as foo } from 'lib'
                  ^^^^^^^^^^
  '''
  assertErrorFormat '''
    import foo from 'libA'
    import foo from 'libB'
  ''', '''
    [stdin]:2:8: error: 'foo' has already been declared
    import foo from 'libB'
           ^^^
  '''
  assertErrorFormat '''
    import * as foo from 'libA'
    import { foo } from 'libB'
  ''', '''
    [stdin]:2:10: error: 'foo' has already been declared
    import { foo } from 'libB'
             ^^^
  '''

test "imported members cannot be reassigned", ->
  assertErrorFormat '''
    import { foo } from 'lib'
    foo = 'bar'
  ''', '''
    [stdin]:2:1: error: 'foo' is read-only
    foo = 'bar'
    ^^^
  '''
  assertErrorFormat '''
    import { foo } from 'lib'
    export default foo = 'bar'
  ''', '''
    [stdin]:2:16: error: 'foo' is read-only
    export default foo = 'bar'
                   ^^^
  '''
  assertErrorFormat '''
    import { foo } from 'lib'
    export foo = 'bar'
  ''', '''
    [stdin]:2:8: error: 'foo' is read-only
    export foo = 'bar'
           ^^^
  '''

test "bound functions cannot be generators", ->
  assertErrorFormat 'f = => yield this', '''
    [stdin]:1:8: error: yield cannot occur inside bound (fat arrow) functions
    f = => yield this
           ^^^^^^^^^^
  '''

test "CoffeeScript keywords cannot be used as unaliased names in import lists", ->
  assertErrorFormat """
    import { unless, baz as bar } from 'lib'
    bar.barMethod()
  """, '''
    [stdin]:1:10: error: unexpected unless
    import { unless, baz as bar } from 'lib'
             ^^^^^^
  '''

test "CoffeeScript keywords cannot be used as local names in import list aliases", ->
  assertErrorFormat """
    import { bar as unless, baz as bar } from 'lib'
    bar.barMethod()
  """, '''
    [stdin]:1:17: error: unexpected unless
    import { bar as unless, baz as bar } from 'lib'
                    ^^^^^^
  '''

<<<<<<< HEAD
test "function cannot contain both `await` and `yield`", ->
  assertErrorFormat '''
    f = () ->
      yield 5
      await a
  ''', '''
    [stdin]:3:3: error: function can't contain both yield and await
      await a
      ^^^^^^^
  '''

test "function cannot contain both `await` and `yield from`", ->
  assertErrorFormat '''
    f = () ->
      yield from a
      await b
  ''', '''
    [stdin]:3:3: error: function can't contain both yield and await
      await b
      ^^^^^^^
  '''

test "Cannnot have `await` outside a function", ->
  assertErrorFormat '''
    await 1
  ''', '''
    [stdin]:1:1: error: await can only occur inside functions
    await 1
    ^^^^^^^
  '''
=======
test "indexes are not supported in for-from loops", ->
  assertErrorFormat "x for x, i from [1, 2, 3]", '''
    [stdin]:1:10: error: cannot use index with for-from
    x for x, i from [1, 2, 3]
             ^
  '''

test "own is not supported in for-from loops", ->
  assertErrorFormat "x for own x from [1, 2, 3]", '''
    [stdin]:1:7: error: cannot use own with for-from
    x for own x from [1, 2, 3]
          ^^^
    '''
>>>>>>> b3896d08
<|MERGE_RESOLUTION|>--- conflicted
+++ resolved
@@ -1170,7 +1170,6 @@
                     ^^^^^^
   '''
 
-<<<<<<< HEAD
 test "function cannot contain both `await` and `yield`", ->
   assertErrorFormat '''
     f = () ->
@@ -1193,7 +1192,7 @@
       ^^^^^^^
   '''
 
-test "Cannnot have `await` outside a function", ->
+test "cannot have `await` outside a function", ->
   assertErrorFormat '''
     await 1
   ''', '''
@@ -1201,7 +1200,7 @@
     await 1
     ^^^^^^^
   '''
-=======
+
 test "indexes are not supported in for-from loops", ->
   assertErrorFormat "x for x, i from [1, 2, 3]", '''
     [stdin]:1:10: error: cannot use index with for-from
@@ -1214,5 +1213,4 @@
     [stdin]:1:7: error: cannot use own with for-from
     x for own x from [1, 2, 3]
           ^^^
-    '''
->>>>>>> b3896d08
+    '''