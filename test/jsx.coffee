# JSX-Haml
# --------

test 'simple inline element', ->
  # element = %h1 Hello, world!
  eqJS(
    '%h1 Hello, world!'
<<<<<<< HEAD
    '<h1>Hello, world!</h1>;'
=======
    '''
    <h1>
      Hello, world!
    </h1>;
    '''
>>>>>>> 13f6e2d6
  )

test 'simple indented element', ->
  eqJS(
    '''
    %h1
      Hello, world!
    '''
<<<<<<< HEAD
    '<h1>Hello, world!</h1>;'
=======
    '''
    <h1>
      Hello, world!
    </h1>;
    '''
>>>>>>> 13f6e2d6
  )

test 'simple nested element', ->
  eqJS(
    '''
    %h1
      %a
        Hello, world!
    '''
<<<<<<< HEAD
    '<h1><a>Hello, world!</a></h1>;'
=======
    '''
    <h1>
      <a>
        Hello, world!
      </a>
    </h1>;
    '''
>>>>>>> 13f6e2d6
  )

test 'inline element, no body', ->
  eqJS(
    '%h1'
    '<h1></h1>;'
  )

test 'inline element with parenthesized attributes', ->
  eqJS(
    '''%h1( a="b" c='def' g={h + i})'''
    '''<h1 a="b" c='def' g={h + i}></h1>;'''
  )

test 'inline element with parenthesized attributes and content', ->
  eqJS(
    '''%h1( a="b" c='def' g={h + i}) jkl'''
<<<<<<< HEAD
    '''<h1 a="b" c='def' g={h + i}>jkl</h1>;'''
=======
    '''
    <h1 a="b" c='def' g={h + i}>
      jkl
    </h1>;
    '''
>>>>>>> 13f6e2d6
  )

test 'inline =expressionBody', ->
  eqJS(
    '%h1= name'
<<<<<<< HEAD
    '<h1>{name}</h1>;'
=======
    '''
    <h1>
      {name}
    </h1>;
    '''
>>>>>>> 13f6e2d6
  )

test 'expression inline content', ->
  eqJS(
    '%h1 {@abc}'
<<<<<<< HEAD
    '<h1>{this.abc}</h1>;'
=======
    '''
    <h1>
      {this.abc}
    </h1>;
    '''
>>>>>>> 13f6e2d6
  )

test 'mixed inline content', ->
  eqJS(
    '%h1 name {@abc}'
<<<<<<< HEAD
    '<h1>name {this.abc}</h1>;'
  )

test 'mixed inline content normalize whitespace', ->
  eqJS(
    '%h1 name  {@abc}'
    '<h1>name {this.abc}</h1>;'
  )

test 'mixed inline content normalize trailing whitespace', ->
  eqJS(
    '%h1 name  {@abc} '
    '<h1>name {this.abc}</h1>;'
=======
    '''
    <h1>
      name {this.abc}
    </h1>;
    '''
>>>>>>> 13f6e2d6
  )

test 'indented equals expression', ->
  eqJS(
    '''
    %h1
      = abc
    '''
<<<<<<< HEAD
    '<h1>{abc}</h1>;'
=======
    '''
    <h1>
      {abc}
    </h1>;
    '''
>>>>>>> 13f6e2d6
  )

test 'no equals expression unless line-starting', ->
  eqJS(
    '''
    %h1
      x = abc
      y= abc
      {z}= abc
      {w} = abc
      =abc
    '''
  # output = '<h1>x = abc y= abc {z}= abc {w} = abc {abc}</h1>;' TODO: once whitespace (or lack thereof) between children is fixed use this one
<<<<<<< HEAD
    '<h1>x = abc y= abc {z} = abc {w} = abc {abc}</h1>;'
=======
    '''
    <h1>
      x = abc
      y= abc
      {z}= abc
      {w} = abc
      {abc}
    </h1>;
    '''
>>>>>>> 13f6e2d6
  )

test 'equals for loop', ->
  eqJS(
    '''
    %h1
      = for x in ['a', 'b', 'c']
        %b= x
    '''
    '''
    var FORCE_EXPRESSION, x;

<<<<<<< HEAD
    <h1>{FORCE_EXPRESSION = (function() {
      var i, len, ref, results;
      ref = ['a', 'b', 'c'];
      results = [];
      for (i = 0, len = ref.length; i < len; i++) {
        x = ref[i];
        results.push(<b>{x}</b>);
      }
      return results;
    })()}</h1>;
=======
    <h1>
      {FORCE_EXPRESSION = (function() {
        var i, len, ref, results;
        ref = ['a', 'b', 'c'];
        results = [];
        for (i = 0, len = ref.length; i < len; i++) {
          x = ref[i];
          results.push(<b>
            {x}
          </b>);
        }
        return results;
      })()}
    </h1>;
>>>>>>> 13f6e2d6
    '''
  )

test 'various indented expressions', ->
  eqJS(
    '''
    %h1
      {@x} {@y}
      abc
      {@z}
      def {@g + h}
      {@i +
        @j }
      {
        @k
      }
      { @l
      }
      {
        @m }
    '''
<<<<<<< HEAD
    '<h1>{this.x} {this.y} abc {this.z} def {this.g + h} {this.i + this.j} {this.k} {this.l} {this.m}</h1>;'
=======
    '''
    <h1>
      {this.x} {this.y}
      abc
      {this.z}
      def {this.g + h}
      {this.i + this.j}
      {this.k}
      {this.l}
      {this.m}
    </h1>;
    '''
>>>>>>> 13f6e2d6
  )

test 'simple object attributes', ->
  eqJS(
    '''
    %h1{ a: b }
    '''
    '<h1 a={b}></h1>;'
  )

test 'value object attributes', ->
  eqJS(
    '''
    %h1{ a, @b, c: d() }
    '''
    '<h1 a={a} b={this.b} c={d()}></h1>;'
  )

test 'multi-line object attributes', ->
  eqJS(
    '''
    x = ->
      %h1{
        a
        @b
        c: d()
      }
    y
    '''
    '''
    var x;

    x = function() {
      return <h1 a={a} b={this.b} c={d()}></h1>;
    };

    y;
    '''
  )

test 'parenthesized and object attributes', ->
  eqJS(
    '''
    %h1{ a, @b, c: d() }( e = 'f' )
    %h2(e={f}){a,@b,c:d()}
    '''
    '''
    <h1 e='f' a={a} b={this.b} c={d()}></h1>;

    <h2 e={f} a={a} b={this.b} c={d()}></h2>;
    '''
  )

test 'simple tag', ->
  eqJS(
    '''
    <h1></h1>
    '''
    '''
    <h1></h1>;
    '''
  )

test 'self-closing tags', ->
  eqJS(
    '''
    <h1/>
    <h2 />
    <h3 a='b' c={d}/>
    <h4
        e='f g'
    />
    '''
    '''
    <h1></h1>;

    <h2></h2>;

    <h3 a='b' c={d}></h3>;

    <h4 e='f g'></h4>;
    '''
  )

test 'tag with attributes and indented body', ->
  eqJS(
    '''
    <h1 a="b" c={@d}>
      <b>
        Hey
        = @name
      </b>
    </h1>
    '''
    '''
<<<<<<< HEAD
    <h1 a="b" c={this.d}><b>Hey {this.name}</b></h1>;
=======
    <h1 a="b" c={this.d}>
      <b>
        Hey
        {this.name}
      </b>
    </h1>;
>>>>>>> 13f6e2d6
    '''
  )

test 'nested inline tags', ->
  eqJS(
    '''
    <h1   a="b" c = {@d} ><b > Hey {@name}</b></h1>
    '''
    '''
<<<<<<< HEAD
    <h1 a="b" c={this.d}><b>Hey {this.name}</b></h1>;
=======
    <h1 a="b" c={this.d}><b> Hey {this.name}</b></h1>;
>>>>>>> 13f6e2d6
    '''
  )

test 'element enders', ->
  eqJS(
    '''
    x %h1, 2
    %h2 {
      if a
        %a
      else
        %b }
    [%a, %b]
    f(%h1( a={b} ))
    z = (%b{ x } for x in y)
    y =
      %b if c
    x = ->
      %b unless c
    '''
    '''
    var FORCE_EXPRESSION, x, y, z;

    x(<h1></h1>, 2);

    <h2>
      {FORCE_EXPRESSION = (a ? <a></a> : <b></b>)}
    </h2>;

    [<a></a>, <b></b>];

    f(<h1 a={b}></h1>);

    z = (function() {
      var i, len, results;
      results = [];
      for (i = 0, len = y.length; i < len; i++) {
        x = y[i];
        results.push(<b x={x}></b>);
      }
      return results;
    })();

    y = c ? <b></b> : void 0;

    x = function() {
      if (!c) {
        return <b></b>;
      }
    };
    '''
  )

test 'shorthand tags', ->
  eqJS(
    '''
    %h1#abc
      #def.ghi.jkl
    '''
<<<<<<< HEAD
    '''<h1 id='abc'><div id='def' className='ghi jkl'></div></h1>;'''
=======
    '''
    <h1 id='abc'>
      <div id='def' className='ghi jkl'></div>
    </h1>;
    '''
>>>>>>> 13f6e2d6
  )

test 'multiline attributes', ->
  eqJS(
    '''
    %h1(
      a={b}
      c='d' )
      %a( e={f g}
          h='i' )
        %b( j = 'k' 
          l='m'
          )
        %b( n = 'o' 
          p='q'
        )
    '''
    '''
<<<<<<< HEAD
    <h1 a={b} c='d'><a e={f(g)} h='i'><b j='k' l='m'></b> <b n='o' p='q'></b></a></h1>;
=======
    <h1 a={b} c='d'>
      <a e={f(g)} h='i'>
        <b j='k' l='m'></b>
        <b n='o' p='q'></b>
      </a>
    </h1>;
>>>>>>> 13f6e2d6
    '''
  )

test 'multiline attributes in tags', ->
  eqJS(
    '''
    <h1
      a={b}
      c='d'>
      <a e={f g}
         h='i' >
        <b j = 'k' 
          l='m'
          />
        <b n = 'o' 
          p='q'
        ></b>
      </a></h1>
    '''
    '''
<<<<<<< HEAD
    <h1 a={b} c='d'><a e={f(g)} h='i'><b j='k' l='m'></b> <b n='o' p='q'></b></a></h1>;
=======
    <h1 a={b} c='d'>
      <a e={f(g)} h='i'>
        <b j='k' l='m'></b>
        <b n='o' p='q'></b>
      </a>
    </h1>;
>>>>>>> 13f6e2d6
    '''
  )

test 'leading-dot classname', ->
  eqJS(
    '''
    SplitPane = ({left, right}) ->
      .SplitPane
        .SplitPane-left {left}
        .SplitPane-right {right}

    x =
      .abc
        .def

    f = (el) ->
      return .shutter {el}

    f(.pane)
    '''
    '''
    var SplitPane, f, x;

<<<<<<< HEAD
    SplitPane = function({left, right}) {
      return <div className='SplitPane'><div className='SplitPane-left'>{left}</div> <div className='SplitPane-right'>{right}</div></div>;
=======
    SplitPane = function(arg) {
      var left, right;
      left = arg.left, right = arg.right;
      return <div className='SplitPane'>
        <div className='SplitPane-left'>
          {left}
        </div>
        <div className='SplitPane-right'>
          {right}
        </div>
      </div>;
>>>>>>> 13f6e2d6
    };

    x = <div className='abc'>
      <div className='def'></div>
    </div>;

    f = function(el) {
      return <div className='shutter'>
        {el}
      </div>;
    };

    f(<div className='pane'></div>);
    '''
  )

test 'all together now', ->
  eqJS(
    '''
    Recipe = ({name, ingredients, steps}) ->
      %section( id={ name.toLowerCase().replace(/ /g, '-')})
        %h1= name
        %ul.ingredients
          = for {name}, i in ingredients
            %li{ key: i } {ingredient.name}
        %section.instructions
          %h2 Cooking Instructions
          {steps.map (step, i) ->
            %p( key={i} )= step
          }
    '''
    '''
    var Recipe;

<<<<<<< HEAD
    Recipe = function({name, ingredients, steps}) {
      var FORCE_EXPRESSION, i;
      return <section id={name.toLowerCase().replace(/ /g, '-')}><h1>{name}</h1> <ul className='ingredients'>{FORCE_EXPRESSION = (function() {
        var j, len, results;
        results = [];
        for (i = j = 0, len = ingredients.length; j < len; i = ++j) {
          ({name} = ingredients[i]);
          results.push(<li key={i}>{ingredient.name}</li>);
        }
        return results;
      })()}</ul> <section className='instructions'><h2>Cooking Instructions</h2> {steps.map(function(step, i) {
        return <p key={i}>{step}</p>;
      })}</section></section>;
=======
    Recipe = function(arg) {
      var FORCE_EXPRESSION, i, ingredients, name, steps;
      name = arg.name, ingredients = arg.ingredients, steps = arg.steps;
      return <section id={name.toLowerCase().replace(/ /g, '-')}>
        <h1>
          {name}
        </h1>
        <ul className='ingredients'>
          {FORCE_EXPRESSION = (function() {
            var j, len, results;
            results = [];
            for (i = j = 0, len = ingredients.length; j < len; i = ++j) {
              name = ingredients[i].name;
              results.push(<li key={i}>
                {ingredient.name}
              </li>);
            }
            return results;
          })()}
        </ul>
        <section className='instructions'>
          <h2>
            Cooking Instructions
          </h2>
          {steps.map(function(step, i) {
            return <p key={i}>
              {step}
            </p>;
          })}
        </section>
      </section>;
>>>>>>> 13f6e2d6
    };
    '''
  )

test 'indented = expression following outdent', ->
  eqJS(
    '''
    .table-responsive.small
      %thead
        %tr
      = %Appt{ appt, key: appt.id } for appt in data.appts
    '''
    '''
    var FORCE_EXPRESSION, appt;

<<<<<<< HEAD
    <div className='table-responsive small'><thead><tr></tr></thead> {FORCE_EXPRESSION = (function() {
      var i, len, ref, results;
      ref = data.appts;
      results = [];
      for (i = 0, len = ref.length; i < len; i++) {
        appt = ref[i];
        results.push(<Appt appt={appt} key={appt.id}></Appt>);
      }
      return results;
    })()}</div>;
=======
    <div className='table-responsive small'>
      <thead>
        <tr></tr>
      </thead>
      {FORCE_EXPRESSION = (function() {
        var i, len, ref, results;
        ref = data.appts;
        results = [];
        for (i = 0, len = ref.length; i < len; i++) {
          appt = ref[i];
          results.push(<Appt appt={appt} key={appt.id}></Appt>);
        }
        return results;
      })()}
    </div>;
>>>>>>> 13f6e2d6
    '''
  )

test 'outer leading #', ->
  eqJS(
    '''
    #abc
      #def.ghi.jkl
    '''
<<<<<<< HEAD
    '''<div id='abc'><div id='def' className='ghi jkl'></div></div>;'''
=======
    '''
    <div id='abc'>
      <div id='def' className='ghi jkl'></div>
    </div>;
    '''
>>>>>>> 13f6e2d6
  )

test 'leading dot class after if', ->
  eqJS(
    '''
    %div
      = if a
        .small
    '''
    '''
    var FORCE_EXPRESSION;

<<<<<<< HEAD
    <div>{FORCE_EXPRESSION = (a ? <div className='small'></div> : void 0)}</div>;
=======
    <div>
      {FORCE_EXPRESSION = (a ? <div className='small'></div> : void 0)}
    </div>;
>>>>>>> 13f6e2d6
    '''
  )

test 'leading dot class after blank line', ->
  eqJS(
    '''
    {a} = b

    .small

    {c} = d
    .big
    '''
    '''
    var a, c;

    ({a} = b);

    <div className='small'></div>;

<<<<<<< HEAD
    ({c} = d.big);
=======
    c = d.big.c;
>>>>>>> 13f6e2d6
    '''
  )

test 'leading interpreted dot class', ->
  eqJS(
    '''
    .( 'small', 'text-danger': not mobile_confirm )

    .( 'small', 'text-danger': not mobile_confirm ){ other: attr }
    '''
    '''
    <div className={classNames('small', {
      'text-danger': !mobile_confirm
    })}></div>;

    <div other={attr} className={classNames('small', {
      'text-danger': !mobile_confirm
    })}></div>;
    '''
  )

test 'allow closer at same indent', ->
  eqJS(
    '''
    %h1
      = a(
        if b
          1
        else
          2
      )
    %h2
      = a
      b
    %h3
      = a [
        b
      ]
      c
    %h4
      = a
      )
    %h5
      = a {
        b, c
      }
    '''
    '''
    var FORCE_EXPRESSION;

    <h1>
      {FORCE_EXPRESSION = a(b ? 1 : 2)}
    </h1>;

    <h2>
      {a}
      b
    </h2>;

    <h3>
      {a([b])}
      c
    </h3>;

    <h4>
      {a}
      )
    </h4>;

    <h5>
      {a({
        b: b,
        c: c
      })}
    </h5>;
    '''
  )

<<<<<<< HEAD
    <h5>{a({b, c})}</h5>;
=======
test 'whitespace', ->
  eqJS(
    '''
      <a> a{b} c {d} </a>
      %a
        {z} a
      %a a{b} c {d}
      %a {a}{b}
      %a
        {a}{b}
      %a {a} {b}
      %a
        {a} {b}
      %a {a}<a/>b{c}
      %a
        {a}<a/>b{c}
      %a {a} <a/> b
      %a
        {a} <a/> b
      %a
        {a} %b c
      <a> {b} </a>
      <a> <b/> </a>
      %a
        abc <b/>
    '''
    '''
    <a> a{b} c {d} </a>;

    <a>
      {z} a
    </a>;

    <a>
      a{b} c {d}
    </a>;

    <a>
      {a}{b}
    </a>;

    <a>
      {a}{b}
    </a>;

    <a>
      {a} {b}
    </a>;

    <a>
      {a} {b}
    </a>;

    <a>
      {a}<a></a>b{c}
    </a>;

    <a>
      {a}<a></a>b{c}
    </a>;

    <a>
      {a} <a></a> b
    </a>;

    <a>
      {a} <a></a> b
    </a>;

    <a>
      {a} <b>
        c
      </b>
    </a>;

    <a> {b} </a>;

    <a> <b></b> </a>;

    <a>
      abc <b></b>
    </a>;
>>>>>>> 13f6e2d6
    '''
  )

# TODO:
# errors on stray <
# error tests:
# - no whitespace before element body
# - outdented end tag, expression }, ...
# - mismatched start/end tag<|MERGE_RESOLUTION|>--- conflicted
+++ resolved
@@ -5,15 +5,11 @@
   # element = %h1 Hello, world!
   eqJS(
     '%h1 Hello, world!'
-<<<<<<< HEAD
-    '<h1>Hello, world!</h1>;'
-=======
     '''
     <h1>
       Hello, world!
     </h1>;
     '''
->>>>>>> 13f6e2d6
   )
 
 test 'simple indented element', ->
@@ -22,15 +18,11 @@
     %h1
       Hello, world!
     '''
-<<<<<<< HEAD
-    '<h1>Hello, world!</h1>;'
-=======
     '''
     <h1>
       Hello, world!
     </h1>;
     '''
->>>>>>> 13f6e2d6
   )
 
 test 'simple nested element', ->
@@ -40,9 +32,6 @@
       %a
         Hello, world!
     '''
-<<<<<<< HEAD
-    '<h1><a>Hello, world!</a></h1>;'
-=======
     '''
     <h1>
       <a>
@@ -50,7 +39,6 @@
       </a>
     </h1>;
     '''
->>>>>>> 13f6e2d6
   )
 
 test 'inline element, no body', ->
@@ -68,69 +56,41 @@
 test 'inline element with parenthesized attributes and content', ->
   eqJS(
     '''%h1( a="b" c='def' g={h + i}) jkl'''
-<<<<<<< HEAD
-    '''<h1 a="b" c='def' g={h + i}>jkl</h1>;'''
-=======
     '''
     <h1 a="b" c='def' g={h + i}>
       jkl
     </h1>;
     '''
->>>>>>> 13f6e2d6
   )
 
 test 'inline =expressionBody', ->
   eqJS(
     '%h1= name'
-<<<<<<< HEAD
-    '<h1>{name}</h1>;'
-=======
     '''
     <h1>
       {name}
     </h1>;
     '''
->>>>>>> 13f6e2d6
   )
 
 test 'expression inline content', ->
   eqJS(
     '%h1 {@abc}'
-<<<<<<< HEAD
-    '<h1>{this.abc}</h1>;'
-=======
     '''
     <h1>
       {this.abc}
     </h1>;
     '''
->>>>>>> 13f6e2d6
   )
 
 test 'mixed inline content', ->
   eqJS(
     '%h1 name {@abc}'
-<<<<<<< HEAD
-    '<h1>name {this.abc}</h1>;'
-  )
-
-test 'mixed inline content normalize whitespace', ->
-  eqJS(
-    '%h1 name  {@abc}'
-    '<h1>name {this.abc}</h1>;'
-  )
-
-test 'mixed inline content normalize trailing whitespace', ->
-  eqJS(
-    '%h1 name  {@abc} '
-    '<h1>name {this.abc}</h1>;'
-=======
     '''
     <h1>
       name {this.abc}
     </h1>;
     '''
->>>>>>> 13f6e2d6
   )
 
 test 'indented equals expression', ->
@@ -139,15 +99,11 @@
     %h1
       = abc
     '''
-<<<<<<< HEAD
-    '<h1>{abc}</h1>;'
-=======
     '''
     <h1>
       {abc}
     </h1>;
     '''
->>>>>>> 13f6e2d6
   )
 
 test 'no equals expression unless line-starting', ->
@@ -160,10 +116,6 @@
       {w} = abc
       =abc
     '''
-  # output = '<h1>x = abc y= abc {z}= abc {w} = abc {abc}</h1>;' TODO: once whitespace (or lack thereof) between children is fixed use this one
-<<<<<<< HEAD
-    '<h1>x = abc y= abc {z} = abc {w} = abc {abc}</h1>;'
-=======
     '''
     <h1>
       x = abc
@@ -173,7 +125,6 @@
       {abc}
     </h1>;
     '''
->>>>>>> 13f6e2d6
   )
 
 test 'equals for loop', ->
@@ -186,18 +137,6 @@
     '''
     var FORCE_EXPRESSION, x;
 
-<<<<<<< HEAD
-    <h1>{FORCE_EXPRESSION = (function() {
-      var i, len, ref, results;
-      ref = ['a', 'b', 'c'];
-      results = [];
-      for (i = 0, len = ref.length; i < len; i++) {
-        x = ref[i];
-        results.push(<b>{x}</b>);
-      }
-      return results;
-    })()}</h1>;
-=======
     <h1>
       {FORCE_EXPRESSION = (function() {
         var i, len, ref, results;
@@ -212,7 +151,6 @@
         return results;
       })()}
     </h1>;
->>>>>>> 13f6e2d6
     '''
   )
 
@@ -234,9 +172,6 @@
       {
         @m }
     '''
-<<<<<<< HEAD
-    '<h1>{this.x} {this.y} abc {this.z} def {this.g + h} {this.i + this.j} {this.k} {this.l} {this.m}</h1>;'
-=======
     '''
     <h1>
       {this.x} {this.y}
@@ -249,7 +184,6 @@
       {this.m}
     </h1>;
     '''
->>>>>>> 13f6e2d6
   )
 
 test 'simple object attributes', ->
@@ -345,16 +279,12 @@
     </h1>
     '''
     '''
-<<<<<<< HEAD
-    <h1 a="b" c={this.d}><b>Hey {this.name}</b></h1>;
-=======
     <h1 a="b" c={this.d}>
       <b>
         Hey
         {this.name}
       </b>
     </h1>;
->>>>>>> 13f6e2d6
     '''
   )
 
@@ -364,11 +294,7 @@
     <h1   a="b" c = {@d} ><b > Hey {@name}</b></h1>
     '''
     '''
-<<<<<<< HEAD
-    <h1 a="b" c={this.d}><b>Hey {this.name}</b></h1>;
-=======
     <h1 a="b" c={this.d}><b> Hey {this.name}</b></h1>;
->>>>>>> 13f6e2d6
     '''
   )
 
@@ -428,15 +354,11 @@
     %h1#abc
       #def.ghi.jkl
     '''
-<<<<<<< HEAD
-    '''<h1 id='abc'><div id='def' className='ghi jkl'></div></h1>;'''
-=======
     '''
     <h1 id='abc'>
       <div id='def' className='ghi jkl'></div>
     </h1>;
     '''
->>>>>>> 13f6e2d6
   )
 
 test 'multiline attributes', ->
@@ -455,16 +377,12 @@
         )
     '''
     '''
-<<<<<<< HEAD
-    <h1 a={b} c='d'><a e={f(g)} h='i'><b j='k' l='m'></b> <b n='o' p='q'></b></a></h1>;
-=======
     <h1 a={b} c='d'>
       <a e={f(g)} h='i'>
         <b j='k' l='m'></b>
         <b n='o' p='q'></b>
       </a>
     </h1>;
->>>>>>> 13f6e2d6
     '''
   )
 
@@ -485,16 +403,12 @@
       </a></h1>
     '''
     '''
-<<<<<<< HEAD
-    <h1 a={b} c='d'><a e={f(g)} h='i'><b j='k' l='m'></b> <b n='o' p='q'></b></a></h1>;
-=======
     <h1 a={b} c='d'>
       <a e={f(g)} h='i'>
         <b j='k' l='m'></b>
         <b n='o' p='q'></b>
       </a>
     </h1>;
->>>>>>> 13f6e2d6
     '''
   )
 
@@ -518,13 +432,7 @@
     '''
     var SplitPane, f, x;
 
-<<<<<<< HEAD
     SplitPane = function({left, right}) {
-      return <div className='SplitPane'><div className='SplitPane-left'>{left}</div> <div className='SplitPane-right'>{right}</div></div>;
-=======
-    SplitPane = function(arg) {
-      var left, right;
-      left = arg.left, right = arg.right;
       return <div className='SplitPane'>
         <div className='SplitPane-left'>
           {left}
@@ -533,7 +441,6 @@
           {right}
         </div>
       </div>;
->>>>>>> 13f6e2d6
     };
 
     x = <div className='abc'>
@@ -568,24 +475,8 @@
     '''
     var Recipe;
 
-<<<<<<< HEAD
     Recipe = function({name, ingredients, steps}) {
       var FORCE_EXPRESSION, i;
-      return <section id={name.toLowerCase().replace(/ /g, '-')}><h1>{name}</h1> <ul className='ingredients'>{FORCE_EXPRESSION = (function() {
-        var j, len, results;
-        results = [];
-        for (i = j = 0, len = ingredients.length; j < len; i = ++j) {
-          ({name} = ingredients[i]);
-          results.push(<li key={i}>{ingredient.name}</li>);
-        }
-        return results;
-      })()}</ul> <section className='instructions'><h2>Cooking Instructions</h2> {steps.map(function(step, i) {
-        return <p key={i}>{step}</p>;
-      })}</section></section>;
-=======
-    Recipe = function(arg) {
-      var FORCE_EXPRESSION, i, ingredients, name, steps;
-      name = arg.name, ingredients = arg.ingredients, steps = arg.steps;
       return <section id={name.toLowerCase().replace(/ /g, '-')}>
         <h1>
           {name}
@@ -595,7 +486,7 @@
             var j, len, results;
             results = [];
             for (i = j = 0, len = ingredients.length; j < len; i = ++j) {
-              name = ingredients[i].name;
+              ({name} = ingredients[i]);
               results.push(<li key={i}>
                 {ingredient.name}
               </li>);
@@ -614,7 +505,6 @@
           })}
         </section>
       </section>;
->>>>>>> 13f6e2d6
     };
     '''
   )
@@ -630,18 +520,6 @@
     '''
     var FORCE_EXPRESSION, appt;
 
-<<<<<<< HEAD
-    <div className='table-responsive small'><thead><tr></tr></thead> {FORCE_EXPRESSION = (function() {
-      var i, len, ref, results;
-      ref = data.appts;
-      results = [];
-      for (i = 0, len = ref.length; i < len; i++) {
-        appt = ref[i];
-        results.push(<Appt appt={appt} key={appt.id}></Appt>);
-      }
-      return results;
-    })()}</div>;
-=======
     <div className='table-responsive small'>
       <thead>
         <tr></tr>
@@ -657,7 +535,6 @@
         return results;
       })()}
     </div>;
->>>>>>> 13f6e2d6
     '''
   )
 
@@ -667,15 +544,11 @@
     #abc
       #def.ghi.jkl
     '''
-<<<<<<< HEAD
-    '''<div id='abc'><div id='def' className='ghi jkl'></div></div>;'''
-=======
     '''
     <div id='abc'>
       <div id='def' className='ghi jkl'></div>
     </div>;
     '''
->>>>>>> 13f6e2d6
   )
 
 test 'leading dot class after if', ->
@@ -688,13 +561,9 @@
     '''
     var FORCE_EXPRESSION;
 
-<<<<<<< HEAD
-    <div>{FORCE_EXPRESSION = (a ? <div className='small'></div> : void 0)}</div>;
-=======
     <div>
       {FORCE_EXPRESSION = (a ? <div className='small'></div> : void 0)}
     </div>;
->>>>>>> 13f6e2d6
     '''
   )
 
@@ -715,11 +584,7 @@
 
     <div className='small'></div>;
 
-<<<<<<< HEAD
     ({c} = d.big);
-=======
-    c = d.big.c;
->>>>>>> 13f6e2d6
     '''
   )
 
@@ -790,17 +655,11 @@
     </h4>;
 
     <h5>
-      {a({
-        b: b,
-        c: c
-      })}
+      {a({b, c})}
     </h5>;
     '''
   )
 
-<<<<<<< HEAD
-    <h5>{a({b, c})}</h5>;
-=======
 test 'whitespace', ->
   eqJS(
     '''
@@ -883,7 +742,6 @@
     <a>
       abc <b></b>
     </a>;
->>>>>>> 13f6e2d6
     '''
   )
 
