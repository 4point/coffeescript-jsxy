--- conflicted
+++ resolved
@@ -5,15 +5,11 @@
   # element = %h1 Hello, world!
   eqJS(
     '%h1 Hello, world!'
-<<<<<<< HEAD
-    '<h1>Hello, world!</h1>;'
-=======
     '''
     <h1>
       Hello, world!
     </h1>;
     '''
->>>>>>> ad388415
   )
 
 test 'simple indented element', ->
@@ -22,15 +18,11 @@
     %h1
       Hello, world!
     '''
-<<<<<<< HEAD
-    '<h1>Hello, world!</h1>;'
-=======
     '''
     <h1>
       Hello, world!
     </h1>;
     '''
->>>>>>> ad388415
   )
 
 test 'simple nested element', ->
@@ -40,9 +32,6 @@
       %a
         Hello, world!
     '''
-<<<<<<< HEAD
-    '<h1><a>Hello, world!</a></h1>;'
-=======
     '''
     <h1>
       <a>
@@ -50,7 +39,6 @@
       </a>
     </h1>;
     '''
->>>>>>> ad388415
   )
 
 test 'inline element, no body', ->
@@ -68,69 +56,41 @@
 test 'inline element with parenthesized attributes and content', ->
   eqJS(
     '''%h1( a="b" c='def' g={h + i}) jkl'''
-<<<<<<< HEAD
-    '''<h1 a="b" c='def' g={h + i}>jkl</h1>;'''
-=======
     '''
     <h1 a="b" c='def' g={h + i}>
       jkl
     </h1>;
     '''
->>>>>>> ad388415
   )
 
 test 'inline =expressionBody', ->
   eqJS(
     '%h1= name'
-<<<<<<< HEAD
-    '<h1>{name}</h1>;'
-=======
     '''
     <h1>
       {name}
     </h1>;
     '''
->>>>>>> ad388415
   )
 
 test 'expression inline content', ->
   eqJS(
     '%h1 {@abc}'
-<<<<<<< HEAD
-    '<h1>{this.abc}</h1>;'
-=======
     '''
     <h1>
       {this.abc}
     </h1>;
     '''
->>>>>>> ad388415
   )
 
 test 'mixed inline content', ->
   eqJS(
     '%h1 name {@abc}'
-<<<<<<< HEAD
-    '<h1>name {this.abc}</h1>;'
-  )
-
-test 'mixed inline content normalize whitespace', ->
-  eqJS(
-    '%h1 name  {@abc}'
-    '<h1>name {this.abc}</h1>;'
-  )
-
-test 'mixed inline content normalize trailing whitespace', ->
-  eqJS(
-    '%h1 name  {@abc} '
-    '<h1>name {this.abc}</h1>;'
-=======
     '''
     <h1>
       name {this.abc}
     </h1>;
     '''
->>>>>>> ad388415
   )
 
 test 'indented equals expression', ->
@@ -139,15 +99,11 @@
     %h1
       = abc
     '''
-<<<<<<< HEAD
-    '<h1>{abc}</h1>;'
-=======
     '''
     <h1>
       {abc}
     </h1>;
     '''
->>>>>>> ad388415
   )
 
 test 'no equals expression unless line-starting', ->
@@ -160,10 +116,6 @@
       {w} = abc
       =abc
     '''
-<<<<<<< HEAD
-  # output = '<h1>x = abc y= abc {z}= abc {w} = abc {abc}</h1>;' TODO: once whitespace (or lack thereof) between children is fixed use this one
-    '<h1>x = abc y= abc {z} = abc {w} = abc {abc}</h1>;'
-=======
     '''
     <h1>
       x = abc
@@ -173,7 +125,6 @@
       {abc}
     </h1>;
     '''
->>>>>>> ad388415
   )
 
 test 'equals for loop', ->
@@ -186,18 +137,6 @@
     '''
     var FORCE_EXPRESSION, x;
 
-<<<<<<< HEAD
-    <h1>{FORCE_EXPRESSION = (function() {
-      var i, len, ref, results;
-      ref = ['a', 'b', 'c'];
-      results = [];
-      for (i = 0, len = ref.length; i < len; i++) {
-        x = ref[i];
-        results.push(<b>{x}</b>);
-      }
-      return results;
-    })()}</h1>;
-=======
     <h1>
       {FORCE_EXPRESSION = (function() {
         var i, len, ref, results;
@@ -212,7 +151,6 @@
         return results;
       })()}
     </h1>;
->>>>>>> ad388415
     '''
   )
 
@@ -234,9 +172,6 @@
       {
         @m }
     '''
-<<<<<<< HEAD
-    '<h1>{this.x} {this.y} abc {this.z} def {this.g + h} {this.i + this.j} {this.k} {this.l} {this.m}</h1>;'
-=======
     '''
     <h1>
       {this.x} {this.y}
@@ -249,7 +184,6 @@
       {this.m}
     </h1>;
     '''
->>>>>>> ad388415
   )
 
 test 'simple object attributes', ->
@@ -345,16 +279,12 @@
     </h1>
     '''
     '''
-<<<<<<< HEAD
-    <h1 a="b" c={this.d}><b>Hey {this.name}</b></h1>;
-=======
     <h1 a="b" c={this.d}>
       <b>
         Hey
         {this.name}
       </b>
     </h1>;
->>>>>>> ad388415
     '''
   )
 
@@ -364,11 +294,7 @@
     <h1   a="b" c = {@d} ><b > Hey {@name}</b></h1>
     '''
     '''
-<<<<<<< HEAD
-    <h1 a="b" c={this.d}><b>Hey {this.name}</b></h1>;
-=======
     <h1 a="b" c={this.d}><b> Hey {this.name}</b></h1>;
->>>>>>> ad388415
     '''
   )
 
@@ -428,15 +354,11 @@
     %h1#abc
       #def.ghi.jkl
     '''
-<<<<<<< HEAD
-    '''<h1 id='abc'><div id='def' className='ghi jkl'></div></h1>;'''
-=======
     '''
     <h1 id='abc'>
       <div id='def' className='ghi jkl'></div>
     </h1>;
     '''
->>>>>>> ad388415
   )
 
 test 'multiline attributes', ->
@@ -455,16 +377,12 @@
         )
     '''
     '''
-<<<<<<< HEAD
-    <h1 a={b} c='d'><a e={f(g)} h='i'><b j='k' l='m'></b> <b n='o' p='q'></b></a></h1>;
-=======
     <h1 a={b} c='d'>
       <a e={f(g)} h='i'>
         <b j='k' l='m'></b>
         <b n='o' p='q'></b>
       </a>
     </h1>;
->>>>>>> ad388415
     '''
   )
 
@@ -485,16 +403,12 @@
       </a></h1>
     '''
     '''
-<<<<<<< HEAD
-    <h1 a={b} c='d'><a e={f(g)} h='i'><b j='k' l='m'></b> <b n='o' p='q'></b></a></h1>;
-=======
     <h1 a={b} c='d'>
       <a e={f(g)} h='i'>
         <b j='k' l='m'></b>
         <b n='o' p='q'></b>
       </a>
     </h1>;
->>>>>>> ad388415
     '''
   )
 
@@ -519,9 +433,6 @@
     var SplitPane, f, x;
 
     SplitPane = function({left, right}) {
-<<<<<<< HEAD
-      return <div className='SplitPane'><div className='SplitPane-left'>{left}</div> <div className='SplitPane-right'>{right}</div></div>;
-=======
       return <div className='SplitPane'>
         <div className='SplitPane-left'>
           {left}
@@ -530,7 +441,6 @@
           {right}
         </div>
       </div>;
->>>>>>> ad388415
     };
 
     x = <div className='abc'>
@@ -567,19 +477,6 @@
 
     Recipe = function({name, ingredients, steps}) {
       var FORCE_EXPRESSION, i;
-<<<<<<< HEAD
-      return <section id={name.toLowerCase().replace(/ /g, '-')}><h1>{name}</h1> <ul className='ingredients'>{FORCE_EXPRESSION = (function() {
-        var j, len, results;
-        results = [];
-        for (i = j = 0, len = ingredients.length; j < len; i = ++j) {
-          ({name} = ingredients[i]);
-          results.push(<li key={i}>{ingredient.name}</li>);
-        }
-        return results;
-      })()}</ul> <section className='instructions'><h2>Cooking Instructions</h2> {steps.map(function(step, i) {
-        return <p key={i}>{step}</p>;
-      })}</section></section>;
-=======
       return <section id={name.toLowerCase().replace(/ /g, '-')}>
         <h1>
           {name}
@@ -608,7 +505,6 @@
           })}
         </section>
       </section>;
->>>>>>> ad388415
     };
     '''
   )
@@ -624,18 +520,6 @@
     '''
     var FORCE_EXPRESSION, appt;
 
-<<<<<<< HEAD
-    <div className='table-responsive small'><thead><tr></tr></thead> {FORCE_EXPRESSION = (function() {
-      var i, len, ref, results;
-      ref = data.appts;
-      results = [];
-      for (i = 0, len = ref.length; i < len; i++) {
-        appt = ref[i];
-        results.push(<Appt appt={appt} key={appt.id}></Appt>);
-      }
-      return results;
-    })()}</div>;
-=======
     <div className='table-responsive small'>
       <thead>
         <tr></tr>
@@ -651,7 +535,6 @@
         return results;
       })()}
     </div>;
->>>>>>> ad388415
     '''
   )
 
@@ -661,15 +544,11 @@
     #abc
       #def.ghi.jkl
     '''
-<<<<<<< HEAD
-    '''<div id='abc'><div id='def' className='ghi jkl'></div></div>;'''
-=======
     '''
     <div id='abc'>
       <div id='def' className='ghi jkl'></div>
     </div>;
     '''
->>>>>>> ad388415
   )
 
 test 'leading dot class after if', ->
@@ -682,13 +561,9 @@
     '''
     var FORCE_EXPRESSION;
 
-<<<<<<< HEAD
-    <div>{FORCE_EXPRESSION = (a ? <div className='small'></div> : void 0)}</div>;
-=======
     <div>
       {FORCE_EXPRESSION = (a ? <div className='small'></div> : void 0)}
     </div>;
->>>>>>> ad388415
     '''
   )
 
@@ -779,9 +654,6 @@
       )
     </h4>;
 
-<<<<<<< HEAD
-    <h5>{a({b, c})}</h5>;
-=======
     <h5>
       {a({b, c})}
     </h5>;
@@ -870,7 +742,6 @@
     <a>
       abc <b></b>
     </a>;
->>>>>>> ad388415
     '''
   )
 
