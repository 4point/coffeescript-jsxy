# Array Literals
# --------------

# * Array Literals
# * Splats in Array Literals

# TODO: add indexing and method invocation tests: [1][0] is 1, [].toString()

test "trailing commas", ->
  trailingComma = [1, 2, 3,]
  ok (trailingComma[0] is 1) and (trailingComma[2] is 3) and (trailingComma.length is 3)

  trailingComma = [
    1, 2, 3,
    4, 5, 6
    7, 8, 9,
  ]
  (sum = (sum or 0) + n) for n in trailingComma

  a = [((x) -> x), ((x) -> x * x)]
  ok a.length is 2

test "incorrect indentation without commas", ->
  result = [['a']
   {b: 'c'}]
  ok result[0][0] is 'a'
  ok result[1]['b'] is 'c'


# Splats in Array Literals

test "array splat expansions with assignments", ->
  nums = [1, 2, 3]
  list = [a = 0, nums..., b = 4]
  eq 0, a
  eq 4, b
  arrayEq [0,1,2,3,4], list


test "mixed shorthand objects in array lists", ->

  arr = [
    a:1
    'b'
    c:1
  ]
  ok arr.length is 3
  ok arr[2].c is 1

  arr = [b: 1, a: 2, 100]
  eq arr[1], 100

  arr = [a:0, b:1, (1 + 1)]
  eq arr[1], 2

  arr = [a:1, 'a', b:1, 'b']
  eq arr.length, 4
  eq arr[2].b, 1
  eq arr[3], 'b'


test "array splats with nested arrays", ->
  nonce = {}
  a = [nonce]
  list = [1, 2, a...]
  eq list[0], 1
  eq list[2], nonce

  a = [[nonce]]
  list = [1, 2, a...]
  arrayEq list, [1, 2, [nonce]]

test "#1274: `[] = a()` compiles to `false` instead of `a()`", ->
  a = false
  fn = -> a = true
  [] = fn()
  ok a

test "#3194: string interpolation in array", ->
  arr = [ "a"
          key: 'value'
        ]
  eq 2, arr.length
  eq 'a', arr[0]
  eq 'value', arr[1].key

  b = 'b'
  arr = [ "a#{b}"
          key: 'value'
        ]
  eq 2, arr.length
  eq 'ab', arr[0]
  eq 'value', arr[1].key

test "regex interpolation in array", ->
  arr = [ /a/
          key: 'value'
        ]
  eq 2, arr.length
  eq 'a', arr[0].source
  eq 'value', arr[1].key

  b = 'b'
  arr = [ ///a#{b}///
          key: 'value'
        ]
  eq 2, arr.length
  eq 'ab', arr[0].source
  eq 'value', arr[1].key

<<<<<<< HEAD
test "splat extraction from generators", ->
  gen = ->
    yield 1
    yield 2
    yield 3
  arrayEq [ gen()... ], [ 1, 2, 3 ]
=======

test "for-from loops over Array", ->
  array1 = [50, 30, 70, 20]
  array2 = []
  for x from array1
    array2.push(x)
  arrayEq array1, array2

  array1 = [[20, 30], [40, 50]]
  array2 = []
  for [a, b] from array1
    array2.push(b)
    array2.push(a)
  arrayEq array2, [30, 20, 50, 40]

  array1 = [{a: 10, b: 20, c: 30}, {a: 40, b: 50, c: 60}]
  array2 = []
  for {a: a, b, c: d} from array1
    array2.push([a, b, d])
  arrayEq array2, [[10, 20, 30], [40, 50, 60]]

  array1 = [[10, 20, 30, 40, 50]]
  for [a, b..., c] from array1
    eq 10, a
    arrayEq [20, 30, 40], b
    eq 50, c

test "for-from comprehensions over Array", ->
  array1 = (x + 10 for x from [10, 20, 30])
  ok array1.join(' ') is '20 30 40'

  array2 = (x for x from [30, 41, 57] when x %% 3 is 0)
  ok array2.join(' ') is '30 57'

  array1 = (b + 5 for [a, b] from [[20, 30], [40, 50]])
  ok array1.join(' ') is '35 55'

  array2 = (a + b for [a, b] from [[10, 20], [30, 40], [50, 60]] when a + b >= 70)
  ok array2.join(' ') is '70 110'
>>>>>>> b3896d08
<|MERGE_RESOLUTION|>--- conflicted
+++ resolved
@@ -108,14 +108,12 @@
   eq 'ab', arr[0].source
   eq 'value', arr[1].key
 
-<<<<<<< HEAD
 test "splat extraction from generators", ->
   gen = ->
     yield 1
     yield 2
     yield 3
   arrayEq [ gen()... ], [ 1, 2, 3 ]
-=======
 
 test "for-from loops over Array", ->
   array1 = [50, 30, 70, 20]
@@ -154,5 +152,4 @@
   ok array1.join(' ') is '35 55'
 
   array2 = (a + b for [a, b] from [[10, 20], [30, 40], [50, 60]] when a + b >= 70)
-  ok array2.join(' ') is '70 110'
->>>>>>> b3896d08
+  ok array2.join(' ') is '70 110'