# Array Literals
# --------------

# * Array Literals
# * Splats in Array Literals

# TODO: add indexing and method invocation tests: [1][0] is 1, [].toString()

test "trailing commas", ->
  trailingComma = [1, 2, 3,]
  ok (trailingComma[0] is 1) and (trailingComma[2] is 3) and (trailingComma.length is 3)

  trailingComma = [
    1, 2, 3,
    4, 5, 6
    7, 8, 9,
  ]
  (sum = (sum or 0) + n) for n in trailingComma

  a = [((x) -> x), ((x) -> x * x)]
  ok a.length is 2

test "incorrect indentation without commas", ->
  result = [['a']
   {b: 'c'}]
  ok result[0][0] is 'a'
  ok result[1]['b'] is 'c'


# Splats in Array Literals

test "array splat expansions with assignments", ->
  nums = [1, 2, 3]
  list = [a = 0, nums..., b = 4]
  eq 0, a
  eq 4, b
  arrayEq [0,1,2,3,4], list


<<<<<<< HEAD
=======
test "mixed shorthand objects in array lists", ->

  arr = [
    a:1
    'b'
    c:1
  ]
  ok arr.length is 3
  ok arr[2].c is 1

  arr = [b: 1, a: 2, 100]
  eq arr[1], 100

  arr = [a:0, b:1, (1 + 1)]
  eq arr[1], 2

  arr = [a:1, 'a', b:1, 'b']
  eq arr.length, 4
  eq arr[2].b, 1
  eq arr[3], 'b'

>>>>>>> 963adb52
test "array splats with nested arrays", ->
  nonce = {}
  a = [nonce]
  list = [1, 2, a...]
  eq list[0], 1
  eq list[2], nonce

  a = [[nonce]]
  list = [1, 2, a...]
  arrayEq list, [1, 2, [nonce]]


test "mixed shorthand objects in array lists", ->

  arr = [
    a:1
    'b'
    c:1
  ]
  ok arr.length is 3
  ok arr[2].c is 1

  arr = [b: 1, a: 2, 100]
  eq arr[1], 100

  arr = [a:0, b:1, (1 + 1)]
  eq arr[1], 2

  arr = [a:1, 'a', b:1, 'b']
  eq arr.length, 4
  eq arr[2].b, 1
  eq arr[3], 'b'<|MERGE_RESOLUTION|>--- conflicted
+++ resolved
@@ -37,8 +37,6 @@
   arrayEq [0,1,2,3,4], list
 
 
-<<<<<<< HEAD
-=======
 test "mixed shorthand objects in array lists", ->
 
   arr = [
@@ -60,7 +58,7 @@
   eq arr[2].b, 1
   eq arr[3], 'b'
 
->>>>>>> 963adb52
+
 test "array splats with nested arrays", ->
   nonce = {}
   a = [nonce]
@@ -71,25 +69,3 @@
   a = [[nonce]]
   list = [1, 2, a...]
   arrayEq list, [1, 2, [nonce]]
-
-
-test "mixed shorthand objects in array lists", ->
-
-  arr = [
-    a:1
-    'b'
-    c:1
-  ]
-  ok arr.length is 3
-  ok arr[2].c is 1
-
-  arr = [b: 1, a: 2, 100]
-  eq arr[1], 100
-
-  arr = [a:0, b:1, (1 + 1)]
-  eq arr[1], 2
-
-  arr = [a:1, 'a', b:1, 'b']
-  eq arr.length, 4
-  eq arr[2].b, 1
-  eq arr[3], 'b'