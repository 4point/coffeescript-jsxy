// Generated by CoffeeScript 1.6.1
(function() {
  var buildLocationData, extend, flatten, last, repeat, _ref;

  exports.starts = function(string, literal, start) {
    return literal === string.substr(start, literal.length);
  };

  exports.ends = function(string, literal, back) {
    var len;
    len = literal.length;
    return literal === string.substr(string.length - len - (back || 0), len);
  };

  exports.repeat = repeat = function(str, n) {
    var res;
    res = '';
    while (n > 0) {
      if (n & 1) {
        res += str;
      }
      n >>>= 1;
      str += str;
    }
    return res;
  };

  exports.compact = function(array) {
    var item, _i, _len, _results;
    _results = [];
    for (_i = 0, _len = array.length; _i < _len; _i++) {
      item = array[_i];
      if (item) {
        _results.push(item);
      }
    }
    return _results;
  };

  exports.count = function(string, substr) {
    var num, pos;
    num = pos = 0;
    if (!substr.length) {
      return 1 / 0;
    }
    while (pos = 1 + string.indexOf(substr, pos)) {
      num++;
    }
    return num;
  };

  exports.merge = function(options, overrides) {
    return extend(extend({}, options), overrides);
  };

  extend = exports.extend = function(object, properties) {
    var key, val;
    for (key in properties) {
      val = properties[key];
      object[key] = val;
    }
    return object;
  };

  exports.flatten = flatten = function(array) {
    var element, flattened, _i, _len;
    flattened = [];
    for (_i = 0, _len = array.length; _i < _len; _i++) {
      element = array[_i];
      if (element instanceof Array) {
        flattened = flattened.concat(flatten(element));
      } else {
        flattened.push(element);
      }
    }
    return flattened;
  };

  exports.del = function(obj, key) {
    var val;
    val = obj[key];
    delete obj[key];
    return val;
  };

  exports.last = last = function(array, back) {
    return array[array.length - (back || 0) - 1];
  };

  exports.some = (_ref = Array.prototype.some) != null ? _ref : function(fn) {
    var e, _i, _len;
    for (_i = 0, _len = this.length; _i < _len; _i++) {
      e = this[_i];
      if (fn(e)) {
        return true;
      }
    }
    return false;
  };

  exports.invertLiterate = function(code) {
    var line, lines, match;
    lines = (function() {
      var _i, _len, _ref1, _results;
      _ref1 = code.split('\n');
      _results = [];
      for (_i = 0, _len = _ref1.length; _i < _len; _i++) {
        line = _ref1[_i];
        if (match = /^([ ]{4}|\t)/.exec(line)) {
          _results.push(line.slice(match[0].length));
        } else {
          _results.push('# ' + line);
        }
      }
      return _results;
    })();
    return lines.join('\n');
  };

  buildLocationData = function(first, last) {
    if (!last) {
      return first;
    } else {
      return {
        first_line: first.first_line,
        first_column: first.first_column,
        last_line: last.last_line,
        last_column: last.last_column
      };
    }
  };

  exports.addLocationDataFn = function(first, last) {
    return function(obj) {
      if (((typeof obj) === 'object') && (!!obj['updateLocationDataIfMissing'])) {
        obj.updateLocationDataIfMissing(buildLocationData(first, last));
      }
      return obj;
    };
  };

  exports.locationDataToString = function(obj) {
    var locationData;
    if (("2" in obj) && ("first_line" in obj[2])) {
      locationData = obj[2];
    } else if ("first_line" in obj) {
      locationData = obj;
    }
    if (locationData) {
      return ("" + (locationData.first_line + 1) + ":" + (locationData.first_column + 1) + "-") + ("" + (locationData.last_line + 1) + ":" + (locationData.last_column + 1));
    } else {
      return "No location data";
    }
  };

  exports.baseFileName = function(file, stripExt) {
    var parts;
    if (stripExt == null) {
      stripExt = false;
    }
    parts = file.split('/');
    file = parts[parts.length - 1];
    if (!stripExt) {
      return file;
    }
    parts = file.split('.');
    parts.pop();
    if (parts[parts.length - 1] === 'coffee' && parts.length > 1) {
      parts.pop();
    }
    return parts.join('.');
  };

  exports.isCoffee = function(file) {
    return /\.((lit)?coffee|coffee\.md)$/.test(file);
  };

  exports.isLiterate = function(file) {
    return /\.(litcoffee|coffee\.md)$/.test(file);
  };

<<<<<<< HEAD
=======
  exports.normalizePath = normalizePath = function(path, removeTrailingSlash) {
    var i, newParts, part, parts, root, _i, _len;
    if (removeTrailingSlash == null) {
      removeTrailingSlash = false;
    }
    root = false;
    parts = path.split('/');
    newParts = [];
    i = 0;
    if (parts.length > 1 && parts[0] === '') {
      parts.shift();
      root = true;
    }
    for (i = _i = 0, _len = parts.length; _i < _len; i = ++_i) {
      part = parts[i];
      if (part === '.' || part === '') {
        if ((i === parts.length - 1) && !removeTrailingSlash) {
          newParts.push('');
        }
      } else if (part === '..') {
        if (newParts.length === 0 || (newParts.length && last(newParts === '..'))) {
          newParts.push('..');
        } else {
          newParts.pop();
        }
      } else {
        newParts.push(part);
      }
    }
    if (root) {
      if (newParts.length === 0) {
        return '/';
      }
      if (newParts.length[0] === '..') {
        throw new Error("Invalid path: " + path);
      }
      newParts.unshift('');
    }
    return newParts.join('/');
  };

  exports.relativePath = function(from, to, cwd) {
    var answer;
    if (cwd == null) {
      cwd = null;
    }
    if (cwd) {
      from = cwd + "/" + from;
      to = cwd + "/" + to;
    }
    from = normalizePath(from).split('/');
    to = normalizePath(to).split('/');
    while (from.length > 0 && to.length > 0 && from[0] === to[0]) {
      from.shift();
      to.shift();
    }
    if (from.length && from[0] === "..") {
      throw new Error("'cwd' must be specified if 'from' references parent directory: " + (from.join('/')) + " -> " + (to.join('/')));
    }
    answer = repeat("../", from.length - 1);
    return answer + ("" + (to.join('/')));
  };

>>>>>>> 8f7f3627
}).call(this);<|MERGE_RESOLUTION|>--- conflicted
+++ resolved
@@ -179,70 +179,4 @@
     return /\.(litcoffee|coffee\.md)$/.test(file);
   };
 
-<<<<<<< HEAD
-=======
-  exports.normalizePath = normalizePath = function(path, removeTrailingSlash) {
-    var i, newParts, part, parts, root, _i, _len;
-    if (removeTrailingSlash == null) {
-      removeTrailingSlash = false;
-    }
-    root = false;
-    parts = path.split('/');
-    newParts = [];
-    i = 0;
-    if (parts.length > 1 && parts[0] === '') {
-      parts.shift();
-      root = true;
-    }
-    for (i = _i = 0, _len = parts.length; _i < _len; i = ++_i) {
-      part = parts[i];
-      if (part === '.' || part === '') {
-        if ((i === parts.length - 1) && !removeTrailingSlash) {
-          newParts.push('');
-        }
-      } else if (part === '..') {
-        if (newParts.length === 0 || (newParts.length && last(newParts === '..'))) {
-          newParts.push('..');
-        } else {
-          newParts.pop();
-        }
-      } else {
-        newParts.push(part);
-      }
-    }
-    if (root) {
-      if (newParts.length === 0) {
-        return '/';
-      }
-      if (newParts.length[0] === '..') {
-        throw new Error("Invalid path: " + path);
-      }
-      newParts.unshift('');
-    }
-    return newParts.join('/');
-  };
-
-  exports.relativePath = function(from, to, cwd) {
-    var answer;
-    if (cwd == null) {
-      cwd = null;
-    }
-    if (cwd) {
-      from = cwd + "/" + from;
-      to = cwd + "/" + to;
-    }
-    from = normalizePath(from).split('/');
-    to = normalizePath(to).split('/');
-    while (from.length > 0 && to.length > 0 && from[0] === to[0]) {
-      from.shift();
-      to.shift();
-    }
-    if (from.length && from[0] === "..") {
-      throw new Error("'cwd' must be specified if 'from' references parent directory: " + (from.join('/')) + " -> " + (to.join('/')));
-    }
-    answer = repeat("../", from.length - 1);
-    return answer + ("" + (to.join('/')));
-  };
-
->>>>>>> 8f7f3627
 }).call(this);