--- conflicted
+++ resolved
@@ -165,11 +165,7 @@
       token.call = yes if prev and not prev.spaced and tag is '?'
       return 1 unless callObject or
         prev?.spaced and (prev.call or prev[0] in IMPLICIT_FUNC) and
-<<<<<<< HEAD
-        (tag in IMPLICIT_CALL or tag in IMPLICIT_UNSPACED_CALL and not token.spaced)
-=======
         (tag in IMPLICIT_CALL or not token.spaced and tag in IMPLICIT_UNSPACED_CALL)
->>>>>>> 2c84f3ed
       tokens.splice i, 0, ['CALL_START', '(', token[2]]
       @detectEnd i + (if callObject then 2 else 1), (token, i) ->
         return yes if not seenSingle and token.fromThen
@@ -178,11 +174,7 @@
         return yes if tag is 'PROPERTY_ACCESS' and @tag(i - 1) is 'OUTDENT'
         not token.generated and @tag(i - 1) isnt ',' and tag in IMPLICIT_END and
         (tag isnt 'INDENT' or
-<<<<<<< HEAD
-         (@tag(i - 2) isnt 'CLASS' and not (@tag(i - 1) in IMPLICIT_BLOCK) and
-=======
          (@tag(i - 2) isnt 'CLASS' and @tag(i - 1) not in IMPLICIT_BLOCK and
->>>>>>> 2c84f3ed
           not ((post = @tokens[i + 1]) and post.generated and post[0] is '{')))
       , action
       prev[0] = 'FUNC_EXIST' if prev[0] is '?'
