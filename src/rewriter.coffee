--- conflicted
+++ resolved
@@ -187,12 +187,8 @@
       return 1 unless callObject or
         prev?.spaced and (prev.call or prev[0] in IMPLICIT_FUNC) and
         (tag in IMPLICIT_CALL or not (token.spaced or token.newLine) and tag in IMPLICIT_UNSPACED_CALL)
-<<<<<<< HEAD
-      tokens.splice i, 0, @generate 'CALL_START', '('
-=======
         callIndex = i
       tokens.splice i, 0, @generate 'CALL_START', '(', token[2]
->>>>>>> fc7f4ed9
       @detectEnd i + 1, condition, action
       prev[0] = 'FUNC_EXIST' if prev[0] is '?'
       2
