# `nodes.coffee` contains all of the node classes for the syntax tree. Most
# nodes are created as the result of actions in the [grammar](grammar.html),
# but some are created by other nodes as a method of code generation. To convert
# the syntax tree into a string of JavaScript code, call `compile()` on the root.

Error.stackTraceLimit = Infinity

{Scope} = require './scope'
{isUnassignable, JS_FORBIDDEN} = require './lexer'

# Import the helpers we plan to use.
{compact, flatten, extend, merge, del, starts, ends, some,
addLocationDataFn, locationDataToString, throwSyntaxError} = require './helpers'

# Functions required by parser
exports.extend = extend
exports.addLocationDataFn = addLocationDataFn

# Constant functions for nodes that don't need customization.
YES     = -> yes
NO      = -> no
THIS    = -> this
NEGATE  = -> @negated = not @negated; this

#### CodeFragment

# The various nodes defined below all compile to a collection of **CodeFragment** objects.
# A CodeFragments is a block of generated code, and the location in the source file where the code
# came from. CodeFragments can be assembled together into working code just by catting together
# all the CodeFragments' `code` snippets, in order.
exports.CodeFragment = class CodeFragment
  constructor: (parent, code) ->
    @code = "#{code}"
    @locationData = parent?.locationData
    @type = parent?.constructor?.name or 'unknown'

  toString:   ->
    "#{@code}#{if @locationData then ": " + locationDataToString(@locationData) else ''}"

# Convert an array of CodeFragments into a string.
fragmentsToText = (fragments) ->
  (fragment.code for fragment in fragments).join('')

#### Base

# The **Base** is the abstract base class for all nodes in the syntax tree.
# Each subclass implements the `compileNode` method, which performs the
# code generation for that node. To compile a node to JavaScript,
# call `compile` on it, which wraps `compileNode` in some generic extra smarts,
# to know when the generated code needs to be wrapped up in a closure.
# An options hash is passed and cloned throughout, containing information about
# the environment from higher in the tree (such as if a returned value is
# being requested by the surrounding function), information about the current
# scope, and indentation level.
exports.Base = class Base

  compile: (o, lvl) ->
    fragmentsToText @compileToFragments o, lvl

  # Common logic for determining whether to wrap this node in a closure before
  # compiling it, or to compile directly. We need to wrap if this node is a
  # *statement*, and it's not a *pureStatement*, and we're not at
  # the top level of a block (which would be unnecessary), and we haven't
  # already been asked to return the result (because statements know how to
  # return results).
  compileToFragments: (o, lvl) ->
    o        = extend {}, o
    o.level  = lvl if lvl
    node     = @unfoldSoak(o) or this
    node.tab = o.indent
    if o.level is LEVEL_TOP or not node.isStatement(o)
      node.compileNode o
    else
      node.compileClosure o

  # Statements converted into expressions via closure-wrapping share a scope
  # object with their parent closure, to preserve the expected lexical scope.
  compileClosure: (o) ->
    if jumpNode = @jumps()
      jumpNode.error 'cannot use a pure statement in an expression'
    o.sharedScope = yes
    func = new Code [], Block.wrap [this]
    args = []
    if @contains ((node) -> node instanceof SuperCall)
      func.bound = yes
    else if (argumentsNode = @contains isLiteralArguments) or @contains isLiteralThis
      args = [new ThisLiteral]
      if argumentsNode
        meth = 'apply'
        args.push new IdentifierLiteral 'arguments'
      else
        meth = 'call'
      func = new Value func, [new Access new PropertyName meth]
    parts = (new Call func, args).compileNode o

    switch
      when func.isGenerator or func.base?.isGenerator
        parts.unshift @makeCode "(yield* "
        parts.push    @makeCode ")"
      when func.isAsync or func.base?.isAsync
        parts.unshift @makeCode "(await "
        parts.push    @makeCode ")"
    parts

  # If the code generation wishes to use the result of a complex expression
  # in multiple places, ensure that the expression is only ever evaluated once,
  # by assigning it to a temporary variable. Pass a level to precompile.
  #
  # If `level` is passed, then returns `[val, ref]`, where `val` is the compiled value, and `ref`
  # is the compiled reference. If `level` is not passed, this returns `[val, ref]` where
  # the two values are raw nodes which have not been compiled.
  cache: (o, level, shouldCache) ->
    complex = if shouldCache? then shouldCache this else @shouldCache()
    if complex
      ref = new IdentifierLiteral o.scope.freeVariable 'ref'
      sub = new Assign ref, this
      if level then [sub.compileToFragments(o, level), [@makeCode(ref.value)]] else [sub, ref]
    else
      ref = if level then @compileToFragments o, level else this
      [ref, ref]

  # Occasionally it may be useful to make an expression behave as if it was 'hoisted', whereby the
  # result of the expression is available before its location in the source, but the expression's
  # variable scope corresponds the source position. This is used extensively to deal with executable
  # class bodies in classes.
  #
  # Calling this method mutates the node, proxying the `compileNode` and `compileToFragments`
  # methods to store their result for later replacing the `target` node, which is returned by the
  # call.
  hoist: ->
    @hoisted = yes
    target   = new HoistTarget @

    compileNode        = @compileNode
    compileToFragments = @compileToFragments

    @compileNode = (o) ->
      target.update compileNode, o

    @compileToFragments = (o) ->
      target.update compileToFragments, o

    target

  cacheToCodeFragments: (cacheValues) ->
    [fragmentsToText(cacheValues[0]), fragmentsToText(cacheValues[1])]

  # Construct a node that returns the current node's result.
  # Note that this is overridden for smarter behavior for
  # many statement nodes (e.g. If, For)...
  makeReturn: (res) ->
    me = @unwrapAll()
    if res
      new Call new Literal("#{res}.push"), [me]
    else
      new Return me

  # Does this node, or any of its children, contain a node of a certain kind?
  # Recursively traverses down the *children* nodes and returns the first one
  # that verifies `pred`. Otherwise return undefined. `contains` does not cross
  # scope boundaries.
  contains: (pred) ->
    node = undefined
    @traverseChildren no, (n) ->
      if pred n
        node = n
        return no
    node

  # Pull out the last non-comment node of a node list.
  lastNonComment: (list) ->
    i = list.length
    return list[i] while i-- when list[i] not instanceof Comment
    null

  # `toString` representation of the node, for inspecting the parse tree.
  # This is what `coffee --nodes` prints out.
  toString: (idt = '', name = @constructor.name) ->
    tree = '\n' + idt + name
    tree += '?' if @soak
    @eachChild (node) -> tree += node.toString idt + TAB
    tree

  # Passes each child to a function, breaking when the function returns `false`.
  eachChild: (func) ->
    return this unless @children
    for attr in @children when @[attr]
      for child in flatten [@[attr]]
        return this if func(child) is false
    this

  traverseChildren: (crossScope, func) ->
    @eachChild (child) ->
      recur = func(child)
      child.traverseChildren(crossScope, func) unless recur is no

  # `replaceInContext` will traverse children looking for a node for which `match` returns
  # true. Once found, the matching node will be replaced by the result of calling `replacement`.
  replaceInContext: (match, replacement) ->
    return false unless @children
    for attr in @children when children = @[attr]
      if Array.isArray children
        for child, i in children
          if match child
            children[i..i] = replacement child, @
            return true
          else
            return true if child.replaceInContext match, replacement
      else if match children
        @[attr] = replacement children, @
        return true
      else
        return true if children.replaceInContext match, replacement

  invert: ->
    new Op '!', this

  unwrapAll: ->
    node = this
    continue until node is node = node.unwrap()
    node

  # Default implementations of the common node properties and methods. Nodes
  # will override these with custom logic, if needed.

  # `children` are the properties to recurse into when tree walking. The
  # `children` list *is* the structure of the AST. The `parent` pointer, and
  # the pointer to the `children` are how you can traverse the tree.
  children: []

  # `isStatement` has to do with “everything is an expression”. A few things
  # can’t be expressions, such as `break`. Things that `isStatement` returns
  # `true` for are things that can’t be used as expressions. There are some
  # error messages that come from `nodes.coffee` due to statements ending up
  # in expression position.
  isStatement: NO

  # `jumps` tells you if an expression, or an internal part of an expression
  # has a flow control construct (like `break`, or `continue`, or `return`,
  # or `throw`) that jumps out of the normal flow of control and can’t be
  # used as a value. This is important because things like this make no sense;
  # we have to disallow them.
  jumps: NO

  # If `node.shouldCache() is false`, it is safe to use `node` more than once.
  # Otherwise you need to store the value of `node` in a variable and output
  # that variable several times instead. Kind of like this: `5` need not be
  # cached. `returnFive()`, however, could have side effects as a result of
  # evaluating it more than once, and therefore we need to cache it. The
  # parameter is named `shouldCache` rather than `mustCache` because there are
  # also cases where we might not need to cache but where we want to, for
  # example a long expression that may well be idempotent but we want to cache
  # for brevity.
  shouldCache: YES

  isChainable: NO
  isAssignable: NO
  isNumber: NO

  unwrap: THIS
  unfoldSoak: NO

  # Is this node used to assign a certain variable?
  assigns: NO

  # For this node and all descendents, set the location data to `locationData`
  # if the location data is not already set.
  updateLocationDataIfMissing: (locationData) ->
    return this if @locationData
    @locationData = locationData

    @eachChild (child) ->
      child.updateLocationDataIfMissing locationData

  # Throw a SyntaxError associated with this node's location.
  error: (message) ->
    throwSyntaxError message, @locationData

  makeCode: (code) ->
    new CodeFragment this, code

  wrapInParentheses: (fragments) ->
    [@makeCode('('), fragments..., @makeCode(')')]

  wrapInBraces: (fragments) ->
    [@makeCode('{'), fragments..., @makeCode('}')]

  # `fragmentsList` is an array of arrays of fragments. Each array in fragmentsList will be
  # concatonated together, with `joinStr` added in between each, to produce a final flat array
  # of fragments.
  joinFragmentArrays: (fragmentsList, joinStr) ->
    answer = []
    for fragments,i in fragmentsList
      if i then answer.push @makeCode joinStr
      answer = answer.concat fragments
    answer

#### HoistTarget

# A **HoistTargetNode** represents the output location in the node tree for a hoisted node.
# See Base#hoist.
exports.HoistTarget = class HoistTarget extends Base
  # Expands hoisted fragments in the given array
  @expand = (fragments) ->
    for fragment, i in fragments by -1 when fragment.fragments
      fragments[i..i] = @expand fragment.fragments
    fragments

  constructor: (@source) ->
    super()

    # Holds presentational options to apply when the source node is compiled
    @options = {}

    # Placeholder fragments to be replaced by the source node's compilation
    @targetFragments = { fragments: [] }

  isStatement: (o) ->
    @source.isStatement o

  # Update the target fragments with the result of compiling the source.
  # Calls the given compile function with the node and options (overriden with the target
  # presentational options).
  update: (compile, o) ->
    @targetFragments.fragments = compile.call @source, merge o, @options

  # Copies the target indent and level, and returns the placeholder fragments
  compileToFragments: (o, level) ->
    @options.indent = o.indent
    @options.level  = level ? o.level
    [ @targetFragments ]

  compileNode: (o) ->
    @compileToFragments o

  compileClosure: (o) ->
    @compileToFragments o

#### Block

# The block is the list of expressions that forms the body of an
# indented block of code -- the implementation of a function, a clause in an
# `if`, `switch`, or `try`, and so on...
exports.Block = class Block extends Base
  constructor: (nodes) ->
    super()

    @expressions = compact flatten nodes or []

  children: ['expressions']

  # Tack an expression on to the end of this expression list.
  push: (node) ->
    @expressions.push node
    this

  # Remove and return the last expression of this expression list.
  pop: ->
    @expressions.pop()

  # Add an expression at the beginning of this expression list.
  unshift: (node) ->
    @expressions.unshift node
    this

  # If this Block consists of just a single node, unwrap it by pulling
  # it back out.
  unwrap: ->
    if @expressions.length is 1 then @expressions[0] else this

  # Is this an empty block of code?
  isEmpty: ->
    not @expressions.length

  isStatement: (o) ->
    for exp in @expressions when exp.isStatement o
      return yes
    no

  jumps: (o) ->
    for exp in @expressions
      return jumpNode if jumpNode = exp.jumps o

  # A Block node does not return its entire body, rather it
  # ensures that the final expression is returned.
  makeReturn: (res) ->
    len = @expressions.length
    while len--
      expr = @expressions[len]
      if expr not instanceof Comment
        @expressions[len] = expr.makeReturn res
        @expressions.splice(len, 1) if expr instanceof Return and not expr.expression
        break
    this

  # A **Block** is the only node that can serve as the root.
  compileToFragments: (o = {}, level) ->
    if o.scope then super o, level else @compileRoot o

  # Compile all expressions within the **Block** body. If we need to
  # return the result, and it's an expression, simply return it. If it's a
  # statement, ask the statement to do so.
  compileNode: (o) ->
    @tab  = o.indent
    top   = o.level is LEVEL_TOP
    compiledNodes = []

    for node, index in @expressions
      node = node.unwrapAll()
      node = (node.unfoldSoak(o) or node)
      if node instanceof Block
        # This is a nested block. We don't do anything special here like enclose
        # it in a new scope; we just compile the statements in this block along with
        # our own
        compiledNodes.push node.compileNode o
      else if node.hoisted
        # This is a hoisted expression. We want to compile this and ignore the result.
        node.compileToFragments o
      else if top
        node.front = true
        fragments = node.compileToFragments o
        unless node.isStatement o
          fragments.unshift @makeCode "#{@tab}"
          fragments.push @makeCode ';'
        compiledNodes.push fragments
      else
        compiledNodes.push node.compileToFragments o, LEVEL_LIST
    if top
      if @spaced
        return [].concat @joinFragmentArrays(compiledNodes, '\n\n'), @makeCode("\n")
      else
        return @joinFragmentArrays(compiledNodes, '\n')
    if compiledNodes.length
      answer = @joinFragmentArrays(compiledNodes, ', ')
    else
      answer = [@makeCode "void 0"]
    if compiledNodes.length > 1 and o.level >= LEVEL_LIST then @wrapInParentheses answer else answer

  # If we happen to be the top-level **Block**, wrap everything in
  # a safety closure, unless requested not to.
  # It would be better not to generate them in the first place, but for now,
  # clean up obvious double-parentheses.
  compileRoot: (o) ->
    o.indent  = if o.bare then '' else TAB
    o.level   = LEVEL_TOP
    @spaced   = yes
    o.scope   = new Scope null, this, null, o.referencedVars ? []
    # Mark given local variables in the root scope as parameters so they don't
    # end up being declared on this block.
    o.scope.parameter name for name in o.locals or []
    prelude   = []
    unless o.bare
      preludeExps = for exp, i in @expressions
        break unless exp.unwrap() instanceof Comment
        exp
      rest = @expressions[preludeExps.length...]
      @expressions = preludeExps
      if preludeExps.length
        prelude = @compileNode merge(o, indent: '')
        prelude.push @makeCode "\n"
      @expressions = rest
    fragments = @compileWithDeclarations o
    HoistTarget.expand fragments
    return fragments if o.bare
    [].concat prelude, @makeCode("(function() {\n"), fragments, @makeCode("\n}).call(this);\n")

  # Compile the expressions body for the contents of a function, with
  # declarations of all inner variables pushed up to the top.
  compileWithDeclarations: (o) ->
    fragments = []
    post = []
    for exp, i in @expressions
      exp = exp.unwrap()
      break unless exp instanceof Comment or exp instanceof Literal
    o = merge(o, level: LEVEL_TOP)
    if i
      rest = @expressions.splice i, 9e9
      [spaced,    @spaced] = [@spaced, no]
      [fragments, @spaced] = [@compileNode(o), spaced]
      @expressions = rest
    post = @compileNode o
    {scope} = o
    if scope.expressions is this
      declars = o.scope.hasDeclarations()
      assigns = scope.hasAssignments
      if declars or assigns
        fragments.push @makeCode '\n' if i
        fragments.push @makeCode "#{@tab}var "
        if declars
          fragments.push @makeCode scope.declaredVariables().join(', ')
        if assigns
          fragments.push @makeCode ",\n#{@tab + TAB}" if declars
          fragments.push @makeCode scope.assignedVariables().join(",\n#{@tab + TAB}")
        fragments.push @makeCode ";\n#{if @spaced then '\n' else ''}"
      else if fragments.length and post.length
        fragments.push @makeCode "\n"
    fragments.concat post

  # Wrap up the given nodes as a **Block**, unless it already happens
  # to be one.
  @wrap: (nodes) ->
    return nodes[0] if nodes.length is 1 and nodes[0] instanceof Block
    new Block nodes

#### Literal

# `Literal` is a base class for static values that can be passed through
# directly into JavaScript without translation, such as: strings, numbers,
# `true`, `false`, `null`...
exports.Literal = class Literal extends Base
  constructor: (@value) ->
    super()

  shouldCache: NO

  assigns: (name) ->
    name is @value

  compileNode: (o) ->
    [@makeCode @value]

  toString: ->
    " #{if @isStatement() then super() else @constructor.name}: #{@value}"

exports.NumberLiteral = class NumberLiteral extends Literal

exports.InfinityLiteral = class InfinityLiteral extends NumberLiteral
  compileNode: ->
    [@makeCode '2e308']

exports.NaNLiteral = class NaNLiteral extends NumberLiteral
  constructor: ->
    super 'NaN'

  compileNode: (o) ->
    code = [@makeCode '0/0']
    if o.level >= LEVEL_OP then @wrapInParentheses code else code

exports.StringLiteral = class StringLiteral extends Literal

exports.RegexLiteral = class RegexLiteral extends Literal

exports.PassthroughLiteral = class PassthroughLiteral extends Literal

exports.IdentifierLiteral = class IdentifierLiteral extends Literal
  isAssignable: YES

  eachName: (iterator) ->
    iterator @

exports.PropertyName = class PropertyName extends Literal
  isAssignable: YES

exports.StatementLiteral = class StatementLiteral extends Literal
  isStatement: YES

  makeReturn: THIS

  jumps: (o) ->
    return this if @value is 'break' and not (o?.loop or o?.block)
    return this if @value is 'continue' and not o?.loop

  compileNode: (o) ->
    [@makeCode "#{@tab}#{@value};"]

exports.ThisLiteral = class ThisLiteral extends Literal
  constructor: ->
    super 'this'

  compileNode: (o) ->
    code = if o.scope.method?.bound then o.scope.method.context else @value
    [@makeCode code]

exports.UndefinedLiteral = class UndefinedLiteral extends Literal
  constructor: ->
    super 'undefined'

  compileNode: (o) ->
    [@makeCode if o.level >= LEVEL_ACCESS then '(void 0)' else 'void 0']

exports.NullLiteral = class NullLiteral extends Literal
  constructor: ->
    super 'null'

exports.BooleanLiteral = class BooleanLiteral extends Literal

#### Return

# A `return` is a *pureStatement*—wrapping it in a closure wouldn’t make sense.
exports.Return = class Return extends Base
  constructor: (@expression) ->
    super()

  children: ['expression']

  isStatement:     YES
  makeReturn:      THIS
  jumps:           THIS

  compileToFragments: (o, level) ->
    expr = @expression?.makeReturn()
    if expr and expr not instanceof Return then expr.compileToFragments o, level else super o, level

  compileNode: (o) ->
    answer = []
    # TODO: If we call expression.compile() here twice, we'll sometimes get back different results!
    answer.push @makeCode @tab + "return#{if @expression then " " else ""}"
    if @expression
      answer = answer.concat @expression.compileToFragments o, LEVEL_PAREN
    answer.push @makeCode ";"
    return answer

# `yield return` works exactly like `return`, except that it turns the function
# into a generator.
exports.YieldReturn = class YieldReturn extends Return
  compileNode: (o) ->
    unless o.scope.parent?
      @error 'yield can only occur inside functions'
    super o


exports.AwaitReturn = class AwaitReturn extends Return
  compileNode: (o) ->
    unless o.scope.parent?
      @error 'await can only occur inside functions'
    super o


#### Value

# A value, variable or literal or parenthesized, indexed or dotted into,
# or vanilla.
exports.Value = class Value extends Base
  constructor: (base, props, tag, isDefaultValue = no) ->
    super()

    return base if not props and base instanceof Value

    @base           = base
    @properties     = props or []
    @[tag]          = yes if tag
    @isDefaultValue = isDefaultValue
    return this

  children: ['base', 'properties']

  # Add a property (or *properties* ) `Access` to the list.
  add: (props) ->
    @properties = @properties.concat props
    this

  hasProperties: ->
    !!@properties.length

  bareLiteral: (type) ->
    not @properties.length and @base instanceof type

  # Some boolean checks for the benefit of other nodes.
  isArray        : -> @bareLiteral(Arr)
  isRange        : -> @bareLiteral(Range)
  shouldCache    : -> @hasProperties() or @base.shouldCache()
  isAssignable   : -> @hasProperties() or @base.isAssignable()
  isNumber       : -> @bareLiteral(NumberLiteral)
  isString       : -> @bareLiteral(StringLiteral)
  isRegex        : -> @bareLiteral(RegexLiteral)
  isUndefined    : -> @bareLiteral(UndefinedLiteral)
  isNull         : -> @bareLiteral(NullLiteral)
  isBoolean      : -> @bareLiteral(BooleanLiteral)
  isAtomic       : ->
    for node in @properties.concat @base
      return no if node.soak or node instanceof Call
    yes

  isNotCallable  : -> @isNumber() or @isString() or @isRegex() or
                      @isArray() or @isRange() or @isSplice() or @isObject() or
                      @isUndefined() or @isNull() or @isBoolean()

  isStatement : (o)    -> not @properties.length and @base.isStatement o
  assigns     : (name) -> not @properties.length and @base.assigns name
  jumps       : (o)    -> not @properties.length and @base.jumps o

  isObject: (onlyGenerated) ->
    return no if @properties.length
    (@base instanceof Obj) and (not onlyGenerated or @base.generated)

  isSplice: ->
    [..., lastProp] = @properties
    lastProp instanceof Slice

  looksStatic: (className) ->
    (@this or @base instanceof ThisLiteral or @base.value is className) and
      @properties.length is 1 and @properties[0].name?.value isnt 'prototype'

  # The value can be unwrapped as its inner node, if there are no attached
  # properties.
  unwrap: ->
    if @properties.length then this else @base

  # A reference has base part (`this` value) and name part.
  # We cache them separately for compiling complex expressions.
  # `a()[b()] ?= c` -> `(_base = a())[_name = b()] ? _base[_name] = c`
  cacheReference: (o) ->
    [..., name] = @properties
    if @properties.length < 2 and not @base.shouldCache() and not name?.shouldCache()
      return [this, this]  # `a` `a.b`
    base = new Value @base, @properties[...-1]
    if base.shouldCache()  # `a().b`
      bref = new IdentifierLiteral o.scope.freeVariable 'base'
      base = new Value new Parens new Assign bref, base
    return [base, bref] unless name  # `a()`
    if name.shouldCache()  # `a[b()]`
      nref = new IdentifierLiteral o.scope.freeVariable 'name'
      name = new Index new Assign nref, name.index
      nref = new Index nref
    [base.add(name), new Value(bref or base.base, [nref or name])]

  # We compile a value to JavaScript by compiling and joining each property.
  # Things get much more interesting if the chain of properties has *soak*
  # operators `?.` interspersed. Then we have to take care not to accidentally
  # evaluate anything twice when building the soak chain.
  compileNode: (o) ->
    @base.front = @front
    props = @properties
    fragments = @base.compileToFragments o, (if props.length then LEVEL_ACCESS else null)
    if props.length and SIMPLENUM.test fragmentsToText fragments
      fragments.push @makeCode '.'
    for prop in props
      fragments.push (prop.compileToFragments o)...
    fragments

  # Unfold a soak into an `If`: `a?.b` -> `a.b if a?`
  unfoldSoak: (o) ->
    @unfoldedSoak ?= do =>
      if ifn = @base.unfoldSoak o
        ifn.body.properties.push @properties...
        return ifn
      for prop, i in @properties when prop.soak
        prop.soak = off
        fst = new Value @base, @properties[...i]
        snd = new Value @base, @properties[i..]
        if fst.shouldCache()
          ref = new IdentifierLiteral o.scope.freeVariable 'ref'
          fst = new Parens new Assign ref, fst
          snd.base = ref
        return new If new Existence(fst), snd, soak: on
      no

  eachName: (iterator) ->
    if @hasProperties()
      iterator @
    else if @base.isAssignable()
      @base.eachName iterator
    else
      @error 'tried to assign to unassignable value'

#### Comment

# CoffeeScript passes through block comments as JavaScript block comments
# at the same position.
exports.Comment = class Comment extends Base
  constructor: (@comment) ->
    super()

  isStatement:     YES
  makeReturn:      THIS

  compileNode: (o, level) ->
    comment = @comment.replace /^(\s*)#(?=\s)/gm, "$1 *"
    code = "/*#{multident comment, @tab}#{if '\n' in comment then "\n#{@tab}" else ''} */"
    code = o.indent + code if (level or o.level) is LEVEL_TOP
    [@makeCode("\n"), @makeCode(code)]

#### Call

# Node for a function invocation.
exports.Call = class Call extends Base
  constructor: (@variable, @args = [], @soak) ->
    super()

    @isNew = no
    if @variable instanceof Value and @variable.isNotCallable()
      @variable.error "literal is not a function"

  children: ['variable', 'args']

  # When setting the location, we sometimes need to update the start location to
  # account for a newly-discovered `new` operator to the left of us. This
  # expands the range on the left, but not the right.
  updateLocationDataIfMissing: (locationData) ->
    if @locationData and @needsUpdatedStartLocation
      @locationData.first_line = locationData.first_line
      @locationData.first_column = locationData.first_column
      base = @variable?.base or @variable
      if base.needsUpdatedStartLocation
        @variable.locationData.first_line = locationData.first_line
        @variable.locationData.first_column = locationData.first_column
        base.updateLocationDataIfMissing locationData
      delete @needsUpdatedStartLocation
    super locationData

  # Tag this invocation as creating a new instance.
  newInstance: ->
    base = @variable?.base or @variable
    if base instanceof Call and not base.isNew
      base.newInstance()
    else
      @isNew = true
    @needsUpdatedStartLocation = true
    this

  # Soaked chained invocations unfold into if/else ternary structures.
  unfoldSoak: (o) ->
    if @soak
      if @variable instanceof Super
        left = new Literal @variable.compile o
        rite = new Value left
        @variable.error "Unsupported reference to 'super'" unless @variable.accessor?
      else
        return ifn if ifn = unfoldSoak o, this, 'variable'
        [left, rite] = new Value(@variable).cacheReference o
      rite = new Call rite, @args
      rite.isNew = @isNew
      left = new Literal "typeof #{ left.compile o } === \"function\""
      return new If left, new Value(rite), soak: yes
    call = this
    list = []
    loop
      if call.variable instanceof Call
        list.push call
        call = call.variable
        continue
      break unless call.variable instanceof Value
      list.push call
      break unless (call = call.variable.base) instanceof Call
    for call in list.reverse()
      if ifn
        if call.variable instanceof Call
          call.variable = ifn
        else
          call.variable.base = ifn
      ifn = unfoldSoak o, call, 'variable'
    ifn

  # Compile a vanilla function call.
  compileNode: (o) ->
    @variable?.front = @front
    compiledArgs = []
    for arg, argIndex in @args
      if argIndex then compiledArgs.push @makeCode ", "
      compiledArgs.push (arg.compileToFragments o, LEVEL_LIST)...

    fragments = []
    if @isNew
      @variable.error "Unsupported reference to 'super'" if @variable instanceof Super
      fragments.push @makeCode 'new '
    fragments.push @variable.compileToFragments(o, LEVEL_ACCESS)...
    fragments.push @makeCode('('), compiledArgs..., @makeCode(')')
    fragments

#### Super

# Takes care of converting `super()` calls into calls against the prototype's
# function of the same name.
# When `expressions` are set the call will be compiled in such a way that the
# expressions are evaluated without altering the return value of the `SuperCall`
# expression.
exports.SuperCall = class SuperCall extends Call
  children: Call::children.concat ['expressions']

  isStatement: (o) ->
    @expressions?.length and o.level is LEVEL_TOP

  compileNode: (o) ->
    return super o unless @expressions?.length

    superCall   = new Literal fragmentsToText super o
    replacement = new Block @expressions.slice()

    if o.level > LEVEL_TOP
      # If we might be in an expression we need to cache and return the result
      [superCall, ref] = superCall.cache o, null, YES
      replacement.push ref

    replacement.unshift superCall
    replacement.compileToFragments o, if o.level is LEVEL_TOP then o.level else LEVEL_LIST

exports.Super = class Super extends Base
  children: ['accessor']

  constructor: (@accessor) ->
    super()

  compileNode: (o) ->
    method = o.scope.namedMethod()
    @error 'cannot use super outside of an instance method' unless method?.isMethod

    @inCtor = !!method.ctor

    unless @inCtor or @accessor?
      {name, variable} = method
      if name.shouldCache() or (name instanceof Index and name.index.isAssignable())
        nref = new IdentifierLiteral o.scope.parent.freeVariable 'name'
        name.index = new Assign nref, name.index
      @accessor = if nref? then new Index nref else name

    (new Value (new Literal 'super'), if @accessor then [ @accessor ] else []).compileToFragments o

#### RegexWithInterpolations

# Regexes with interpolations are in fact just a variation of a `Call` (a
# `RegExp()` call to be precise) with a `StringWithInterpolations` inside.
exports.RegexWithInterpolations = class RegexWithInterpolations extends Call
  constructor: (args = []) ->
    super (new Value new IdentifierLiteral 'RegExp'), args, false

#### TaggedTemplateCall

exports.TaggedTemplateCall = class TaggedTemplateCall extends Call
  constructor: (variable, arg, soak) ->
    arg = new StringWithInterpolations Block.wrap([ new Value arg ]) if arg instanceof StringLiteral
    super variable, [ arg ], soak

  compileNode: (o) ->
    @variable.compileToFragments(o, LEVEL_ACCESS).concat @args[0].compileToFragments(o, LEVEL_LIST)

#### Extends

# Node to extend an object's prototype with an ancestor object.
# After `goog.inherits` from the
# [Closure Library](https://github.com/google/closure-library/blob/master/closure/goog/base.js).
exports.Extends = class Extends extends Base
  constructor: (@child, @parent) ->
    super()

  children: ['child', 'parent']

  # Hooks one constructor into another's prototype chain.
  compileToFragments: (o) ->
    new Call(new Value(new Literal utility 'extend', o), [@child, @parent]).compileToFragments o

#### Access

# A `.` access into a property of a value, or the `::` shorthand for
# an access into the object's prototype.
exports.Access = class Access extends Base
  constructor: (@name, tag) ->
    super()
    @soak  = tag is 'soak'

  children: ['name']

  compileToFragments: (o) ->
    name = @name.compileToFragments o
    node = @name.unwrap()
    if node instanceof PropertyName
      [@makeCode('.'), name...]
    else
      [@makeCode('['), name..., @makeCode(']')]

  shouldCache: NO

#### Index

# A `[ ... ]` indexed access into an array or object.
exports.Index = class Index extends Base
  constructor: (@index) ->
    super()

  children: ['index']

  compileToFragments: (o) ->
    [].concat @makeCode("["), @index.compileToFragments(o, LEVEL_PAREN), @makeCode("]")

  shouldCache: ->
    @index.shouldCache()

#### Range

# A JSX element
exports.JsxElement = class JsxElement extends Base

  # children: ['children', 'attributes']

  constructor: (options) ->
    super()

    {@name, children: @children_ = [], @attributes = {}, @shorthands = {}} = options
    @attributes.list   ?= []
    @shorthands.classes ?= []

  compileNode: (o) ->
    compiledIdAttribute = do =>
      return [] unless @shorthands.id
      [@makeCode " id='#{@shorthands.id}'"]

    compiledClassAttribute = do =>
      {classes} = @shorthands
      return [] unless classes.length
      return [@makeCode " className='#{@shorthands.classes.join ' '}'"] unless classes.isArgList

      @attributes.object ?= new JsxAttributesObj
      @attributes.object.properties.push(
        new Assign(
          new Value new IdentifierLiteral('className')
          new Call(
            new Value new IdentifierLiteral('classNames')
            classes
          )
          'object'
          new Literal ':'
        )
      )

      []

    compiledListAttributes = do =>
      return [] unless @attributes.list.length
      attr = []
      for {name, value} in @attributes.list
        attr.push @makeCode ' '
        attr.push @makeCode name
        attr.push @makeCode '='
        if value instanceof StringLiteral
          attr.push value.compileToFragments(o)...
        else # expression value
          attr.push @makeCode '{'
          attr.push value.compileToFragments(o)...
          attr.push @makeCode '}'
      attr

    compiledObjectAttributes =
      @attributes.object?.compileToFragments?(o) ? []

    startTag = [
      @makeCode '<'
      @makeCode @name
      compiledIdAttribute...
      compiledClassAttribute...
      compiledListAttributes...
      compiledObjectAttributes...
      @makeCode '>'
    ]

    isString = (obj) -> Object.prototype.toString.call(obj) is '[object String]'
    compiledChildren = do =>
      return [] unless @children_.length

      compiled =
        flatten(
          for child in @children_
            [
              @makeCode ' '
              (if isString child # content
                [@makeCode child]
              else if child instanceof JsxElement
                child.compileToFragments(o)
              else # expression
                [
                  @makeCode '{'
                  child.compileToFragments(o)
                  @makeCode '}'
                ]
              )...
            ]
        )
      [initialSpace, compiled...] = compiled
      compiled

    endTag = [
      @makeCode '</'
      @makeCode @name
      @makeCode '>'
    ]

    [
      startTag...
      compiledChildren...
      endTag...
    ]

# A range literal. Ranges can be used to extract portions (slices) of arrays,
# to specify a range for comprehensions, or as a value, to be expanded into the
# corresponding array of integers at runtime.
exports.Range = class Range extends Base

  children: ['from', 'to']

  constructor: (@from, @to, tag) ->
    super()

    @exclusive = tag is 'exclusive'
    @equals = if @exclusive then '' else '='

  # Compiles the range's source variables -- where it starts and where it ends.
  # But only if they need to be cached to avoid double evaluation.
  compileVariables: (o) ->
    o = merge o, top: true
    shouldCache = del o, 'shouldCache'
    [@fromC, @fromVar] = @cacheToCodeFragments @from.cache o, LEVEL_LIST, shouldCache
    [@toC, @toVar]     = @cacheToCodeFragments @to.cache o, LEVEL_LIST, shouldCache
    [@step, @stepVar]  = @cacheToCodeFragments step.cache o, LEVEL_LIST, shouldCache if step = del o, 'step'
    @fromNum = if @from.isNumber() then Number @fromVar else null
    @toNum   = if @to.isNumber()   then Number @toVar   else null
    @stepNum = if step?.isNumber() then Number @stepVar else null

  # When compiled normally, the range returns the contents of the *for loop*
  # needed to iterate over the values in the range. Used by comprehensions.
  compileNode: (o) ->
    @compileVariables o unless @fromVar
    return @compileArray(o) unless o.index

    # Set up endpoints.
    known    = @fromNum? and @toNum?
    idx      = del o, 'index'
    idxName  = del o, 'name'
    namedIndex = idxName and idxName isnt idx
    varPart  = "#{idx} = #{@fromC}"
    varPart += ", #{@toC}" if @toC isnt @toVar
    varPart += ", #{@step}" if @step isnt @stepVar
    [lt, gt] = ["#{idx} <#{@equals}", "#{idx} >#{@equals}"]

    # Generate the condition.
    condPart = if @stepNum?
      if @stepNum > 0 then "#{lt} #{@toVar}" else "#{gt} #{@toVar}"
    else if known
      [from, to] = [@fromNum, @toNum]
      if from <= to then "#{lt} #{to}" else "#{gt} #{to}"
    else
      cond = if @stepVar then "#{@stepVar} > 0" else "#{@fromVar} <= #{@toVar}"
      "#{cond} ? #{lt} #{@toVar} : #{gt} #{@toVar}"

    # Generate the step.
    stepPart = if @stepVar
      "#{idx} += #{@stepVar}"
    else if known
      if namedIndex
        if from <= to then "++#{idx}" else "--#{idx}"
      else
        if from <= to then "#{idx}++" else "#{idx}--"
    else
      if namedIndex
        "#{cond} ? ++#{idx} : --#{idx}"
      else
        "#{cond} ? #{idx}++ : #{idx}--"

    varPart  = "#{idxName} = #{varPart}" if namedIndex
    stepPart = "#{idxName} = #{stepPart}" if namedIndex

    # The final loop body.
    [@makeCode "#{varPart}; #{condPart}; #{stepPart}"]


  # When used as a value, expand the range into the equivalent array.
  compileArray: (o) ->
    known = @fromNum? and @toNum?
    if known and Math.abs(@fromNum - @toNum) <= 20
      range = [@fromNum..@toNum]
      range.pop() if @exclusive
      return [@makeCode "[#{ range.join(', ') }]"]
    idt    = @tab + TAB
    i      = o.scope.freeVariable 'i', single: true
    result = o.scope.freeVariable 'results'
    pre    = "\n#{idt}#{result} = [];"
    if known
      o.index = i
      body    = fragmentsToText @compileNode o
    else
      vars    = "#{i} = #{@fromC}" + if @toC isnt @toVar then ", #{@toC}" else ''
      cond    = "#{@fromVar} <= #{@toVar}"
      body    = "var #{vars}; #{cond} ? #{i} <#{@equals} #{@toVar} : #{i} >#{@equals} #{@toVar}; #{cond} ? #{i}++ : #{i}--"
    post   = "{ #{result}.push(#{i}); }\n#{idt}return #{result};\n#{o.indent}"
    hasArgs = (node) -> node?.contains isLiteralArguments
    args   = ', arguments' if hasArgs(@from) or hasArgs(@to)
    [@makeCode "(function() {#{pre}\n#{idt}for (#{body})#{post}}).apply(this#{args ? ''})"]

#### Slice

# An array slice literal. Unlike JavaScript's `Array#slice`, the second parameter
# specifies the index of the end of the slice, just as the first parameter
# is the index of the beginning.
exports.Slice = class Slice extends Base

  children: ['range']

  constructor: (@range) ->
    super()

  # We have to be careful when trying to slice through the end of the array,
  # `9e9` is used because not all implementations respect `undefined` or `1/0`.
  # `9e9` should be safe because `9e9` > `2**32`, the max array length.
  compileNode: (o) ->
    {to, from} = @range
    fromCompiled = from and from.compileToFragments(o, LEVEL_PAREN) or [@makeCode '0']
    # TODO: jwalton - move this into the 'if'?
    if to
      compiled     = to.compileToFragments o, LEVEL_PAREN
      compiledText = fragmentsToText compiled
      if not (not @range.exclusive and +compiledText is -1)
        toStr = ', ' + if @range.exclusive
          compiledText
        else if to.isNumber()
          "#{+compiledText + 1}"
        else
          compiled = to.compileToFragments o, LEVEL_ACCESS
          "+#{fragmentsToText compiled} + 1 || 9e9"
    [@makeCode ".slice(#{ fragmentsToText fromCompiled }#{ toStr or '' })"]

#### Obj

# An object literal, nothing fancy.
exports.Obj = class Obj extends Base
  constructor: (props, @generated = no, @lhs = no) ->
    super()

    @objects = @properties = props or []

  children: ['properties']

  isAssignable: ->
    for prop in @properties
      # Check for reserved words.
      message = isUnassignable prop.unwrapAll().value
      prop.error message if message

      prop = prop.value if prop instanceof Assign and prop.context is 'object'
      return no unless prop.isAssignable()
    yes

  shouldCache: ->
    # @hasSplat() in condition is needed to properly process object spread properties
    # in function parameters, and can be removed once the proposal hits Stage 4.
    # Example: foo({a, b, r...}) => foo(arg) { ({a,b} = arg), r = ... }
    not @isAssignable() or @hasSplat()

  # Check if object contains splat. 
  hasSplat: ->
    splat = yes for prop in @properties when prop instanceof Splat 
    splat ? no

  compileNode: (o) ->
    props = @properties
    if @generated
      for node in props when node instanceof Value
        node.error 'cannot have an implicit value in an implicit object'
    
    # Object spread properties. https://github.com/tc39/proposal-object-rest-spread/blob/master/Spread.md
    # obj2 = {a:1, obj..., c:3, d:4} => obj2 = Object.assign({}, {a:1}, obj1, {c:3, d:4})
    return @compileSpread o if @hasSplat()
    
    idt        = o.indent += TAB
    lastNoncom = @lastNonComment @properties

    # If this object is the left-hand side of an assignment, all its children
    # are too.
    if @lhs
      for prop in props when prop instanceof Assign
        {value} = prop
        unwrappedVal = value.unwrapAll()
        unwrappedVal.lhs = yes if unwrappedVal instanceof Arr or unwrappedVal instanceof Obj

    isCompact = yes
    for prop in @properties
      if prop instanceof Comment or (prop instanceof Assign and prop.context is 'object')
        isCompact = no

    answer = []
    answer.push @makeCode if isCompact then '' else '\n'
    for prop, i in props
      join = if i is props.length - 1
        ''
      else if isCompact
        ', '
      else if prop is lastNoncom or prop instanceof Comment
        '\n'
      else
        ',\n'
      indent = if isCompact or prop instanceof Comment then '' else idt
      
      key = if prop instanceof Assign and prop.context is 'object'
        prop.variable
      else if prop instanceof Assign
        prop.operatorToken.error "unexpected #{prop.operatorToken.value}" unless @lhs
        prop.variable
      else if prop not instanceof Comment
        prop
      if key instanceof Value and key.hasProperties()
        key.error 'invalid object key' if prop.context is 'object' or not key.this
        key  = key.properties[0].name
        prop = new Assign key, prop, 'object'
      if key is prop
        if prop.shouldCache()
          [key, value] = prop.base.cache o
          key  = new PropertyName key.value if key instanceof IdentifierLiteral
          prop = new Assign key, value, 'object'
        else if not prop.bareLiteral?(IdentifierLiteral)
          prop = new Assign prop, prop, 'object'
      if indent then answer.push @makeCode indent
      answer.push prop.compileToFragments(o, LEVEL_TOP)...
      if join then answer.push @makeCode join
    answer.push @makeCode if isCompact then '' else "\n#{@tab}"
    answer = @wrapInBraces answer
    if @front then @wrapInParentheses answer else answer

  assigns: (name) ->
    for prop in @properties when prop.assigns name then return yes
    no

  eachName: (iterator) ->
    for prop in @properties
      prop = prop.value if prop instanceof Assign and prop.context is 'object'
      prop = prop.unwrapAll()
      prop.eachName iterator if prop.eachName?

<<<<<<< HEAD
exports.JsxAttributesObj = class JsxAttributesObj extends Obj
  compileNode: (o) ->
    answer = []
    for prop in @properties
      answer.push @makeCode ' '
      if prop instanceof Assign
        prop.context = '='
        if prop.variable instanceof Value and prop.variable.hasProperties()
          prop.variable.error 'invalid object key'
      else if prop instanceof Value and prop.this
        prop = new Assign prop.properties[0].name, prop, '='
      else
        prop = new Assign prop, prop, '='
      prop.jsxAttribute = yes
      answer.push prop.compileToFragments(o, LEVEL_TOP)...
    answer

=======
  # Object spread properties. https://github.com/tc39/proposal-object-rest-spread/blob/master/Spread.md
  # obj2 = {a:1, obj..., c:3, d:4} => obj2 = Object.assign({}, {a:1}, obj1, {c:3, d:4})
  compileSpread: (o) ->
    props = @properties
    # Store object spreads.
    splatSlice = []
    propSlices = []
    slices = []
    addSlice = -> 
      slices.push new Obj propSlices if propSlices.length      
      slices.push splatSlice... if splatSlice.length
      splatSlice = []
      propSlices = []
    for prop in props
      if prop instanceof Splat
        splatSlice.push new Value prop.name
        addSlice()
      else
        propSlices.push prop
    addSlice()
    slices.unshift new Obj unless slices[0] instanceof Obj
    (new Call new Literal('Object.assign'), slices).compileToFragments o
      
>>>>>>> 8ccc4d4f
#### Arr

# An array literal.
exports.Arr = class Arr extends Base
  constructor: (objs, @lhs = no) ->
    super()

    @objects = objs or []

  children: ['objects']

  isAssignable: ->
    return no unless @objects.length

    for obj, i in @objects
      return no if obj instanceof Splat and i + 1 isnt @objects.length
      return no unless obj.isAssignable() and (not obj.isAtomic or obj.isAtomic())
    yes

  shouldCache: ->
    not @isAssignable()

  compileNode: (o) ->
    return [@makeCode '[]'] unless @objects.length
    o.indent += TAB

    answer = []
    # If this array is the left-hand side of an assignment, all its children
    # are too.
    if @lhs
      for obj in @objects
        unwrappedObj = obj.unwrapAll()
        unwrappedObj.lhs = yes if unwrappedObj instanceof Arr or unwrappedObj instanceof Obj

    compiledObjs = (obj.compileToFragments o, LEVEL_LIST for obj in @objects)
    for fragments, index in compiledObjs
      if index
        answer.push @makeCode ", "
      answer.push fragments...
    if fragmentsToText(answer).indexOf('\n') >= 0
      answer.unshift @makeCode "[\n#{o.indent}"
      answer.push @makeCode "\n#{@tab}]"
    else
      answer.unshift @makeCode '['
      answer.push @makeCode ']'
    answer

  assigns: (name) ->
    for obj in @objects when obj.assigns name then return yes
    no

  eachName: (iterator) ->
    for obj in @objects
      obj = obj.unwrapAll()
      obj.eachName iterator

#### Class

# The CoffeeScript class definition.
# Initialize a **Class** with its name, an optional superclass, and a body.

exports.Class = class Class extends Base
  children: ['variable', 'parent', 'body']

  constructor: (@variable, @parent, @body = new Block) ->
    super()

  compileNode: (o) ->
    @name          = @determineName()
    executableBody = @walkBody(o)

    # Special handling to allow `class expr.A extends A` declarations
    parentName    = @parent.base.value if @parent instanceof Value and not @parent.hasProperties()
    @hasNameClash = @name? and @name is parentName

    node = @

    if executableBody or @hasNameClash
      node = new ExecutableClassBody node, executableBody
    else if not @name? and o.level is LEVEL_TOP
      # Anonymous classes are only valid in expressions
      node = new Parens node

    if @variable
      node = new Assign @variable, node, null, { @moduleDeclaration }

    @compileNode = @compileClassDeclaration
    try
      return node.compileToFragments o
    finally
      delete @compileNode

  compileClassDeclaration: (o) ->
    @ctor ?= @makeDefaultConstructor() if @externalCtor or @boundMethods.length
    @ctor?.noReturn = true

    @proxyBoundMethods o if @boundMethods.length

    o.indent += TAB

    result = []
    if @assignParentRef
      result.push @makeCode "("
      result.push @assignParentRef.compileToFragments(o)...
      result.push @makeCode ", "
    result.push @makeCode "class "
    result.push @makeCode "#{@name} " if @name
    result.push @makeCode('extends '), @parent.compileToFragments(o)..., @makeCode ' ' if @parent

    result.push @makeCode '{'
    unless @body.isEmpty()
      @body.spaced = true
      result.push @makeCode '\n'
      result.push @body.compileToFragments(o, LEVEL_TOP)...
      result.push @makeCode "\n#{@tab}"
    result.push @makeCode '}'
    if @assignParentRef
      result.push @makeCode ")"

    result

  # Figure out the appropriate name for this class
  determineName: ->
    return null unless @variable
    [..., tail] = @variable.properties
    node = if tail
      tail instanceof Access and tail.name
    else
      @variable.base
    unless node instanceof IdentifierLiteral or node instanceof PropertyName
      return null
    name = node.value
    unless tail
      message = isUnassignable name
      @variable.error message if message
    if name in JS_FORBIDDEN then "_#{name}" else name

  setParentRef: (o) ->
    return if @_setParentRef
    @_setParentRef = yes

    if @parent?.shouldCache()
      ref = new IdentifierLiteral o.scope.freeVariable 'ref'
      @assignParentRef = new Assign ref, @parent
      @parent = ref

  walkBody: (o) ->
    @ctor          = null
    @boundMethods  = []
    executableBody = null

    initializer     = []
    { expressions } = @body

    i = 0
    for expression in expressions.slice()
      if expression instanceof Value and expression.isObject true
        { properties } = expression.base
        exprs     = []
        end       = 0
        start     = 0
        pushSlice = -> exprs.push new Value new Obj properties[start...end], true if end > start

        while assign = properties[end]
          if initializerExpression = @addInitializerExpression assign
            pushSlice()
            exprs.push initializerExpression
            initializer.push initializerExpression
            start = end + 1
          else if initializer[initializer.length - 1] instanceof Comment
            # Try to keep comments with their subsequent assign
            exprs.pop()
            initializer.pop()
            start--
          end++
        pushSlice()

        expressions[i..i] = exprs
        i += exprs.length
      else
        if initializerExpression = @addInitializerExpression expression
          initializer.push initializerExpression
          expressions[i] = initializerExpression
        else if initializer[initializer.length - 1] instanceof Comment
          # Try to keep comments with their subsequent assign
          initializer.pop()
        i += 1

    for method in initializer when method instanceof Code
      if method.ctor
        method.error 'Cannot define more than one constructor in a class' if @ctor
        @ctor = method
      else if method.isStatic and method.bound
        method.context = @name
      else if method.bound
        @boundMethods.push method.name
        @setParentRef(o)
        method.parentClass = @parent

    if initializer.length isnt expressions.length
      @body.expressions = (expression.hoist() for expression in initializer)
      new Block expressions

  # Add an expression to the class initializer
  #
  # NOTE Currently, only comments, methods and static methods are valid in ES class initializers.
  # When additional expressions become valid, this method should be updated to handle them.
  addInitializerExpression: (node) ->
    switch
      when node instanceof Comment
        node
      when @validInitializerMethod node
        @addInitializerMethod node
      else
        null

  # Checks if the given node is a valid ES class initializer method.
  validInitializerMethod: (node) ->
    return false unless node instanceof Assign and node.value instanceof Code
    return true if node.context is 'object' and not node.variable.hasProperties()
    return node.variable.looksStatic(@name) and (@name or not node.value.bound)

  # Returns a configured class initializer method
  addInitializerMethod: (assign) ->
    { variable, value: method } = assign
    method.isMethod = yes
    method.isStatic = variable.looksStatic @name

    if method.isStatic
      method.name = variable.properties[0]
    else
      methodName  = variable.base
      method.name = new (if methodName.shouldCache() then Index else Access) methodName
      method.name.updateLocationDataIfMissing methodName.locationData
      method.ctor = (if @parent then 'derived' else 'base') if methodName.value is 'constructor'
      method.error 'Cannot define a constructor as a bound (fat arrow) function' if method.bound and method.ctor

    method

  makeDefaultConstructor: ->
    ctor = @addInitializerMethod new Assign (new Value new PropertyName 'constructor'), new Code
    @body.unshift ctor

    if @parent
      ctor.body.push new SuperCall new Super, [new Splat new IdentifierLiteral 'arguments']

    if @externalCtor
      applyCtor = new Value @externalCtor, [ new Access new PropertyName 'apply' ]
      applyArgs = [ new ThisLiteral, new IdentifierLiteral 'arguments' ]
      ctor.body.push new Call applyCtor, applyArgs
      ctor.body.makeReturn()

    ctor

  proxyBoundMethods: (o) ->
    @ctor.thisAssignments = for name in @boundMethods by -1
      name = new Value(new ThisLiteral, [ name ])
      new Assign name, new Call(new Value(name, [new Access new PropertyName 'bind']), [new ThisLiteral])

    null

exports.ExecutableClassBody = class ExecutableClassBody extends Base
  children: [ 'class', 'body' ]

  defaultClassVariableName: '_Class'

  constructor: (@class, @body = new Block) ->
    super()

  compileNode: (o) ->
    if jumpNode = @body.jumps()
      jumpNode.error 'Class bodies cannot contain pure statements'
    if argumentsNode = @body.contains isLiteralArguments
      argumentsNode.error "Class bodies shouldn't reference arguments"

    @name      = @class.name ? @defaultClassVariableName
    directives = @walkBody()
    @setContext()

    ident   = new IdentifierLiteral @name
    params  = []
    args    = []
    wrapper = new Code params, @body
    klass   = new Parens new Call wrapper, args

    @body.spaced = true

    o.classScope = wrapper.makeScope o.scope

    if @class.hasNameClash
      parent = new IdentifierLiteral o.classScope.freeVariable 'superClass'
      wrapper.params.push new Param parent
      args.push @class.parent
      @class.parent = parent

    if @externalCtor
      externalCtor = new IdentifierLiteral o.classScope.freeVariable 'ctor', reserve: no
      @class.externalCtor = externalCtor
      @externalCtor.variable.base = externalCtor

    if @name isnt @class.name
      @body.expressions.unshift new Assign (new IdentifierLiteral @name), @class
    else
      @body.expressions.unshift @class
    @body.expressions.unshift directives...
    @body.push ident

    klass.compileToFragments o

  # Traverse the class's children and:
  # - Hoist valid ES properties into `@properties`
  # - Hoist static assignments into `@properties`
  # - Convert invalid ES properties into class or prototype assignments
  walkBody: ->
    directives  = []

    index = 0
    while expr = @body.expressions[index]
      break unless expr instanceof Comment or expr instanceof Value and expr.isString()
      if expr.hoisted
        index++
      else
        directives.push @body.expressions.splice(index, 1)...

    @traverseChildren false, (child) =>
      return false if child instanceof Class or child instanceof HoistTarget

      cont = true
      if child instanceof Block
        for node, i in child.expressions
          if node instanceof Value and node.isObject(true)
            cont = false
            child.expressions[i] = @addProperties node.base.properties
          else if node instanceof Assign and node.variable.looksStatic @name
            node.value.isStatic = yes
        child.expressions = flatten child.expressions
      cont

    directives

  setContext: ->
    @body.traverseChildren false, (node) =>
      if node instanceof ThisLiteral
        node.value   = @name
      else if node instanceof Code and node.bound and node.isStatic
        node.context = @name

  # Make class/prototype assignments for invalid ES properties
  addProperties: (assigns) ->
    result = for assign in assigns
      variable = assign.variable
      base     = variable?.base
      value    = assign.value
      delete assign.context

      if assign instanceof Comment
        # Passthrough
      else if base.value is 'constructor'
        if value instanceof Code
          base.error 'constructors must be defined at the top level of a class body'

        # The class scope is not available yet, so return the assignment to update later
        assign = @externalCtor = new Assign new Value, value
      else if not assign.variable.this
        name      = new (if base.shouldCache() then Index else Access) base
        prototype = new Access new PropertyName 'prototype'
        variable  = new Value new ThisLiteral(), [ prototype, name ]

        assign.variable = variable
      else if assign.value instanceof Code
        assign.value.isStatic = true

      assign
    compact result

#### Import and Export

exports.ModuleDeclaration = class ModuleDeclaration extends Base
  constructor: (@clause, @source) ->
    super()
    @checkSource()

  children: ['clause', 'source']

  isStatement: YES
  jumps:       THIS
  makeReturn:  THIS

  checkSource: ->
    if @source? and @source instanceof StringWithInterpolations
      @source.error 'the name of the module to be imported from must be an uninterpolated string'

  checkScope: (o, moduleDeclarationType) ->
    if o.indent.length isnt 0
      @error "#{moduleDeclarationType} statements must be at top-level scope"

exports.ImportDeclaration = class ImportDeclaration extends ModuleDeclaration
  compileNode: (o) ->
    @checkScope o, 'import'
    o.importedSymbols = []

    code = []
    code.push @makeCode "#{@tab}import "
    code.push @clause.compileNode(o)... if @clause?

    if @source?.value?
      code.push @makeCode ' from ' unless @clause is null
      code.push @makeCode @source.value

    code.push @makeCode ';'
    code

exports.ImportClause = class ImportClause extends Base
  constructor: (@defaultBinding, @namedImports) ->
    super()

  children: ['defaultBinding', 'namedImports']

  compileNode: (o) ->
    code = []

    if @defaultBinding?
      code.push @defaultBinding.compileNode(o)...
      code.push @makeCode ', ' if @namedImports?

    if @namedImports?
      code.push @namedImports.compileNode(o)...

    code

exports.ExportDeclaration = class ExportDeclaration extends ModuleDeclaration
  compileNode: (o) ->
    @checkScope o, 'export'

    code = []
    code.push @makeCode "#{@tab}export "
    code.push @makeCode 'default ' if @ instanceof ExportDefaultDeclaration

    if @ not instanceof ExportDefaultDeclaration and
       (@clause instanceof Assign or @clause instanceof Class)
      # Prevent exporting an anonymous class; all exported members must be named
      if @clause instanceof Class and not @clause.variable
        @clause.error 'anonymous classes cannot be exported'

      code.push @makeCode 'var '
      @clause.moduleDeclaration = 'export'

    if @clause.body? and @clause.body instanceof Block
      code = code.concat @clause.compileToFragments o, LEVEL_TOP
    else
      code = code.concat @clause.compileNode o

    code.push @makeCode " from #{@source.value}" if @source?.value?
    code.push @makeCode ';'
    code

exports.ExportNamedDeclaration = class ExportNamedDeclaration extends ExportDeclaration

exports.ExportDefaultDeclaration = class ExportDefaultDeclaration extends ExportDeclaration

exports.ExportAllDeclaration = class ExportAllDeclaration extends ExportDeclaration

exports.ModuleSpecifierList = class ModuleSpecifierList extends Base
  constructor: (@specifiers) ->
    super()

  children: ['specifiers']

  compileNode: (o) ->
    code = []
    o.indent += TAB
    compiledList = (specifier.compileToFragments o, LEVEL_LIST for specifier in @specifiers)

    if @specifiers.length isnt 0
      code.push @makeCode "{\n#{o.indent}"
      for fragments, index in compiledList
        code.push @makeCode(",\n#{o.indent}") if index
        code.push fragments...
      code.push @makeCode "\n}"
    else
      code.push @makeCode '{}'
    code

exports.ImportSpecifierList = class ImportSpecifierList extends ModuleSpecifierList

exports.ExportSpecifierList = class ExportSpecifierList extends ModuleSpecifierList

exports.ModuleSpecifier = class ModuleSpecifier extends Base
  constructor: (@original, @alias, @moduleDeclarationType) ->
    super()

    # The name of the variable entering the local scope
    @identifier = if @alias? then @alias.value else @original.value

  children: ['original', 'alias']

  compileNode: (o) ->
    o.scope.find @identifier, @moduleDeclarationType
    code = []
    code.push @makeCode @original.value
    code.push @makeCode " as #{@alias.value}" if @alias?
    code

exports.ImportSpecifier = class ImportSpecifier extends ModuleSpecifier
  constructor: (imported, local) ->
    super imported, local, 'import'

  compileNode: (o) ->
    # Per the spec, symbols can’t be imported multiple times
    # (e.g. `import { foo, foo } from 'lib'` is invalid)
    if @identifier in o.importedSymbols or o.scope.check(@identifier)
      @error "'#{@identifier}' has already been declared"
    else
      o.importedSymbols.push @identifier
    super o

exports.ImportDefaultSpecifier = class ImportDefaultSpecifier extends ImportSpecifier

exports.ImportNamespaceSpecifier = class ImportNamespaceSpecifier extends ImportSpecifier

exports.ExportSpecifier = class ExportSpecifier extends ModuleSpecifier
  constructor: (local, exported) ->
    super local, exported, 'export'

#### Assign

# The **Assign** is used to assign a local variable to value, or to set the
# property of an object -- including within object literals.
exports.Assign = class Assign extends Base
  constructor: (@variable, @value, @context, options = {}) ->
    super()
    {@param, @subpattern, @operatorToken, @moduleDeclaration} = options

  children: ['variable', 'value']

  isAssignable: YES

  isStatement: (o) ->
    o?.level is LEVEL_TOP and @context? and (@moduleDeclaration or "?" in @context)

  checkAssignability: (o, varBase) ->
    if Object::hasOwnProperty.call(o.scope.positions, varBase.value) and
       o.scope.variables[o.scope.positions[varBase.value]].type is 'import'
      varBase.error "'#{varBase.value}' is read-only"

  assigns: (name) ->
    @[if @context is 'object' then 'value' else 'variable'].assigns name

  unfoldSoak: (o) ->
    unfoldSoak o, this, 'variable'

  # Compile an assignment, delegating to `compileDestructuring` or
  # `compileSplice` if appropriate. Keep track of the name of the base object
  # we've been assigned to, for correct internal references. If the variable
  # has not been seen yet within the current scope, declare it.
  compileNode: (o) ->
    isValue = @variable instanceof Value
    if isValue
      # When compiling `@variable`, remember if it is part of a function parameter.
      @variable.param = @param
      
      # If `@variable` is an array or an object, we’re destructuring;
      # if it’s also `isAssignable()`, the destructuring syntax is supported
      # in ES and we can output it as is; otherwise we `@compileDestructuring`
      # and convert this ES-unsupported destructuring into acceptable output.
      if @variable.isArray() or @variable.isObject()
        # This is the left-hand side of an assignment; let `Arr` and `Obj`
        # know that, so that those nodes know that they’re assignable as
        # destructured variables.
        @variable.base.lhs = yes
        return @compileDestructuring o unless @variable.isAssignable()
        # Object destructuring. Can be removed once ES proposal hits Stage 4.
        return @compileObjectDestruct(o) if @variable.isObject() and @variable.contains((n) -> n instanceof Splat)
      return @compileSplice       o if @variable.isSplice()
      return @compileConditional  o if @context in ['||=', '&&=', '?=']
      return @compileSpecialMath  o if @context in ['**=', '//=', '%%=']

    unless @context
      varBase = @variable.unwrapAll()
      unless varBase.isAssignable()
        @variable.error "'#{@variable.compile o}' can't be assigned"

      varBase.eachName (name) =>
        return if name.hasProperties?()

        message = isUnassignable name.value
        name.error message if message

        # `moduleDeclaration` can be `'import'` or `'export'`
        @checkAssignability o, name
        if @moduleDeclaration
          o.scope.add name.value, @moduleDeclaration
        else
          o.scope.find name.value

    if @value instanceof Code
      if @value.isStatic
        @value.name = @variable.properties[0]
      else if @variable.properties?.length >= 2
        [properties..., prototype, name] = @variable.properties
        @value.name = name if prototype.name?.value is 'prototype'

    val = @value.compileToFragments o, LEVEL_LIST
    val = [@makeCode('{'), val..., @makeCode('}')] if @jsxAttribute
    compiledName = @variable.compileToFragments o, LEVEL_LIST

    if @context is 'object'
      if @variable.shouldCache()
        compiledName.unshift @makeCode '['
        compiledName.push @makeCode ']'
      return compiledName.concat @makeCode(': '), val

    answer = compiledName.concat @makeCode("#{ if @jsxAttribute then '' else ' '}#{ @context or '=' }#{ if @jsxAttribute then '' else ' '}"), val
    # Per https://developer.mozilla.org/en-US/docs/Web/JavaScript/Reference/Operators/Destructuring_assignment#Assignment_without_declaration,
    # if we’re destructuring without declaring, the destructuring assignment must be wrapped in parentheses.
    if o.level > LEVEL_LIST or (isValue and @variable.base instanceof Obj and not @param)
      @wrapInParentheses answer
    else
      answer

  # Check object destructuring variable for rest elements;
  # can be removed once ES proposal hits Stage 4.
  compileObjectDestruct: (o) ->
    # Per https://developer.mozilla.org/en-US/docs/Web/JavaScript/Reference/Operators/Destructuring_assignment#Assignment_without_declaration,
    # if we’re destructuring without declaring, the destructuring assignment must be wrapped in parentheses.
    # ({a, b} = obj)
    # Helper function setScopeVar() declares vars 'a' and 'b' at the top of the current scope.
    setScopeVar = (prop) ->
      newVar = false
      return if prop instanceof Assign and prop.value.base instanceof Obj
      if prop instanceof Assign
        if prop.value.base instanceof IdentifierLiteral
          newVar = prop.value.base.compile o
        else 
          newVar = prop.variable.base.compile o
      else
        newVar = prop.compile o
      o.scope.add(newVar, 'var', true) if newVar
    # Helper function getPropValue() returns compiled object property value.
    # These values are then passed as an argument to helper function objectWithoutKeys 
    # which is used to assign object value to the destructuring rest variable.
    getPropValue = (prop, quote = no) ->
      wrapInQutes = (prop) -> 
        compiledProp = prop.compile o
        compiledProp = "'#{compiledProp}'" if quote
        (new Literal compiledProp).compile o
      setScopeVar prop # Declare a variable in the scope.
      if prop instanceof Assign
        return prop.variable.compile o if prop.variable.base instanceof StringWithInterpolations or prop.variable.base instanceof StringLiteral
        return wrapInQutes prop.variable
      else
        return wrapInQutes prop
    # Recursive function for searching and storing rest elements in objects.
    # Parameter props[] is used to store nested object properties,
    # e.g. `{a: {b, c: {d, r1...}, r2...}, r3...} = obj`.
    traverseRest = (properties, path = []) ->
      results = []
      restElement = no
      for prop, key in properties
        if prop instanceof Assign and prop.value.base instanceof Obj          
          results = traverseRest prop.value.base.objects, [path..., getPropValue prop]
        if prop instanceof Splat
          prop.error "multiple rest elements are disallowed in object destructuring" if restElement
          restKey = key
          restElement = { 
            name: prop.unwrap(), 
            path
          }  
      if restElement
        # Remove rest element from the properties.
        properties.splice restKey, 1
        # Prepare array of compiled property keys to be excluded from the object.
        restElement["excludeProps"] = new Literal "[#{(getPropValue(prop, yes) for prop in properties)}]"
        results.push restElement
      results
    fragments = []
    {properties} = @variable.base
    # Find all rest elements.
    restList = traverseRest properties
    val = @value.compileToFragments o, LEVEL_LIST  
    vvarText = fragmentsToText val
    # Make value into a simple variable if it isn't already.
    if (@value.unwrap() not instanceof IdentifierLiteral) or @variable.assigns vvarText 
      ref = o.scope.freeVariable 'obj'
      fragments.push [@makeCode(ref + ' = '), val...]
      val = (new IdentifierLiteral ref).compileToFragments o, LEVEL_TOP
      vvarText = ref
    compiledName = @variable.compileToFragments o, LEVEL_TOP
    objVar = compiledName.concat @makeCode(" = "), val
    fragments.push @wrapInParentheses objVar
    for restElement in restList
      varProp = if restElement.path.length then ".#{restElement.path.join '.'}" else ""
      vvarPropText = new Literal "#{vvarText}#{varProp}"
      extractKeys = new Call new Value(new Literal(utility('objectWithoutKeys', o))), [vvarPropText, restElement.excludeProps]
      fragments.push new Assign(restElement.name, extractKeys, null).compileToFragments o, LEVEL_LIST
    @joinFragmentArrays fragments, ", "

  # Brief implementation of recursive pattern matching, when assigning array or
  # object literals to a value. Peeks at their properties to assign inner names.
  compileDestructuring: (o) ->
    top       = o.level is LEVEL_TOP
    {value}   = this
    {objects} = @variable.base
    olen      = objects.length

    # Special-case for `{} = a` and `[] = a` (empty patterns).
    # Compile to simply `a`.
    if olen is 0
      code = value.compileToFragments o
      return if o.level >= LEVEL_OP then @wrapInParentheses code else code
    [obj] = objects

    # Disallow `[...] = a` for some reason. (Could be equivalent to `[] = a`?)
    if olen is 1 and obj instanceof Expansion
      obj.error 'Destructuring assignment has no target'

    isObject = @variable.isObject()

    # Special case for when there's only one thing destructured off of
    # something. `{a} = b`, `[a] = b`, `{a: b} = c`
    if top and olen is 1 and obj not instanceof Splat
      # Pick the property straight off the value when there’s just one to pick
      # (no need to cache the value into a variable).
      defaultValue = undefined
      if obj instanceof Assign and obj.context is 'object'
        # A regular object pattern-match.
        {variable: {base: idx}, value: obj} = obj
        if obj instanceof Assign
          defaultValue = obj.value
          obj = obj.variable
      else
        if obj instanceof Assign
          defaultValue = obj.value
          obj = obj.variable
        idx = if isObject
          # A shorthand `{a, b, @c} = val` pattern-match.
          if obj.this
            obj.properties[0].name
          else
            new PropertyName obj.unwrap().value
        else
          # A regular array pattern-match.
          new NumberLiteral 0
      acc   = idx.unwrap() instanceof PropertyName
      value = new Value value
      value.properties.push new (if acc then Access else Index) idx
      message = isUnassignable obj.unwrap().value
      obj.error message if message
      if defaultValue
        defaultValue.isDefaultValue = yes
        value = new Op '?', value, defaultValue
      return new Assign(obj, value, null, param: @param).compileToFragments o, LEVEL_TOP

    vvar     = value.compileToFragments o, LEVEL_LIST
    vvarText = fragmentsToText vvar
    assigns  = []
    expandedIdx = false

    # At this point, there are several things to destructure. So the `fn()` in
    # `{a, b} = fn()` must be cached, for example. Make vvar into a simple
    # variable if it isn't already.
    if value.unwrap() not instanceof IdentifierLiteral or @variable.assigns(vvarText)
      ref = o.scope.freeVariable 'ref'
      assigns.push [@makeCode(ref + ' = '), vvar...]
      vvar = [@makeCode ref]
      vvarText = ref

    # And here comes the big loop that handles all of these cases:
    # `[a, b] = c`
    # `[a..., b] = c`
    # `[..., a, b] = c`
    # `[@a, b] = c`
    # `[a = 1, b] = c`
    # `{a, b} = c`
    # `{@a, b} = c`
    # `{a = 1, b} = c`
    # etc.
    for obj, i in objects
      idx = i
      if not expandedIdx and obj instanceof Splat
        name = obj.name.unwrap().value
        obj = obj.unwrap()
        val = "#{olen} <= #{vvarText}.length ? #{utility 'slice', o}.call(#{vvarText}, #{i}"
        rest = olen - i - 1
        if rest isnt 0
          ivar = o.scope.freeVariable 'i', single: true
          val += ", #{ivar} = #{vvarText}.length - #{rest}) : (#{ivar} = #{i}, [])"
        else
          val += ") : []"
        val   = new Literal val
        expandedIdx = "#{ivar}++"
      else if not expandedIdx and obj instanceof Expansion
        rest = olen - i - 1
        if rest isnt 0
          if rest is 1
            expandedIdx = "#{vvarText}.length - 1"
          else
            ivar = o.scope.freeVariable 'i', single: true
            val = new Literal "#{ivar} = #{vvarText}.length - #{rest}"
            expandedIdx = "#{ivar}++"
            assigns.push val.compileToFragments o, LEVEL_LIST
        continue
      else
        if obj instanceof Splat or obj instanceof Expansion
          obj.error "multiple splats/expansions are disallowed in an assignment"
        defaultValue = undefined
        if obj instanceof Assign and obj.context is 'object'
          # A regular object pattern-match.
          {variable: {base: idx}, value: obj} = obj
          if obj instanceof Assign
            defaultValue = obj.value
            obj = obj.variable
        else
          if obj instanceof Assign
            defaultValue = obj.value
            obj = obj.variable
          idx = if isObject
            # A shorthand `{a, b, @c} = val` pattern-match.
            if obj.this
              obj.properties[0].name
            else
              new PropertyName obj.unwrap().value
          else
            # A regular array pattern-match.
            new Literal expandedIdx or idx
        name = obj.unwrap().value
        acc = idx.unwrap() instanceof PropertyName
        val = new Value new Literal(vvarText), [new (if acc then Access else Index) idx]
        if defaultValue
          defaultValue.isDefaultValue = yes
          val = new Op '?', val, defaultValue
      if name?
        message = isUnassignable name
        obj.error message if message
      assigns.push new Assign(obj, val, null, param: @param, subpattern: yes).compileToFragments o, LEVEL_LIST

    assigns.push vvar unless top or @subpattern
    fragments = @joinFragmentArrays assigns, ', '
    if o.level < LEVEL_LIST then fragments else @wrapInParentheses fragments

  # When compiling a conditional assignment, take care to ensure that the
  # operands are only evaluated once, even though we have to reference them
  # more than once.
  compileConditional: (o) ->
    [left, right] = @variable.cacheReference o
    # Disallow conditional assignment of undefined variables.
    if not left.properties.length and left.base instanceof Literal and
           left.base not instanceof ThisLiteral and not o.scope.check left.base.value
      @variable.error "the variable \"#{left.base.value}\" can't be assigned with #{@context} because it has not been declared before"
    if "?" in @context
      o.isExistentialEquals = true
      new If(new Existence(left), right, type: 'if').addElse(new Assign(right, @value, '=')).compileToFragments o
    else
      fragments = new Op(@context[...-1], left, new Assign(right, @value, '=')).compileToFragments o
      if o.level <= LEVEL_LIST then fragments else @wrapInParentheses fragments

  # Convert special math assignment operators like `a **= b` to the equivalent
  # extended form `a = a ** b` and then compiles that.
  compileSpecialMath: (o) ->
    [left, right] = @variable.cacheReference o
    new Assign(left, new Op(@context[...-1], right, @value)).compileToFragments o

  # Compile the assignment from an array splice literal, using JavaScript's
  # `Array#splice` method.
  compileSplice: (o) ->
    {range: {from, to, exclusive}} = @variable.properties.pop()
    name = @variable.compile o
    if from
      [fromDecl, fromRef] = @cacheToCodeFragments from.cache o, LEVEL_OP
    else
      fromDecl = fromRef = '0'
    if to
      if from?.isNumber() and to.isNumber()
        to = to.compile(o) - fromRef
        to += 1 unless exclusive
      else
        to = to.compile(o, LEVEL_ACCESS) + ' - ' + fromRef
        to += ' + 1' unless exclusive
    else
      to = "9e9"
    [valDef, valRef] = @value.cache o, LEVEL_LIST
    answer = [].concat @makeCode("#{utility 'splice', o}.apply(#{name}, [#{fromDecl}, #{to}].concat("), valDef, @makeCode(")), "), valRef
    if o.level > LEVEL_TOP then @wrapInParentheses answer else answer

  eachName: (iterator) ->
    @variable.unwrapAll().eachName iterator

#### Code

# A function definition. This is the only node that creates a new Scope.
# When for the purposes of walking the contents of a function body, the Code
# has no *children* -- they're within the inner scope.
exports.Code = class Code extends Base
  constructor: (params, body, tag) ->
    super()

    @params      = params or []
    @body        = body or new Block
    @bound       = tag is 'boundfunc'
    @isGenerator = no
    @isAsync     = no
    @isMethod    = no

    @body.traverseChildren no, (node) =>
      if (node instanceof Op and node.isYield()) or node instanceof YieldReturn
        @isGenerator = yes
      if (node instanceof Op and node.isAwait()) or node instanceof AwaitReturn
        @isAsync = yes
      if @isGenerator and @isAsync
        node.error "function can't contain both yield and await"

  children: ['params', 'body']

  isStatement: -> @isMethod

  jumps: NO

  makeScope: (parentScope) -> new Scope parentScope, @body, this

  # Compilation creates a new scope unless explicitly asked to share with the
  # outer scope. Handles splat parameters in the parameter list by setting
  # such parameters to be the final parameter in the function definition, as
  # required per the ES2015 spec. If the CoffeeScript function definition had
  # parameters after the splat, they are declared via expressions in the
  # function body.
  compileNode: (o) ->
    if @ctor
      @name.error 'Class constructor may not be async'       if @isAsync
      @name.error 'Class constructor may not be a generator' if @isGenerator

    if @bound
      @context = o.scope.method.context if o.scope.method?.bound
      @context = 'this' unless @context

    o.scope         = del(o, 'classScope') or @makeScope o.scope
    o.scope.shared  = del(o, 'sharedScope')
    o.indent        += TAB
    delete o.bare
    delete o.isExistentialEquals
    params           = []
    exprs            = []
    thisAssignments  = @thisAssignments?.slice() ? []
    paramsAfterSplat = []
    haveSplatParam   = no
    haveBodyParam    = no

    # Check for duplicate parameters and separate `this` assignments
    paramNames = []
    @eachParamName (name, node, param) ->
      node.error "multiple parameters named '#{name}'" if name in paramNames
      paramNames.push name
      if node.this
        name   = node.properties[0].name.value
        name   = "_#{name}" if name in JS_FORBIDDEN
        target = new IdentifierLiteral o.scope.freeVariable name
        param.renameParam node, target
        thisAssignments.push new Assign node, target
        
    # Parse the parameters, adding them to the list of parameters to put in the
    # function definition; and dealing with splats or expansions, including
    # adding expressions to the function body to declare all parameter
    # variables that would have been after the splat/expansion parameter.
    # If we encounter a parameter that needs to be declared in the function
    # body for any reason, for example it’s destructured with `this`, also
    # declare and assign all subsequent parameters in the function body so that
    # any non-idempotent parameters are evaluated in the correct order.
    for param, i in @params
      # Was `...` used with this parameter? (Only one such parameter is allowed
      # per function.) Splat/expansion parameters cannot have default values,
      # so we need not worry about that.
      if param.splat or param instanceof Expansion
        if haveSplatParam
          param.error 'only one splat or expansion parameter is allowed per function definition'
        else if param instanceof Expansion and @params.length is 1
          param.error 'an expansion parameter cannot be the only parameter in a function definition'
        haveSplatParam = yes
        if param.splat
          if param.name instanceof Arr
            # Splat arrays are treated oddly by ES; deal with them the legacy
            # way in the function body. TODO: Should this be handled in the
            # function parameter list, and if so, how?
            splatParamName = o.scope.freeVariable 'arg'
            params.push ref = new Value new IdentifierLiteral splatParamName
            exprs.push new Assign new Value(param.name), ref, null, param: yes
          else
            params.push ref = param.asReference o
            splatParamName = fragmentsToText ref.compileNode o
          if param.shouldCache()
            exprs.push new Assign new Value(param.name), ref, null, param: yes
        else # `param` is an Expansion
          splatParamName = o.scope.freeVariable 'args'
          params.push new Value new IdentifierLiteral splatParamName

        o.scope.parameter splatParamName

      # Parse all other parameters; if a splat paramater has not yet been
      # encountered, add these other parameters to the list to be output in
      # the function definition.
      else
        if param.shouldCache() or haveBodyParam
          param.assignedInBody = yes
          haveBodyParam = yes
          # This parameter cannot be declared or assigned in the parameter
          # list. So put a reference in the parameter list and add a statement
          # to the function body assigning it, e.g.
          # `(arg) => { var a = arg.a; }`, with a default value if it has one.
          if param.value?
            condition = new Op '===', param, new UndefinedLiteral
            ifTrue = new Assign new Value(param.name), param.value, null, param: yes
            exprs.push new If condition, ifTrue
          else
            exprs.push new Assign new Value(param.name), param.asReference(o), null, param: yes

        # If this parameter comes before the splat or expansion, it will go
        # in the function definition parameter list.
        unless haveSplatParam
          # If this parameter has a default value, and it hasn’t already been
          # set by the `shouldCache()` block above, define it as a statement in
          # the function body. This parameter comes after the splat parameter,
          # so we can’t define its default value in the parameter list.
          if param.shouldCache()
            ref = param.asReference o
          else
            if param.value? and not param.assignedInBody
              ref = new Assign new Value(param.name), param.value, null, param: yes
            else
              ref = param
          # Add this parameter’s reference(s) to the function scope.
          if param.name instanceof Arr or param.name instanceof Obj
            # This parameter is destructured.
            param.name.lhs = yes
            param.name.eachName (prop) ->
              o.scope.parameter prop.value
          else
            o.scope.parameter fragmentsToText (if param.value? then param else ref).compileToFragments o
          params.push ref
        else
          paramsAfterSplat.push param
          # If this parameter had a default value, since it’s no longer in the
          # function parameter list we need to assign its default value
          # (if necessary) as an expression in the body.
          if param.value? and not param.shouldCache()
            condition = new Op '===', param, new UndefinedLiteral
            ifTrue = new Assign new Value(param.name), param.value
            exprs.push new If condition, ifTrue
          # Add this parameter to the scope, since it wouldn’t have been added yet since it was skipped earlier.
          o.scope.add param.name.value, 'var', yes if param.name?.value?

    # If there were parameters after the splat or expansion parameter, those
    # parameters need to be assigned in the body of the function.
    if paramsAfterSplat.length isnt 0
      # Create a destructured assignment, e.g. `[a, b, c] = [args..., b, c]`
      exprs.unshift new Assign new Value(
          new Arr [new Splat(new IdentifierLiteral(splatParamName)), (param.asReference o for param in paramsAfterSplat)...]
        ), new Value new IdentifierLiteral splatParamName

    # Add new expressions to the function body
    wasEmpty = @body.isEmpty()
    @body.expressions.unshift thisAssignments... unless @expandCtorSuper thisAssignments
    @body.expressions.unshift exprs...
    if @isMethod and @bound and not @isStatic and @parentClass
      boundMethodCheck = new Value new Literal utility 'boundMethodCheck', o
      @body.expressions.unshift new Call(boundMethodCheck, [new Value(new ThisLiteral), @parentClass])
    @body.makeReturn() unless wasEmpty or @noReturn

    # Assemble the output
    modifiers = []
    modifiers.push 'static' if @isMethod and @isStatic
    modifiers.push 'async'  if @isAsync
    unless @isMethod or @bound
      modifiers.push "function#{if @isGenerator then '*' else ''}"
    else if @isGenerator
      modifiers.push '*'

    signature = [@makeCode '(']
    for param, i in params
      signature.push @makeCode ', ' if i
      signature.push @makeCode '...' if haveSplatParam and i is params.length - 1
      signature.push param.compileToFragments(o)...
    signature.push @makeCode ')'

    body = @body.compileWithDeclarations o unless @body.isEmpty()

    # We need to compile the body before method names to ensure super references are handled
    if @isMethod
      [methodScope, o.scope] = [o.scope, o.scope.parent]
      name = @name.compileToFragments o
      name.shift() if name[0].code is '.'
      o.scope = methodScope

    answer = @joinFragmentArrays (@makeCode m for m in modifiers), ' '
    answer.push @makeCode ' ' if modifiers.length and name
    answer.push name... if name
    answer.push signature...
    answer.push @makeCode ' =>' if @bound and not @isMethod
    answer.push @makeCode ' {'
    answer.push @makeCode('\n'), body..., @makeCode("\n#{@tab}") if body?.length
    answer.push @makeCode '}'

    return [@makeCode(@tab), answer...] if @isMethod
    if @front or (o.level >= LEVEL_ACCESS) then @wrapInParentheses answer else answer

  eachParamName: (iterator) ->
    param.eachName iterator for param in @params

  # Short-circuit `traverseChildren` method to prevent it from crossing scope
  # boundaries unless `crossScope` is `true`.
  traverseChildren: (crossScope, func) ->
    super(crossScope, func) if crossScope

  # Short-circuit `replaceInContext` method to prevent it from crossing context boundaries. Bound
  # functions have the same context.
  replaceInContext: (child, replacement) ->
    if @bound
      super child, replacement
    else
      false

  expandCtorSuper: (thisAssignments) ->
    return false unless @ctor

    @eachSuperCall Block.wrap(@params), (superCall) ->
      superCall.error "'super' is not allowed in constructor parameter defaults"

    seenSuper = @eachSuperCall @body, (superCall) =>
      superCall.error "'super' is only allowed in derived class constructors" if @ctor is 'base'
      superCall.expressions = thisAssignments

    haveThisParam = thisAssignments.length and thisAssignments.length isnt @thisAssignments?.length
    if @ctor is 'derived' and not seenSuper and haveThisParam
      param = thisAssignments[0].variable
      param.error "Can't use @params in derived class constructors without calling super"

    seenSuper

  # Find all super calls in the given context node
  # Returns `true` if `iterator` is called
  eachSuperCall: (context, iterator) ->
    seenSuper = no

    context.traverseChildren true, (child) =>
      if child instanceof SuperCall
        seenSuper = yes
        iterator child
      else if child instanceof ThisLiteral and @ctor is 'derived' and not seenSuper
        child.error "Can't reference 'this' before calling super in derived class constructors"

      # `super` has the same target in bound (arrow) functions, so check them too
      child not instanceof SuperCall and (child not instanceof Code or child.bound)

    seenSuper

#### Param

# A parameter in a function definition. Beyond a typical JavaScript parameter,
# these parameters can also attach themselves to the context of the function,
# as well as be a splat, gathering up a group of parameters into an array.
exports.Param = class Param extends Base
  constructor: (@name, @value, @splat) ->
    super()

    message = isUnassignable @name.unwrapAll().value
    @name.error message if message
    if @name instanceof Obj and @name.generated
      token = @name.objects[0].operatorToken
      token.error "unexpected #{token.value}"

  children: ['name', 'value']

  compileToFragments: (o) ->
    @name.compileToFragments o, LEVEL_LIST

  asReference: (o) ->
    return @reference if @reference
    node = @name
    if node.this
      name = node.properties[0].name.value
      name = "_#{name}" if name in JS_FORBIDDEN
      node = new IdentifierLiteral o.scope.freeVariable name
    else if node.shouldCache() or node.lhs
      # node.lhs is checked in case we have object destructuring as function parameter. Can be removed once ES proposal for object spread hots Stage 4.
      node = new IdentifierLiteral o.scope.freeVariable 'arg'
    node = new Value node
    node.updateLocationDataIfMissing @locationData
    @reference = node

  shouldCache: ->
    @name.shouldCache()

  # Iterates the name or names of a `Param`.
  # In a sense, a destructured parameter represents multiple JS parameters. This
  # method allows to iterate them all.
  # The `iterator` function will be called as `iterator(name, node)` where
  # `name` is the name of the parameter and `node` is the AST node corresponding
  # to that name.
  eachName: (iterator, name = @name) ->
    atParam = (obj) => iterator "@#{obj.properties[0].name.value}", obj, @
    # * simple literals `foo`
    return iterator name.value, name, @ if name instanceof Literal
    # * at-params `@foo`
    return atParam name if name instanceof Value
    for obj in name.objects ? []
      # * destructured parameter with default value
      if obj instanceof Assign and not obj.context?
        obj = obj.variable
      # * assignments within destructured parameters `{foo:bar}`
      if obj instanceof Assign
        # ... possibly with a default value
        if obj.value instanceof Assign
          obj = obj.value
        @eachName iterator, obj.value.unwrap()
      # * splats within destructured parameters `[xs...]`
      else if obj instanceof Splat
        node = obj.name.unwrap()
        iterator node.value, node, @
      else if obj instanceof Value
        # * destructured parameters within destructured parameters `[{a}]`
        if obj.isArray() or obj.isObject()
          @eachName iterator, obj.base
        # * at-params within destructured parameters `{@foo}`
        else if obj.this
          atParam obj
        # * simple destructured parameters {foo}
        else iterator obj.base.value, obj.base, @
      else if obj not instanceof Expansion
        obj.error "illegal parameter #{obj.compile()}"
    return

  # Rename a param by replacing the given AST node for a name with a new node.
  # This needs to ensure that the the source for object destructuring does not change.
  renameParam: (node, newNode) ->
    isNode      = (candidate) -> candidate is node
    replacement = (node, parent) =>
      if parent instanceof Obj
        key = node
        key = node.properties[0].name if node.this
        new Assign new Value(key), newNode, 'object'
      else
        newNode

    @replaceInContext isNode, replacement

#### Splat

# A splat, either as a parameter to a function, an argument to a call,
# or as part of a destructuring assignment.
exports.Splat = class Splat extends Base

  children: ['name']

  isAssignable: ->
    @name.isAssignable() and (not @name.isAtomic or @name.isAtomic())

  constructor: (name) ->
    super()
    @name = if name.compile then name else new Literal name

  assigns: (name) ->
    @name.assigns name

  compileToFragments: (o) ->
    [ @makeCode('...')
      @name.compileToFragments(o)... ]

  unwrap: -> @name

#### Expansion

# Used to skip values inside an array destructuring (pattern matching) or
# parameter list.
exports.Expansion = class Expansion extends Base

  shouldCache: NO

  compileNode: (o) ->
    @error 'Expansion must be used inside a destructuring assignment or parameter list'

  asReference: (o) ->
    this

  eachName: (iterator) ->

#### While

# A while loop, the only sort of low-level loop exposed by CoffeeScript. From
# it, all other loops can be manufactured. Useful in cases where you need more
# flexibility or more speed than a comprehension can provide.
exports.While = class While extends Base
  constructor: (condition, options) ->
    super()

    @condition = if options?.invert then condition.invert() else condition
    @guard     = options?.guard

  children: ['condition', 'guard', 'body']

  isStatement: YES

  makeReturn: (res) ->
    if res
      super res
    else
      @returns = not @jumps loop: yes
      this

  addBody: (@body) ->
    this

  jumps: ->
    {expressions} = @body
    return no unless expressions.length
    for node in expressions
      return jumpNode if jumpNode = node.jumps loop: yes
    no

  # The main difference from a JavaScript *while* is that the CoffeeScript
  # *while* can be used as a part of a larger expression -- while loops may
  # return an array containing the computed result of each iteration.
  compileNode: (o) ->
    o.indent += TAB
    set      = ''
    {body}   = this
    if body.isEmpty()
      body = @makeCode ''
    else
      if @returns
        body.makeReturn rvar = o.scope.freeVariable 'results'
        set  = "#{@tab}#{rvar} = [];\n"
      if @guard
        if body.expressions.length > 1
          body.expressions.unshift new If (new Parens @guard).invert(), new StatementLiteral "continue"
        else
          body = Block.wrap [new If @guard, body] if @guard
      body = [].concat @makeCode("\n"), (body.compileToFragments o, LEVEL_TOP), @makeCode("\n#{@tab}")
    answer = [].concat @makeCode(set + @tab + "while ("), @condition.compileToFragments(o, LEVEL_PAREN),
      @makeCode(") {"), body, @makeCode("}")
    if @returns
      answer.push @makeCode "\n#{@tab}return #{rvar};"
    answer

#### Op

# Simple Arithmetic and logical operations. Performs some conversion from
# CoffeeScript operations into their JavaScript equivalents.
exports.Op = class Op extends Base
  constructor: (op, first, second, flip) ->
    super()

    return new In first, second if op is 'in'
    if op is 'do'
      return Op::generateDo first
    if op is 'new'
      return first.newInstance() if first instanceof Call and not first.do and not first.isNew
      first = new Parens first   if first instanceof Code and first.bound or first.do

    @operator = CONVERSIONS[op] or op
    @first    = first
    @second   = second
    @flip     = !!flip
    return this

  # The map of conversions from CoffeeScript to JavaScript symbols.
  CONVERSIONS =
    '==':        '==='
    '!=':        '!=='
    'of':        'in'
    'yieldfrom': 'yield*'

  # The map of invertible operators.
  INVERSIONS =
    '!==': '==='
    '===': '!=='

  children: ['first', 'second']

  isNumber: ->
    @isUnary() and @operator in ['+', '-'] and
      @first instanceof Value and @first.isNumber()

  isAwait: ->
    @operator is 'await'

  isYield: ->
    @operator in ['yield', 'yield*']

  isUnary: ->
    not @second

  shouldCache: ->
    not @isNumber()

  # Am I capable of
  # [Python-style comparison chaining](https://docs.python.org/3/reference/expressions.html#not-in)?
  isChainable: ->
    @operator in ['<', '>', '>=', '<=', '===', '!==']

  invert: ->
    if @isChainable() and @first.isChainable()
      allInvertable = yes
      curr = this
      while curr and curr.operator
        allInvertable and= (curr.operator of INVERSIONS)
        curr = curr.first
      return new Parens(this).invert() unless allInvertable
      curr = this
      while curr and curr.operator
        curr.invert = !curr.invert
        curr.operator = INVERSIONS[curr.operator]
        curr = curr.first
      this
    else if op = INVERSIONS[@operator]
      @operator = op
      if @first.unwrap() instanceof Op
        @first.invert()
      this
    else if @second
      new Parens(this).invert()
    else if @operator is '!' and (fst = @first.unwrap()) instanceof Op and
                                  fst.operator in ['!', 'in', 'instanceof']
      fst
    else
      new Op '!', this

  unfoldSoak: (o) ->
    @operator in ['++', '--', 'delete'] and unfoldSoak o, this, 'first'

  generateDo: (exp) ->
    passedParams = []
    func = if exp instanceof Assign and (ref = exp.value.unwrap()) instanceof Code
      ref
    else
      exp
    for param in func.params or []
      if param.value
        passedParams.push param.value
        delete param.value
      else
        passedParams.push param
    call = new Call exp, passedParams
    call.do = yes
    call

  compileNode: (o) ->
    isChain = @isChainable() and @first.isChainable()
    # In chains, there's no need to wrap bare obj literals in parens,
    # as the chained expression is wrapped.
    @first.front = @front unless isChain
    if @operator is 'delete' and o.scope.check(@first.unwrapAll().value)
      @error 'delete operand may not be argument or var'
    if @operator in ['--', '++']
      message = isUnassignable @first.unwrapAll().value
      @first.error message if message
    return @compileContinuation o if @isYield() or @isAwait()
    return @compileUnary        o if @isUnary()
    return @compileChain        o if isChain
    switch @operator
      when '?'  then @compileExistence o, @second.isDefaultValue
      when '**' then @compilePower o
      when '//' then @compileFloorDivision o
      when '%%' then @compileModulo o
      else
        lhs = @first.compileToFragments o, LEVEL_OP
        rhs = @second.compileToFragments o, LEVEL_OP
        answer = [].concat lhs, @makeCode(" #{@operator} "), rhs
        if o.level <= LEVEL_OP then answer else @wrapInParentheses answer

  # Mimic Python's chained comparisons when multiple comparison operators are
  # used sequentially. For example:
  #
  #     bin/coffee -e 'console.log 50 < 65 > 10'
  #     true
  compileChain: (o) ->
    [@first.second, shared] = @first.second.cache o
    fst = @first.compileToFragments o, LEVEL_OP
    fragments = fst.concat @makeCode(" #{if @invert then '&&' else '||'} "),
      (shared.compileToFragments o), @makeCode(" #{@operator} "), (@second.compileToFragments o, LEVEL_OP)
    @wrapInParentheses fragments

  # Keep reference to the left expression, unless this an existential assignment
  compileExistence: (o, checkOnlyUndefined) ->
    if @first.shouldCache()
      ref = new IdentifierLiteral o.scope.freeVariable 'ref'
      fst = new Parens new Assign ref, @first
    else
      fst = @first
      ref = fst
    new If(new Existence(fst, checkOnlyUndefined), ref, type: 'if').addElse(@second).compileToFragments o

  # Compile a unary **Op**.
  compileUnary: (o) ->
    parts = []
    op = @operator
    parts.push [@makeCode op]
    if op is '!' and @first instanceof Existence
      @first.negated = not @first.negated
      return @first.compileToFragments o
    if o.level >= LEVEL_ACCESS
      return (new Parens this).compileToFragments o
    plusMinus = op in ['+', '-']
    parts.push [@makeCode(' ')] if op in ['new', 'typeof', 'delete'] or
                      plusMinus and @first instanceof Op and @first.operator is op
    if (plusMinus and @first instanceof Op) or (op is 'new' and @first.isStatement o)
      @first = new Parens @first
    parts.push @first.compileToFragments o, LEVEL_OP
    parts.reverse() if @flip
    @joinFragmentArrays parts, ''

  compileContinuation: (o) ->
    parts = []
    op = @operator
    unless o.scope.parent?
      @error "#{@operator} can only occur inside functions"
    if o.scope.method?.bound and o.scope.method.isGenerator
      @error 'yield cannot occur inside bound (fat arrow) functions'
    if 'expression' in Object.keys(@first) and not (@first instanceof Throw)
      parts.push @first.expression.compileToFragments o, LEVEL_OP if @first.expression?
    else
      parts.push [@makeCode "("] if o.level >= LEVEL_PAREN
      parts.push [@makeCode op]
      parts.push [@makeCode " "] if @first.base?.value isnt ''
      parts.push @first.compileToFragments o, LEVEL_OP
      parts.push [@makeCode ")"] if o.level >= LEVEL_PAREN
    @joinFragmentArrays parts, ''

  compilePower: (o) ->
    # Make a Math.pow call
    pow = new Value new IdentifierLiteral('Math'), [new Access new PropertyName 'pow']
    new Call(pow, [@first, @second]).compileToFragments o

  compileFloorDivision: (o) ->
    floor = new Value new IdentifierLiteral('Math'), [new Access new PropertyName 'floor']
    second = if @second.shouldCache() then new Parens @second else @second
    div = new Op '/', @first, second
    new Call(floor, [div]).compileToFragments o

  compileModulo: (o) ->
    mod = new Value new Literal utility 'modulo', o
    new Call(mod, [@first, @second]).compileToFragments o

  toString: (idt) ->
    super idt, @constructor.name + ' ' + @operator

#### In
exports.In = class In extends Base
  constructor: (@object, @array) ->
    super()

  children: ['object', 'array']

  invert: NEGATE

  compileNode: (o) ->
    if @array instanceof Value and @array.isArray() and @array.base.objects.length
      for obj in @array.base.objects when obj instanceof Splat
        hasSplat = yes
        break
      # `compileOrTest` only if we have an array literal with no splats
      return @compileOrTest o unless hasSplat
    @compileLoopTest o

  compileOrTest: (o) ->
    [sub, ref] = @object.cache o, LEVEL_OP
    [cmp, cnj] = if @negated then [' !== ', ' && '] else [' === ', ' || ']
    tests = []
    for item, i in @array.base.objects
      if i then tests.push @makeCode cnj
      tests = tests.concat (if i then ref else sub), @makeCode(cmp), item.compileToFragments(o, LEVEL_ACCESS)
    if o.level < LEVEL_OP then tests else @wrapInParentheses tests

  compileLoopTest: (o) ->
    [sub, ref] = @object.cache o, LEVEL_LIST
    fragments = [].concat @makeCode(utility('indexOf', o) + ".call("), @array.compileToFragments(o, LEVEL_LIST),
      @makeCode(", "), ref, @makeCode(") " + if @negated then '< 0' else '>= 0')
    return fragments if fragmentsToText(sub) is fragmentsToText(ref)
    fragments = sub.concat @makeCode(', '), fragments
    if o.level < LEVEL_LIST then fragments else @wrapInParentheses fragments

  toString: (idt) ->
    super idt, @constructor.name + if @negated then '!' else ''

#### Try

# A classic *try/catch/finally* block.
exports.Try = class Try extends Base
  constructor: (@attempt, @errorVariable, @recovery, @ensure) ->
    super()

  children: ['attempt', 'recovery', 'ensure']

  isStatement: YES

  jumps: (o) -> @attempt.jumps(o) or @recovery?.jumps(o)

  makeReturn: (res) ->
    @attempt  = @attempt .makeReturn res if @attempt
    @recovery = @recovery.makeReturn res if @recovery
    this

  # Compilation is more or less as you would expect -- the *finally* clause
  # is optional, the *catch* is not.
  compileNode: (o) ->
    o.indent  += TAB
    tryPart   = @attempt.compileToFragments o, LEVEL_TOP

    catchPart = if @recovery
      generatedErrorVariableName = o.scope.freeVariable 'error', reserve: no
      placeholder = new IdentifierLiteral generatedErrorVariableName
      if @errorVariable
        message = isUnassignable @errorVariable.unwrapAll().value
        @errorVariable.error message if message
        @recovery.unshift new Assign @errorVariable, placeholder
      [].concat @makeCode(" catch ("), placeholder.compileToFragments(o), @makeCode(") {\n"),
        @recovery.compileToFragments(o, LEVEL_TOP), @makeCode("\n#{@tab}}")
    else unless @ensure or @recovery
      generatedErrorVariableName = o.scope.freeVariable 'error', reserve: no
      [@makeCode(" catch (#{generatedErrorVariableName}) {}")]
    else
      []

    ensurePart = if @ensure then ([].concat @makeCode(" finally {\n"), @ensure.compileToFragments(o, LEVEL_TOP),
      @makeCode("\n#{@tab}}")) else []

    [].concat @makeCode("#{@tab}try {\n"),
      tryPart,
      @makeCode("\n#{@tab}}"), catchPart, ensurePart

#### Throw

# Simple node to throw an exception.
exports.Throw = class Throw extends Base
  constructor: (@expression) ->
    super()

  children: ['expression']

  isStatement: YES
  jumps:       NO

  # A **Throw** is already a return, of sorts...
  makeReturn: THIS

  compileNode: (o) ->
    [].concat @makeCode(@tab + "throw "), @expression.compileToFragments(o), @makeCode(";")

#### Existence

# Checks a variable for existence -- not `null` and not `undefined`. This is
# similar to `.nil?` in Ruby, and avoids having to consult a JavaScript truth
# table. Optionally only check if a variable is not `undefined`.
exports.Existence = class Existence extends Base
  constructor: (@expression, onlyNotUndefined = no) ->
    super()
    @comparisonTarget = if onlyNotUndefined then 'undefined' else 'null'

  children: ['expression']

  invert: NEGATE

  compileNode: (o) ->
    @expression.front = @front
    code = @expression.compile o, LEVEL_OP
    if @expression.unwrap() instanceof IdentifierLiteral and not o.scope.check code
      [cmp, cnj] = if @negated then ['===', '||'] else ['!==', '&&']
      code = "typeof #{code} #{cmp} \"undefined\"" + if @comparisonTarget isnt 'undefined' then " #{cnj} #{code} #{cmp} #{@comparisonTarget}" else ''
    else
      # We explicity want to use loose equality (`==`) when comparing against `null`,
      # so that an existence check roughly corresponds to a check for truthiness.
      # Do *not* change this to `===` for `null`, as this will break mountains of
      # existing code. When comparing only against `undefined`, however, we want to
      # use `===` because this use case is for parity with ES2015+ default values,
      # which only get assigned when the variable is `undefined` (but not `null`).
      cmp = if @comparisonTarget is 'null'
        if @negated then '==' else '!='
      else # `undefined`
        if @negated then '===' else '!=='
      code = "#{code} #{cmp} #{@comparisonTarget}"
    [@makeCode(if o.level <= LEVEL_COND then code else "(#{code})")]

#### Parens

# An extra set of parentheses, specified explicitly in the source. At one time
# we tried to clean up the results by detecting and removing redundant
# parentheses, but no longer -- you can put in as many as you please.
#
# Parentheses are a good way to force any statement to become an expression.
exports.Parens = class Parens extends Base
  constructor: (@body) ->
    super()

  children: ['body']

  unwrap: -> @body

  shouldCache: -> @body.shouldCache()

  compileNode: (o) ->
    expr = @body.unwrap()
    if expr instanceof Value and expr.isAtomic()
      expr.front = @front
      return expr.compileToFragments o
    fragments = expr.compileToFragments o, LEVEL_PAREN
    bare = o.level < LEVEL_OP and (expr instanceof Op or expr instanceof Call or
      (expr instanceof For and expr.returns)) and (o.level < LEVEL_COND or
        fragments.length <= 3)
    if bare then fragments else @wrapInParentheses fragments

#### StringWithInterpolations

exports.StringWithInterpolations = class StringWithInterpolations extends Base
  constructor: (@body) ->
    super()

  children: ['body']

  # `unwrap` returns `this` to stop ancestor nodes reaching in to grab @body,
  # and using @body.compileNode. `StringWithInterpolations.compileNode` is
  # _the_ custom logic to output interpolated strings as code.
  unwrap: -> this

  shouldCache: -> @body.shouldCache()

  compileNode: (o) ->
    # Assumes that `expr` is `Value` » `StringLiteral` or `Op`
    expr = @body.unwrap()

    elements = []
    expr.traverseChildren no, (node) ->
      if node instanceof StringLiteral
        elements.push node
        return yes
      else if node instanceof Parens
        elements.push node
        return no
      return yes

    fragments = []
    fragments.push @makeCode '`'
    for element in elements
      if element instanceof StringLiteral
        value = element.value[1...-1]
        # Backticks and `${` inside template literals must be escaped.
        value = value.replace /(\\*)(`|\$\{)/g, (match, backslashes, toBeEscaped) ->
          if backslashes.length % 2 is 0
            "#{backslashes}\\#{toBeEscaped}"
          else
            match
        fragments.push @makeCode value
      else
        fragments.push @makeCode '$'
        code = element.compileToFragments(o, LEVEL_PAREN)
        code = @wrapInBraces code
        fragments.push code...
    fragments.push @makeCode '`'
    fragments

#### For

# CoffeeScript's replacement for the *for* loop is our array and object
# comprehensions, that compile into *for* loops here. They also act as an
# expression, able to return the result of each filtered iteration.
#
# Unlike Python array comprehensions, they can be multi-line, and you can pass
# the current index of the loop as a second parameter. Unlike Ruby blocks,
# you can map and filter in a single pass.
exports.For = class For extends While
  constructor: (body, source) ->
    super()

    {@source, @guard, @step, @name, @index} = source
    @body    = Block.wrap [body]
    @own     = !!source.own
    @object  = !!source.object
    @from    = !!source.from
    @index.error 'cannot use index with for-from' if @from and @index
    source.ownTag.error "cannot use own with for-#{if @from then 'from' else 'in'}" if @own and not @object
    [@name, @index] = [@index, @name] if @object
    @index.error 'index cannot be a pattern matching expression' if @index?.isArray?() or @index?.isObject?()
    @range   = @source instanceof Value and @source.base instanceof Range and not @source.properties.length and not @from
    @pattern = @name instanceof Value
    @index.error 'indexes do not apply to range loops' if @range and @index
    @name.error 'cannot pattern match over range loops' if @range and @pattern
    @returns = false

  children: ['body', 'source', 'guard', 'step']

  # Welcome to the hairiest method in all of CoffeeScript. Handles the inner
  # loop, filtering, stepping, and result saving for array, object, and range
  # comprehensions. Some of the generated code can be shared in common, and
  # some cannot.
  compileNode: (o) ->
    body        = Block.wrap [@body]
    [..., last] = body.expressions
    @returns    = no if last?.jumps() instanceof Return
    source      = if @range then @source.base else @source
    scope       = o.scope
    name        = @name  and (@name.compile o, LEVEL_LIST) if not @pattern
    index       = @index and (@index.compile o, LEVEL_LIST)
    scope.find(name)  if name and not @pattern
    scope.find(index) if index and @index not instanceof Value
    rvar        = scope.freeVariable 'results' if @returns
    if @from
      ivar = scope.freeVariable 'x', single: true if @pattern
    else
      ivar = (@object and index) or scope.freeVariable 'i', single: true
    kvar        = ((@range or @from) and name) or index or ivar
    kvarAssign  = if kvar isnt ivar then "#{kvar} = " else ""
    if @step and not @range
      [step, stepVar] = @cacheToCodeFragments @step.cache o, LEVEL_LIST, shouldCacheOrIsAssignable
      stepNum   = Number stepVar if @step.isNumber()
    name        = ivar if @pattern
    varPart     = ''
    guardPart   = ''
    defPart     = ''
    idt1        = @tab + TAB
    if @range
      forPartFragments = source.compileToFragments merge o,
        {index: ivar, name, @step, shouldCache: shouldCacheOrIsAssignable}
    else
      svar    = @source.compile o, LEVEL_LIST
      if (name or @own) and @source.unwrap() not instanceof IdentifierLiteral
        defPart    += "#{@tab}#{ref = scope.freeVariable 'ref'} = #{svar};\n"
        svar       = ref
      if name and not @pattern and not @from
        namePart   = "#{name} = #{svar}[#{kvar}]"
      if not @object and not @from
        defPart += "#{@tab}#{step};\n" if step isnt stepVar
        down = stepNum < 0
        lvar = scope.freeVariable 'len' unless @step and stepNum? and down
        declare = "#{kvarAssign}#{ivar} = 0, #{lvar} = #{svar}.length"
        declareDown = "#{kvarAssign}#{ivar} = #{svar}.length - 1"
        compare = "#{ivar} < #{lvar}"
        compareDown = "#{ivar} >= 0"
        if @step
          if stepNum?
            if down
              compare = compareDown
              declare = declareDown
          else
            compare = "#{stepVar} > 0 ? #{compare} : #{compareDown}"
            declare = "(#{stepVar} > 0 ? (#{declare}) : #{declareDown})"
          increment = "#{ivar} += #{stepVar}"
        else
          increment = "#{if kvar isnt ivar then "++#{ivar}" else "#{ivar}++"}"
        forPartFragments = [@makeCode("#{declare}; #{compare}; #{kvarAssign}#{increment}")]
    if @returns
      resultPart   = "#{@tab}#{rvar} = [];\n"
      returnResult = "\n#{@tab}return #{rvar};"
      body.makeReturn rvar
    if @guard
      if body.expressions.length > 1
        body.expressions.unshift new If (new Parens @guard).invert(), new StatementLiteral "continue"
      else
        body = Block.wrap [new If @guard, body] if @guard
    if @pattern
      body.expressions.unshift new Assign @name, if @from then new IdentifierLiteral kvar else new Literal "#{svar}[#{kvar}]"
    defPartFragments = [].concat @makeCode(defPart), @pluckDirectCall(o, body)
    varPart = "\n#{idt1}#{namePart};" if namePart
    if @object
      forPartFragments = [@makeCode("#{kvar} in #{svar}")]
      guardPart = "\n#{idt1}if (!#{utility 'hasProp', o}.call(#{svar}, #{kvar})) continue;" if @own
    else if @from
      forPartFragments = [@makeCode("#{kvar} of #{svar}")]
    bodyFragments = body.compileToFragments merge(o, indent: idt1), LEVEL_TOP
    if bodyFragments and bodyFragments.length > 0
      bodyFragments = [].concat @makeCode("\n"), bodyFragments, @makeCode("\n")
    [].concat defPartFragments, @makeCode("#{resultPart or ''}#{@tab}for ("),
      forPartFragments, @makeCode(") {#{guardPart}#{varPart}"), bodyFragments,
      @makeCode("#{@tab}}#{returnResult or ''}")

  pluckDirectCall: (o, body) ->
    defs = []
    for expr, idx in body.expressions
      expr = expr.unwrapAll()
      continue unless expr instanceof Call
      val = expr.variable?.unwrapAll()
      continue unless (val instanceof Code) or
                      (val instanceof Value and
                      val.base?.unwrapAll() instanceof Code and
                      val.properties.length is 1 and
                      val.properties[0].name?.value in ['call', 'apply'])
      fn    = val.base?.unwrapAll() or val
      ref   = new IdentifierLiteral o.scope.freeVariable 'fn'
      base  = new Value ref
      if val.base
        [val.base, base] = [base, val]
      body.expressions[idx] = new Call base, expr.args
      defs = defs.concat @makeCode(@tab), (new Assign(ref, fn).compileToFragments(o, LEVEL_TOP)), @makeCode(';\n')
    defs

#### Switch

# A JavaScript *switch* statement. Converts into a returnable expression on-demand.
exports.Switch = class Switch extends Base
  constructor: (@subject, @cases, @otherwise) ->
    super()

  children: ['subject', 'cases', 'otherwise']

  isStatement: YES

  jumps: (o = {block: yes}) ->
    for [conds, block] in @cases
      return jumpNode if jumpNode = block.jumps o
    @otherwise?.jumps o

  makeReturn: (res) ->
    pair[1].makeReturn res for pair in @cases
    @otherwise or= new Block [new Literal 'void 0'] if res
    @otherwise?.makeReturn res
    this

  compileNode: (o) ->
    idt1 = o.indent + TAB
    idt2 = o.indent = idt1 + TAB
    fragments = [].concat @makeCode(@tab + "switch ("),
      (if @subject then @subject.compileToFragments(o, LEVEL_PAREN) else @makeCode "false"),
      @makeCode(") {\n")
    for [conditions, block], i in @cases
      for cond in flatten [conditions]
        cond  = cond.invert() unless @subject
        fragments = fragments.concat @makeCode(idt1 + "case "), cond.compileToFragments(o, LEVEL_PAREN), @makeCode(":\n")
      fragments = fragments.concat body, @makeCode('\n') if (body = block.compileToFragments o, LEVEL_TOP).length > 0
      break if i is @cases.length - 1 and not @otherwise
      expr = @lastNonComment block.expressions
      continue if expr instanceof Return or expr instanceof Throw or (expr instanceof Literal and expr.jumps() and expr.value isnt 'debugger')
      fragments.push cond.makeCode(idt2 + 'break;\n')
    if @otherwise and @otherwise.expressions.length
      fragments.push @makeCode(idt1 + "default:\n"), (@otherwise.compileToFragments o, LEVEL_TOP)..., @makeCode("\n")
    fragments.push @makeCode @tab + '}'
    fragments

#### If

# *If/else* statements. Acts as an expression by pushing down requested returns
# to the last line of each clause.
#
# Single-expression **Ifs** are compiled into conditional operators if possible,
# because ternaries are already proper expressions, and don't need conversion.
exports.If = class If extends Base
  constructor: (condition, @body, options = {}) ->
    super()

    @condition = if options.type is 'unless' then condition.invert() else condition
    @elseBody  = null
    @isChain   = false
    {@soak}    = options

  children: ['condition', 'body', 'elseBody']

  bodyNode:     -> @body?.unwrap()
  elseBodyNode: -> @elseBody?.unwrap()

  # Rewrite a chain of **Ifs** to add a default case as the final *else*.
  addElse: (elseBody) ->
    if @isChain
      @elseBodyNode().addElse elseBody
    else
      @isChain  = elseBody instanceof If
      @elseBody = @ensureBlock elseBody
      @elseBody.updateLocationDataIfMissing elseBody.locationData
    this

  # The **If** only compiles into a statement if either of its bodies needs
  # to be a statement. Otherwise a conditional operator is safe.
  isStatement: (o) ->
    o?.level is LEVEL_TOP or
      @bodyNode().isStatement(o) or @elseBodyNode()?.isStatement(o)

  jumps: (o) -> @body.jumps(o) or @elseBody?.jumps(o)

  compileNode: (o) ->
    if @isStatement o then @compileStatement o else @compileExpression o

  makeReturn: (res) ->
    @elseBody  or= new Block [new Literal 'void 0'] if res
    @body     and= new Block [@body.makeReturn res]
    @elseBody and= new Block [@elseBody.makeReturn res]
    this

  ensureBlock: (node) ->
    if node instanceof Block then node else new Block [node]

  # Compile the `If` as a regular *if-else* statement. Flattened chains
  # force inner *else* bodies into statement form.
  compileStatement: (o) ->
    child    = del o, 'chainChild'
    exeq     = del o, 'isExistentialEquals'

    if exeq
      return new If(@condition.invert(), @elseBodyNode(), type: 'if').compileToFragments o

    indent   = o.indent + TAB
    cond     = @condition.compileToFragments o, LEVEL_PAREN
    body     = @ensureBlock(@body).compileToFragments merge o, {indent}
    ifPart   = [].concat @makeCode("if ("), cond, @makeCode(") {\n"), body, @makeCode("\n#{@tab}}")
    ifPart.unshift @makeCode @tab unless child
    return ifPart unless @elseBody
    answer = ifPart.concat @makeCode(' else ')
    if @isChain
      o.chainChild = yes
      answer = answer.concat @elseBody.unwrap().compileToFragments o, LEVEL_TOP
    else
      answer = answer.concat @makeCode("{\n"), @elseBody.compileToFragments(merge(o, {indent}), LEVEL_TOP), @makeCode("\n#{@tab}}")
    answer

  # Compile the `If` as a conditional operator.
  compileExpression: (o) ->
    cond = @condition.compileToFragments o, LEVEL_COND
    body = @bodyNode().compileToFragments o, LEVEL_LIST
    alt  = if @elseBodyNode() then @elseBodyNode().compileToFragments(o, LEVEL_LIST) else [@makeCode('void 0')]
    fragments = cond.concat @makeCode(" ? "), body, @makeCode(" : "), alt
    if o.level >= LEVEL_COND then @wrapInParentheses fragments else fragments

  unfoldSoak: ->
    @soak and this

# Constants
# ---------

UTILITIES =
  modulo: -> 'function(a, b) { return (+a % (b = +b) + b) % b; }'
<<<<<<< HEAD
  boundMethodCheck: -> "
    function(instance, Constructor) {
      if (!(instance instanceof Constructor)) {
        throw new Error('Bound instance method accessed before binding');
      }
    }
  "

=======
  # objectWithoutKeys: -> 'function(obj, props) { return Object.keys(obj).reduce(function(a,c) { return (![].includes.call(props, c)) && (a[c] = obj[c]), a; }, {}); }'
  objectWithoutKeys: -> "
      function(o, ks) {
        var res = {};
        for (var k in o) ([].indexOf.call(ks, k) < 0 && {}.hasOwnProperty.call(o, k)) && (res[k] = o[k]);
        return res;
      }"
>>>>>>> 8ccc4d4f
  # Shortcuts to speed up the lookup time for native functions.
  hasProp: -> '{}.hasOwnProperty'
  indexOf: -> '[].indexOf'
  slice  : -> '[].slice'
  splice : -> '[].splice'
  

# Levels indicate a node's position in the AST. Useful for knowing if
# parens are necessary or superfluous.
LEVEL_TOP    = 1  # ...;
LEVEL_PAREN  = 2  # (...)
LEVEL_LIST   = 3  # [...]
LEVEL_COND   = 4  # ... ? x : y
LEVEL_OP     = 5  # !...
LEVEL_ACCESS = 6  # ...[0]

# Tabs are two spaces for pretty printing.
TAB = '  '

SIMPLENUM = /^[+-]?\d+$/

# Helper Functions
# ----------------

# Helper for ensuring that utility functions are assigned at the top level.
utility = (name, o) ->
  {root} = o.scope
  if name of root.utilities
    root.utilities[name]
  else
    ref = root.freeVariable name
    root.assign ref, UTILITIES[name] o
    root.utilities[name] = ref

multident = (code, tab) ->
  code = code.replace /\n/g, '$&' + tab
  code.replace /\s+$/, ''

isLiteralArguments = (node) ->
  node instanceof IdentifierLiteral and node.value is 'arguments'

isLiteralThis = (node) ->
  node instanceof ThisLiteral or (node instanceof Code and node.bound)

shouldCacheOrIsAssignable = (node) -> node.shouldCache() or node.isAssignable?()

# Unfold a node's child if soak, then tuck the node under created `If`
unfoldSoak = (o, parent, name) ->
  return unless ifn = parent[name].unfoldSoak o
  parent[name] = ifn.body
  ifn.body = new Value parent
  ifn<|MERGE_RESOLUTION|>--- conflicted
+++ resolved
@@ -1311,25 +1311,6 @@
       prop = prop.unwrapAll()
       prop.eachName iterator if prop.eachName?
 
-<<<<<<< HEAD
-exports.JsxAttributesObj = class JsxAttributesObj extends Obj
-  compileNode: (o) ->
-    answer = []
-    for prop in @properties
-      answer.push @makeCode ' '
-      if prop instanceof Assign
-        prop.context = '='
-        if prop.variable instanceof Value and prop.variable.hasProperties()
-          prop.variable.error 'invalid object key'
-      else if prop instanceof Value and prop.this
-        prop = new Assign prop.properties[0].name, prop, '='
-      else
-        prop = new Assign prop, prop, '='
-      prop.jsxAttribute = yes
-      answer.push prop.compileToFragments(o, LEVEL_TOP)...
-    answer
-
-=======
   # Object spread properties. https://github.com/tc39/proposal-object-rest-spread/blob/master/Spread.md
   # obj2 = {a:1, obj..., c:3, d:4} => obj2 = Object.assign({}, {a:1}, obj1, {c:3, d:4})
   compileSpread: (o) ->
@@ -1353,7 +1334,23 @@
     slices.unshift new Obj unless slices[0] instanceof Obj
     (new Call new Literal('Object.assign'), slices).compileToFragments o
       
->>>>>>> 8ccc4d4f
+exports.JsxAttributesObj = class JsxAttributesObj extends Obj
+  compileNode: (o) ->
+    answer = []
+    for prop in @properties
+      answer.push @makeCode ' '
+      if prop instanceof Assign
+        prop.context = '='
+        if prop.variable instanceof Value and prop.variable.hasProperties()
+          prop.variable.error 'invalid object key'
+      else if prop instanceof Value and prop.this
+        prop = new Assign prop.properties[0].name, prop, '='
+      else
+        prop = new Assign prop, prop, '='
+      prop.jsxAttribute = yes
+      answer.push prop.compileToFragments(o, LEVEL_TOP)...
+    answer
+
 #### Arr
 
 # An array literal.
@@ -3375,7 +3372,6 @@
 
 UTILITIES =
   modulo: -> 'function(a, b) { return (+a % (b = +b) + b) % b; }'
-<<<<<<< HEAD
   boundMethodCheck: -> "
     function(instance, Constructor) {
       if (!(instance instanceof Constructor)) {
@@ -3383,8 +3379,6 @@
       }
     }
   "
-
-=======
   # objectWithoutKeys: -> 'function(obj, props) { return Object.keys(obj).reduce(function(a,c) { return (![].includes.call(props, c)) && (a[c] = obj[c]), a; }, {}); }'
   objectWithoutKeys: -> "
       function(o, ks) {
@@ -3392,7 +3386,6 @@
         for (var k in o) ([].indexOf.call(ks, k) < 0 && {}.hasOwnProperty.call(o, k)) && (res[k] = o[k]);
         return res;
       }"
->>>>>>> 8ccc4d4f
   # Shortcuts to speed up the lookup time for native functions.
   hasProp: -> '{}.hasOwnProperty'
   indexOf: -> '[].indexOf'
