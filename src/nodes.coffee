# `nodes.coffee` contains all of the node classes for the syntax tree. Most
# nodes are created as the result of actions in the [grammar](grammar.html),
# but some are created by other nodes as a method of code generation. To convert
# the syntax tree into a string of JavaScript code, call `compile()` on the root.

{Scope} = require './scope'
{RESERVED, STRICT_PROSCRIBED} = require './lexer'

# Import the helpers we plan to use.
{compact, flatten, extend, merge, del, starts, ends, last, some, addLocationDataFn, locationDataToString} = require './helpers'

# Functions required by parser
exports.extend = extend
exports.addLocationDataFn = addLocationDataFn

# Constant functions for nodes that don't need customization.
YES     = -> yes
NO      = -> no
THIS    = -> this
NEGATE  = -> @negated = not @negated; this

#### Base

# The **Base** is the abstract base class for all nodes in the syntax tree.
# Each subclass implements the `compileNode` method, which performs the
# code generation for that node. To compile a node to JavaScript,
# call `compile` on it, which wraps `compileNode` in some generic extra smarts,
# to know when the generated code needs to be wrapped up in a closure.
# An options hash is passed and cloned throughout, containing information about
# the environment from higher in the tree (such as if a returned value is
# being requested by the surrounding function), information about the current
# scope, and indentation level.
exports.Base = class Base

  # Common logic for determining whether to wrap this node in a closure before
  # compiling it, or to compile directly. We need to wrap if this node is a
  # *statement*, and it's not a *pureStatement*, and we're not at
  # the top level of a block (which would be unnecessary), and we haven't
  # already been asked to return the result (because statements know how to
  # return results).
  compile: (o, lvl) ->
    o        = extend {}, o
    o.level  = lvl if lvl
    node     = @unfoldSoak(o) or this
    node.tab = o.indent
    if o.level is LEVEL_TOP or not node.isStatement(o)
      node.compileNode o
    else
      node.compileClosure o

  # Statements converted into expressions via closure-wrapping share a scope
  # object with their parent closure, to preserve the expected lexical scope.
  compileClosure: (o) ->
    if @jumps()
      throw SyntaxError 'cannot use a pure statement in an expression.'
    o.sharedScope = yes
    Closure.wrap(this).compileNode o

  # If the code generation wishes to use the result of a complex expression
  # in multiple places, ensure that the expression is only ever evaluated once,
  # by assigning it to a temporary variable. Pass a level to precompile.
  cache: (o, level, reused) ->
    unless @isComplex()
      ref = if level then @compile o, level else this
      [ref, ref]
    else
      ref = new Literal reused or o.scope.freeVariable 'ref'
      sub = new Assign ref, this
      if level then [sub.compile(o, level), ref.value] else [sub, ref]

  # Construct a node that returns the current node's result.
  # Note that this is overridden for smarter behavior for
  # many statement nodes (e.g. If, For)...
  makeReturn: (res) ->
    me = @unwrapAll()
    if res
      new Call new Literal("#{res}.push"), [me]
    else
      new Return me

  # Does this node, or any of its children, contain a node of a certain kind?
  # Recursively traverses down the *children* of the nodes, yielding to a block
  # and returning true when the block finds a match. `contains` does not cross
  # scope boundaries.
  contains: (pred) ->
    contains = no
    @traverseChildren no, (node) ->
      if pred node
        contains = yes
        return no
    contains

  # Is this node of a certain type, or does it contain the type?
  containsType: (type) ->
    this instanceof type or @contains (node) -> node instanceof type

  # Pull out the last non-comment node of a node list.
  lastNonComment: (list) ->
    i = list.length
    return list[i] while i-- when list[i] not instanceof Comment
    null

  # `toString` representation of the node, for inspecting the parse tree.
  # This is what `coffee --nodes` prints out.
  toString: (idt = '', name = @constructor.name) ->
    location = if @locationData then locationDataToString @locationData else "??"
    tree = '\n' + idt + location + ": " + name
    tree += '?' if @soak
    @eachChild (node) -> tree += node.toString idt + TAB
    tree

  # Passes each child to a function, breaking when the function returns `false`.
  eachChild: (func) ->
    return this unless @children
    for attr in @children when @[attr]
      for child in flatten [@[attr]]
        return this if func(child) is false
    this

  traverseChildren: (crossScope, func) ->
    @eachChild (child) ->
      return false if func(child) is false
      child.traverseChildren crossScope, func

  invert: ->
    Op.create '!', this

  unwrapAll: ->
    node = this
    continue until node is node = node.unwrap()
    node

  # Default implementations of the common node properties and methods. Nodes
  # will override these with custom logic, if needed.
  children: []

  isStatement     : NO
  jumps           : NO
  isComplex       : YES
  isChainable     : NO
  isAssignable    : NO

  unwrap     : THIS
  unfoldSoak : NO

  # Is this node used to assign a certain variable?
  assigns: NO

  # For this node and all descendents, set the location data to `locationData` if the location
  # data is not already set.
  updateLocationDataIfMissing: (locationData) ->
    if not @locationData
      @locationData = {}
      extend @locationData, locationData

    @eachChild (child) ->
      child.updateLocationDataIfMissing locationData

#### Block

# The block is the list of expressions that forms the body of an
# indented block of code -- the implementation of a function, a clause in an
# `if`, `switch`, or `try`, and so on...
exports.Block = class Block extends Base
  constructor: (nodes) ->
    @expressions = compact flatten nodes or []

  children: ['expressions']

  # Tack an expression on to the end of this expression list.
  push: (node) ->
    @expressions.push node
    this

  # Remove and return the last expression of this expression list.
  pop: ->
    @expressions.pop()

  # Add an expression at the beginning of this expression list.
  unshift: (node) ->
    @expressions.unshift node
    this

  # If this Block consists of just a single node, unwrap it by pulling
  # it back out.
  unwrap: ->
    if @expressions.length is 1 then @expressions[0] else this

  # Is this an empty block of code?
  isEmpty: ->
    not @expressions.length

  isStatement: (o) ->
    for exp in @expressions when exp.isStatement o
      return yes
    no

  jumps: (o) ->
    for exp in @expressions
      return exp if exp.jumps o

  # A Block node does not return its entire body, rather it
  # ensures that the final expression is returned.
  makeReturn: (res) ->
    len = @expressions.length
    while len--
      expr = @expressions[len]
      if expr not instanceof Comment
        @expressions[len] = expr.makeReturn res
        @expressions.splice(len, 1) if expr instanceof Return and not expr.expression
        break
    this

  # A **Block** is the only node that can serve as the root.
  compile: (o = {}, level) ->
    if o.scope then super o, level else @compileRoot o

  # Compile all expressions within the **Block** body. If we need to
  # return the result, and it's an expression, simply return it. If it's a
  # statement, ask the statement to do so.
  compileNode: (o) ->
    @tab  = o.indent
    top   = o.level is LEVEL_TOP
    codes = []
    for node in @expressions
      node = node.unwrapAll()
      node = (node.unfoldSoak(o) or node)
      if node instanceof Block
        # This is a nested block.  We don't do anything special here like enclose
        # it in a new scope; we just compile the statements in this block along with
        # our own
        codes.push node.compileNode o
      else if top
        node.front = true
        code = node.compile o
        unless node.isStatement o
          code = "#{@tab}#{code};"
        codes.push code
      else
        codes.push node.compile o, LEVEL_LIST
    if top
      if @spaced
        return "\n#{codes.join '\n\n'}\n"
      else
        return codes.join '\n'
    code = codes.join(', ') or 'void 0'
    if codes.length > 1 and o.level >= LEVEL_LIST then "(#{code})" else code

  # If we happen to be the top-level **Block**, wrap everything in
  # a safety closure, unless requested not to.
  # It would be better not to generate them in the first place, but for now,
  # clean up obvious double-parentheses.
  compileRoot: (o) ->
    o.indent  = if o.bare then '' else TAB
    o.scope   = new Scope null, this, null
    o.level   = LEVEL_TOP
    @spaced   = yes
    prelude   = ""
    unless o.bare
      preludeExps = for exp, i in @expressions
        break unless exp.unwrap() instanceof Comment
        exp
      rest = @expressions[preludeExps.length...]
      @expressions = preludeExps
      prelude = "#{@compileNode merge(o, indent: '')}\n" if preludeExps.length
      @expressions = rest
    code = @compileWithDeclarations o
    return code if o.bare
    "#{prelude}(function() {\n#{code}\n}).call(this);\n"

  # Compile the expressions body for the contents of a function, with
  # declarations of all inner variables pushed up to the top.
  compileWithDeclarations: (o) ->
    code = post = ''
    for exp, i in @expressions
      exp = exp.unwrap()
      break unless exp instanceof Comment or exp instanceof Literal
    o = merge(o, level: LEVEL_TOP)
    if i
      rest = @expressions.splice i, 9e9
      [spaced, @spaced] = [@spaced, no]
      [code  , @spaced] = [(@compileNode o), spaced]
      @expressions = rest
    post = @compileNode o
    {scope} = o
    if scope.expressions is this
      declars = o.scope.hasDeclarations()
      assigns = scope.hasAssignments
      if declars or assigns
        code += '\n' if i
        code += "#{@tab}var "
        if declars
          code += scope.declaredVariables().join ', '
        if assigns
          code += ",\n#{@tab + TAB}" if declars
          code += scope.assignedVariables().join ",\n#{@tab + TAB}"
        code += ';\n'
    code + post

  # Wrap up the given nodes as a **Block**, unless it already happens
  # to be one.
  @wrap: (nodes) ->
    return nodes[0] if nodes.length is 1 and nodes[0] instanceof Block
    new Block nodes

#### Literal

# Literals are static values that can be passed through directly into
# JavaScript without translation, such as: strings, numbers,
# `true`, `false`, `null`...
exports.Literal = class Literal extends Base
  constructor: (@value) ->

  makeReturn: ->
    if @isStatement() then this else super

  isAssignable: ->
    IDENTIFIER.test @value

  isStatement: ->
    @value in ['break', 'continue', 'debugger']

  isComplex: NO

  assigns: (name) ->
    name is @value

  jumps: (o) ->
    return this if @value is 'break' and not (o?.loop or o?.block)
    return this if @value is 'continue' and not o?.loop

  compileNode: (o) ->
    code = if @value is 'this'
      if o.scope.method?.bound then o.scope.method.context else @value
    else if @value.reserved
      "\"#{@value}\""
    else
      @value
    if @isStatement() then "#{@tab}#{code};" else code

  toString: ->
    ' "' + @value + '"'

class exports.Undefined extends Base
  isAssignable: NO
  isComplex: NO
  compileNode: (o) ->
    if o.level >= LEVEL_ACCESS then '(void 0)' else 'void 0'

class exports.Null extends Base
  isAssignable: NO
  isComplex: NO
  compileNode: -> "null"

class exports.Bool extends Base
  isAssignable: NO
  isComplex: NO
  compileNode: -> @val
  constructor: (@val) ->

#### Return

# A `return` is a *pureStatement* -- wrapping it in a closure wouldn't
# make sense.
exports.Return = class Return extends Base
  constructor: (expr) ->
    @expression = expr if expr and not expr.unwrap().isUndefined

  children: ['expression']

  isStatement:     YES
  makeReturn:      THIS
  jumps:           THIS

  compile: (o, level) ->
    expr = @expression?.makeReturn()
    if expr and expr not instanceof Return then expr.compile o, level else super o, level

  compileNode: (o) ->
    @tab + "return#{[" #{@expression.compile o, LEVEL_PAREN}" if @expression]};"

#### Value

# A value, variable or literal or parenthesized, indexed or dotted into,
# or vanilla.
exports.Value = class Value extends Base
  @wrap: (base, props, tag) ->
    if not props and base instanceof Value
      base
    else
      new Value base, props, tag

  constructor: (@base, @properties, tag) ->
    @properties or= []
    @this = true if tag is 'this'

  children: ['base', 'properties']

  # Add a property (or *properties* ) `Access` to the list.
  add: (props) ->
    @properties = @properties.concat props
    this

  hasProperties: ->
    !!@properties.length

  # Some boolean checks for the benefit of other nodes.
  isArray        : -> not @properties.length and @base instanceof Arr
  isComplex      : -> @hasProperties() or @base.isComplex()
  isAssignable   : -> @hasProperties() or @base.isAssignable()
  isSimpleNumber : -> @base instanceof Literal and SIMPLENUM.test @base.value
  isString       : -> @base instanceof Literal and IS_STRING.test @base.value
  isAtomic       : ->
    for node in @properties.concat @base
      return no if node.soak or node instanceof Call
    yes

  isStatement : (o)    -> not @properties.length and @base.isStatement o
  assigns     : (name) -> not @properties.length and @base.assigns name
  jumps       : (o)    -> not @properties.length and @base.jumps o

  isObject: (onlyGenerated) ->
    return no if @properties.length
    (@base instanceof Obj) and (not onlyGenerated or @base.generated)

  isSplice: ->
    last(@properties) instanceof Slice

  # The value can be unwrapped as its inner node, if there are no attached
  # properties.
  unwrap: ->
    if @properties.length then this else @base

  # A reference has base part (`this` value) and name part.
  # We cache them separately for compiling complex expressions.
  # `a()[b()] ?= c` -> `(_base = a())[_name = b()] ? _base[_name] = c`
  cacheReference: (o) ->
    name = last @properties
    if @properties.length < 2 and not @base.isComplex() and not name?.isComplex()
      return [this, this]  # `a` `a.b`
    base = Value.wrap @base, @properties[...-1]
    if base.isComplex()  # `a().b`
      bref = new Literal o.scope.freeVariable 'base'
      base = Value.wrap new Parens new Assign bref, base
    return [base, bref] unless name  # `a()`
    if name.isComplex()  # `a[b()]`
      nref = new Literal o.scope.freeVariable 'name'
      name = new Index new Assign nref, name.index
      nref = new Index nref
    [base.add(name), Value.wrap(bref or base.base, [nref or name])]

  # We compile a value to JavaScript by compiling and joining each property.
  # Things get much more interesting if the chain of properties has *soak*
  # operators `?.` interspersed. Then we have to take care not to accidentally
  # evaluate anything twice when building the soak chain.
  compileNode: (o) ->
    @base.front = @front
    props = @properties
    code  = @base.compile o, if props.length then LEVEL_ACCESS else null
    code  = "#{code}." if (@base instanceof Parens or props.length) and SIMPLENUM.test code
    code += prop.compile o for prop in props
    code

  # Unfold a soak into an `If`: `a?.b` -> `a.b if a?`
  unfoldSoak: (o) ->
    @unfoldedSoak ?= do =>
      if ifn = @base.unfoldSoak o
        ifn.body.properties.push @properties...
        return ifn
      for prop, i in @properties when prop.soak
        prop.soak = off
        fst = Value.wrap @base, @properties[...i]
        snd = Value.wrap @base, @properties[i..]
        if fst.isComplex()
          ref = new Literal o.scope.freeVariable 'ref'
          fst = new Parens new Assign ref, fst
          snd.base = ref
        return new If new Existence(fst), snd, soak: on
      no

#### Comment

# CoffeeScript passes through block comments as JavaScript block comments
# at the same position.
exports.Comment = class Comment extends Base
  constructor: (@comment) ->

  isStatement:     YES
  makeReturn:      THIS

  compileNode: (o, level) ->
    code = '/*' + multident(@comment, @tab) + "\n#{@tab}*/\n"
    code = o.indent + code if (level or o.level) is LEVEL_TOP
    code

#### Call

# Node for a function invocation. Takes care of converting `super()` calls into
# calls against the prototype's function of the same name.
exports.Call = class Call extends Base
  constructor: (variable, @args = [], @soak) ->
    @isNew    = false
    @isSuper  = variable is 'super'
    @variable = if @isSuper then null else variable

  children: ['variable', 'args']

  # Tag this invocation as creating a new instance.
  newInstance: ->
    base = @variable?.base or @variable
    if base instanceof Call and not base.isNew
      base.newInstance()
    else
      @isNew = true
    this

  # Grab the reference to the superclass's implementation of the current
  # method.
  superReference: (o) ->
    method = o.scope.namedMethod()
    throw SyntaxError 'cannot call super outside of a function.' unless method
    {name} = method
    throw SyntaxError 'cannot call super on an anonymous function.' unless name?
    if method.klass
      accesses = [new Access(new Literal '__super__')]
      accesses.push new Access new Literal 'constructor' if method.static
      accesses.push new Access new Literal name
      (Value.wrap (new Literal method.klass), accesses).compile o
    else
      "#{name}.__super__.constructor"

  # The appropriate `this` value for a `super` call.
  superThis : (o) ->
    method = o.scope.method
    (method and not method.klass and method.context) or "this"

  # Soaked chained invocations unfold into if/else ternary structures.
  unfoldSoak: (o) ->
    if @soak
      if @variable
        return ifn if ifn = unfoldSoak o, this, 'variable'
        [left, rite] = Value.wrap(@variable).cacheReference o
      else
        left = new Literal @superReference o
        rite = Value.wrap left
      rite = new Call rite, @args
      rite.isNew = @isNew
      left = new Literal "typeof #{ left.compile o } === \"function\""
      return new If left, Value.wrap(rite), soak: yes
    call = this
    list = []
    loop
      if call.variable instanceof Call
        list.push call
        call = call.variable
        continue
      break unless call.variable instanceof Value
      list.push call
      break unless (call = call.variable.base) instanceof Call
    for call in list.reverse()
      if ifn
        if call.variable instanceof Call
          call.variable = ifn
        else
          call.variable.base = ifn
      ifn = unfoldSoak o, call, 'variable'
    ifn

  # Walk through the objects in the arguments, moving over simple values.
  # This allows syntax like `call a: b, c` into `call({a: b}, c);`
  filterImplicitObjects: (list) ->
    nodes = []
    for node in list
      unless node.isObject?() and node.base.generated
        nodes.push node
        continue
      obj = null
      for prop in node.base.properties
        if prop instanceof Assign or prop instanceof Comment
          nodes.push obj = new Obj properties = [], true if not obj
          properties.push prop
        else
          nodes.push prop
          obj = null
    nodes

  # Compile a vanilla function call.
  compileNode: (o) ->
    @variable?.front = @front
    if code = Splat.compileSplattedArray o, @args, true
      return @compileSplat o, code
    args = @filterImplicitObjects @args
    args = (arg.compile o, LEVEL_LIST for arg in args).join ', '
    if @isSuper
      @superReference(o) + ".call(#{@superThis(o)}#{ args and ', ' + args })"
    else
      (if @isNew then 'new ' else '') + @variable.compile(o, LEVEL_ACCESS) + "(#{args})"

<<<<<<< HEAD
=======
  # `super()` is converted into a call against the superclass's implementation
  # of the current function.
  # TODO: This looks like it is never called?
  compileSuper: (args, o) ->
    "#{@superReference(o)}.call(#{@superThis(o)}#{ if args.length then ', ' else '' }#{args})"

>>>>>>> e1a2e11d
  # If you call a function with a splat, it's converted into a JavaScript
  # `.apply()` call to allow an array of arguments to be passed.
  # If it's a constructor, then things get real tricky. We have to inject an
  # inner constructor in order to be able to pass the varargs.
  compileSplat: (o, splatArgs) ->
    return "#{ @superReference o }.apply(#{@superThis(o)}, #{splatArgs})" if @isSuper
    if @isNew
      idt = @tab + TAB
      return """
        (function(func, args, ctor) {
        #{idt}ctor.prototype = func.prototype;
        #{idt}var child = new ctor, result = func.apply(child, args);
        #{idt}return Object(result) === result ? result : child;
        #{@tab}})(#{ @variable.compile o, LEVEL_LIST }, #{splatArgs}, function(){})
      """
    base = Value.wrap @variable
    if (name = base.properties.pop()) and base.isComplex()
      ref = o.scope.freeVariable 'ref'
      fun = "(#{ref} = #{ base.compile o, LEVEL_LIST })#{ name.compile o }"
    else
      fun = base.compile o, LEVEL_ACCESS
      fun = "(#{fun})" if SIMPLENUM.test fun
      if name
        ref = fun
        fun += name.compile o
      else
        ref = 'null'
    "#{fun}.apply(#{ref}, #{splatArgs})"

#### Extends

# Node to extend an object's prototype with an ancestor object.
# After `goog.inherits` from the
# [Closure Library](http://closure-library.googlecode.com/svn/docs/closureGoogBase.js.html).
exports.Extends = class Extends extends Base
  constructor: (@child, @parent) ->

  children: ['child', 'parent']

  # Hooks one constructor into another's prototype chain.
  compile: (o) ->
    new Call(Value.wrap(new Literal utility 'extends'), [@child, @parent]).compile o

#### Access

# A `.` access into a property of a value, or the `::` shorthand for
# an access into the object's prototype.
exports.Access = class Access extends Base
  constructor: (@name, tag) ->
    @name.asKey = yes
    @soak  = tag is 'soak'

  children: ['name']

  compile: (o) ->
    name = @name.compile o
    if IDENTIFIER.test name then ".#{name}" else "[#{name}]"

  isComplex: NO

#### Index

# A `[ ... ]` indexed access into an array or object.
exports.Index = class Index extends Base
  constructor: (@index) ->

  children: ['index']

  compile: (o) ->
    "[#{ @index.compile o, LEVEL_PAREN }]"

  isComplex: ->
    @index.isComplex()

#### Range

# A range literal. Ranges can be used to extract portions (slices) of arrays,
# to specify a range for comprehensions, or as a value, to be expanded into the
# corresponding array of integers at runtime.
exports.Range = class Range extends Base

  children: ['from', 'to']

  constructor: (@from, @to, tag) ->
    @exclusive = tag is 'exclusive'
    @equals = if @exclusive then '' else '='

  # Compiles the range's source variables -- where it starts and where it ends.
  # But only if they need to be cached to avoid double evaluation.
  compileVariables: (o) ->
    o = merge o, top: true
    [@fromC, @fromVar]  =  @from.cache o, LEVEL_LIST
    [@toC, @toVar]      =  @to.cache o, LEVEL_LIST
    [@step, @stepVar]   =  step.cache o, LEVEL_LIST if step = del o, 'step'
    [@fromNum, @toNum]  = [@fromVar.match(SIMPLENUM), @toVar.match(SIMPLENUM)]
    @stepNum            = @stepVar.match(SIMPLENUM) if @stepVar

  # When compiled normally, the range returns the contents of the *for loop*
  # needed to iterate over the values in the range. Used by comprehensions.
  compileNode: (o) ->
    @compileVariables o unless @fromVar
    return @compileArray(o) unless o.index

    # Set up endpoints.
    known    = @fromNum and @toNum
    idx      = del o, 'index'
    idxName  = del o, 'name'
    namedIndex = idxName and idxName isnt idx
    varPart  = "#{idx} = #{@fromC}"
    varPart += ", #{@toC}" if @toC isnt @toVar
    varPart += ", #{@step}" if @step isnt @stepVar
    [lt, gt] = ["#{idx} <#{@equals}", "#{idx} >#{@equals}"]

    # Generate the condition.
    condPart = if @stepNum
      if +@stepNum > 0 then "#{lt} #{@toVar}" else "#{gt} #{@toVar}"
    else if known
      [from, to] = [+@fromNum, +@toNum]
      if from <= to then "#{lt} #{to}" else "#{gt} #{to}"
    else
      cond = if @stepVar then "#{@stepVar} > 0" else "#{@fromVar} <= #{@toVar}"
      "#{cond} ? #{lt} #{@toVar} : #{gt} #{@toVar}"

    # Generate the step.
    stepPart = if @stepVar
      "#{idx} += #{@stepVar}"
    else if known
      if namedIndex
        if from <= to then "++#{idx}" else "--#{idx}"
      else
        if from <= to then "#{idx}++" else "#{idx}--"
    else
      if namedIndex
        "#{cond} ? ++#{idx} : --#{idx}"
      else
        "#{cond} ? #{idx}++ : #{idx}--"

    varPart  = "#{idxName} = #{varPart}" if namedIndex
    stepPart = "#{idxName} = #{stepPart}" if namedIndex

    # The final loop body.
    "#{varPart}; #{condPart}; #{stepPart}"


  # When used as a value, expand the range into the equivalent array.
  compileArray: (o) ->
    if @fromNum and @toNum and Math.abs(@fromNum - @toNum) <= 20
      range = [+@fromNum..+@toNum]
      range.pop() if @exclusive
      return "[#{ range.join(', ') }]"
    idt    = @tab + TAB
    i      = o.scope.freeVariable 'i'
    result = o.scope.freeVariable 'results'
    pre    = "\n#{idt}#{result} = [];"
    if @fromNum and @toNum
      o.index = i
      body    = @compileNode o
    else
      vars    = "#{i} = #{@fromC}" + if @toC isnt @toVar then ", #{@toC}" else ''
      cond    = "#{@fromVar} <= #{@toVar}"
      body    = "var #{vars}; #{cond} ? #{i} <#{@equals} #{@toVar} : #{i} >#{@equals} #{@toVar}; #{cond} ? #{i}++ : #{i}--"
    post   = "{ #{result}.push(#{i}); }\n#{idt}return #{result};\n#{o.indent}"
    hasArgs = (node) -> node?.contains (n) -> n instanceof Literal and n.value is 'arguments' and not n.asKey
    args   = ', arguments' if hasArgs(@from) or hasArgs(@to)
    "(function() {#{pre}\n#{idt}for (#{body})#{post}}).apply(this#{args ? ''})"

#### Slice

# An array slice literal. Unlike JavaScript's `Array#slice`, the second parameter
# specifies the index of the end of the slice, just as the first parameter
# is the index of the beginning.
exports.Slice = class Slice extends Base

  children: ['range']

  constructor: (@range) ->
    super()

  # We have to be careful when trying to slice through the end of the array,
  # `9e9` is used because not all implementations respect `undefined` or `1/0`.
  # `9e9` should be safe because `9e9` > `2**32`, the max array length.
  compileNode: (o) ->
    {to, from} = @range
    fromStr    = from and from.compile(o, LEVEL_PAREN) or '0'
    compiled   = to and to.compile o, LEVEL_PAREN
    if to and not (not @range.exclusive and +compiled is -1)
      toStr = ', ' + if @range.exclusive
        compiled
      else if SIMPLENUM.test compiled
        "#{+compiled + 1}"
      else
        compiled = to.compile o, LEVEL_ACCESS
        "+#{compiled} + 1 || 9e9"
    ".slice(#{ fromStr }#{ toStr or '' })"

#### Obj

# An object literal, nothing fancy.
exports.Obj = class Obj extends Base
  constructor: (props, @generated = false) ->
    @objects = @properties = props or []

  children: ['properties']

  compileNode: (o) ->
    props = @properties
    return (if @front then '({})' else '{}') unless props.length
    if @generated
      for node in props when node instanceof Value
        throw new Error 'cannot have an implicit value in an implicit object'
    idt         = o.indent += TAB
    lastNoncom  = @lastNonComment @properties
    props = for prop, i in props
      join = if i is props.length - 1
        ''
      else if prop is lastNoncom or prop instanceof Comment
        '\n'
      else
        ',\n'
      indent = if prop instanceof Comment then '' else idt
      if prop instanceof Value and prop.this
        prop = new Assign prop.properties[0].name, prop, 'object'
      if prop not instanceof Comment
        if prop not instanceof Assign
          prop = new Assign prop, prop, 'object'
        (prop.variable.base or prop.variable).asKey = yes
      indent + prop.compile(o, LEVEL_TOP) + join
    props = props.join ''
    obj   = "{#{ props and '\n' + props + '\n' + @tab }}"
    if @front then "(#{obj})" else obj

  assigns: (name) ->
    for prop in @properties when prop.assigns name then return yes
    no

#### Arr

# An array literal.
exports.Arr = class Arr extends Base
  constructor: (objs) ->
    @objects = objs or []

  children: ['objects']

  filterImplicitObjects: Call::filterImplicitObjects

  compileNode: (o) ->
    return '[]' unless @objects.length
    o.indent += TAB
    objs = @filterImplicitObjects @objects
    return code if code = Splat.compileSplattedArray o, objs
    code = (obj.compile o, LEVEL_LIST for obj in objs).join ', '
    if code.indexOf('\n') >= 0
      "[\n#{o.indent}#{code}\n#{@tab}]"
    else
      "[#{code}]"

  assigns: (name) ->
    for obj in @objects when obj.assigns name then return yes
    no

#### Class

# The CoffeeScript class definition.
# Initialize a **Class** with its name, an optional superclass, and a
# list of prototype property assignments.
exports.Class = class Class extends Base
  constructor: (@variable, @parent, @body = new Block) ->
    @boundFuncs = []
    @body.classBody = yes

  children: ['variable', 'parent', 'body']

  # Figure out the appropriate name for the constructor function of this class.
  determineName: ->
    return null unless @variable
    decl = if tail = last @variable.properties
      tail instanceof Access and tail.name.value
    else
      @variable.base.value
    if decl in STRICT_PROSCRIBED
      throw SyntaxError "variable name may not be #{decl}"
    decl and= IDENTIFIER.test(decl) and decl

  # For all `this`-references and bound functions in the class definition,
  # `this` is the Class being constructed.
  setContext: (name) ->
    @body.traverseChildren false, (node) ->
      return false if node.classBody
      if node instanceof Literal and node.value is 'this'
        node.value    = name
      else if node instanceof Code
        node.klass    = name
        node.context  = name if node.bound

  # Ensure that all functions bound to the instance are proxied in the
  # constructor.
  addBoundFunctions: (o) ->
    for bvar in @boundFuncs
      lhs = (Value.wrap (new Literal "this"), [new Access bvar]).compile o
      @ctor.body.unshift new Literal "#{lhs} = #{utility 'bind'}(#{lhs}, this)"
    return

  # Merge the properties from a top-level object as prototypal properties
  # on the class.
  addProperties: (node, name, o) ->
    props = node.base.properties[..]
    exprs = while assign = props.shift()
      if assign instanceof Assign
        base = assign.variable.base
        delete assign.context
        func = assign.value
        if base.value is 'constructor'
          if @ctor
            throw new Error 'cannot define more than one constructor in a class'
          if func.bound
            throw new Error 'cannot define a constructor as a bound function'
          if func instanceof Code
            assign = @ctor = func
          else
            @externalCtor = o.scope.freeVariable 'class'
            assign = new Assign new Literal(@externalCtor), func
        else
          if assign.variable.this
            func.static = yes
            if func.bound
              func.context = name
          else
            assign.variable = Value.wrap(new Literal(name), [(new Access new Literal 'prototype'), new Access base ])
            if func instanceof Code and func.bound
              @boundFuncs.push base
              func.bound = no
      assign
    compact exprs

  # Walk the body of the class, looking for prototype properties to be converted.
  walkBody: (name, o) ->
    @traverseChildren false, (child) =>
      return false if child instanceof Class
      if child instanceof Block
        for node, i in exps = child.expressions
          if node instanceof Value and node.isObject(true)
            exps[i] = @addProperties node, name, o
        child.expressions = exps = flatten exps

  # `use strict` (and other directives) must be the first expression statement(s)
  # of a function body. This method ensures the prologue is correctly positioned
  # above the `constructor`.
  hoistDirectivePrologue: ->
    index = 0
    {expressions} = @body
    ++index while (node = expressions[index]) and node instanceof Comment or
      node instanceof Value and node.isString()
    @directives = expressions.splice 0, index

  # Make sure that a constructor is defined for the class, and properly
  # configured.
  ensureConstructor: (name, o) ->
    if not @ctor
      @ctor = new Code
      @ctor.body.push new Literal "#{name}.__super__.constructor.apply(this, arguments)" if @parent
      @ctor.body.push new Literal "#{@externalCtor}.apply(this, arguments)" if @externalCtor
      @body.expressions.unshift @ctor
    @ctor.ctor     = @ctor.name = name
    @ctor.klass    = null
    @ctor.noReturn = yes

    # Prevent constructor from returning a value.
    returnExpr = null
    @ctor.body.traverseChildren no, (node) ->
      return no if node instanceof Return and (returnExpr = node.expression)
    if returnExpr
      throw SyntaxError "cannot return a value from a constructor: \"#{returnExpr.compileNode o}\" in class #{name}"

  # Instead of generating the JavaScript string directly, we build up the
  # equivalent syntax tree and compile that, in pieces. You can see the
  # constructor, property assignments, and inheritance getting built out below.
  compileNode: (o) ->
    decl  = @determineName()
    name  = decl or '_Class'
    name = "_#{name}" if name.reserved
    lname = new Literal name

    @hoistDirectivePrologue()
    @setContext name
    @walkBody name, o
    @ensureConstructor name, o
    @body.spaced = yes
    @body.expressions.unshift @ctor unless @ctor instanceof Code
    @body.expressions.push lname
    @body.expressions.unshift @directives...
    @addBoundFunctions o

    call  = Closure.wrap @body

    if @parent
      @superClass = new Literal o.scope.freeVariable 'super', no
      @body.expressions.unshift new Extends lname, @superClass
      call.args.push @parent
      params = call.variable.params or call.variable.base.params
      params.push new Param @superClass

    klass = new Parens call, yes
    klass = new Assign @variable, klass if @variable
    klass.compile o

#### Assign

# The **Assign** is used to assign a local variable to value, or to set the
# property of an object -- including within object literals.
exports.Assign = class Assign extends Base
  constructor: (@variable, @value, @context, options) ->
    @param = options and options.param
    @subpattern = options and options.subpattern
    forbidden = (name = @variable.unwrapAll().value) in STRICT_PROSCRIBED
    if forbidden and @context isnt 'object'
      throw SyntaxError "variable name may not be \"#{name}\""

  children: ['variable', 'value']

  isStatement: (o) ->
    o?.level is LEVEL_TOP and @context? and "?" in @context

  assigns: (name) ->
    @[if @context is 'object' then 'value' else 'variable'].assigns name

  unfoldSoak: (o) ->
    unfoldSoak o, this, 'variable'

  # Compile an assignment, delegating to `compilePatternMatch` or
  # `compileSplice` if appropriate. Keep track of the name of the base object
  # we've been assigned to, for correct internal references. If the variable
  # has not been seen yet within the current scope, declare it.
  compileNode: (o) ->
    if isValue = @variable instanceof Value
      return @compilePatternMatch o if @variable.isArray() or @variable.isObject()
      return @compileSplice       o if @variable.isSplice()
      return @compileConditional  o if @context in ['||=', '&&=', '?=']
    name = @variable.compile o, LEVEL_LIST
    unless @context
      unless (varBase = @variable.unwrapAll()).isAssignable()
        throw SyntaxError "\"#{ @variable.compile o }\" cannot be assigned."
      unless varBase.hasProperties?()
        if @param
          o.scope.add name, 'var'
        else
          o.scope.find name
    if @value instanceof Code and match = METHOD_DEF.exec name
      @value.klass = match[1] if match[1]
      @value.name  = match[2] ? match[3] ? match[4] ? match[5]
    val = @value.compile o, LEVEL_LIST
    return "#{name}: #{val}" if @context is 'object'
    val = name + " #{ @context or '=' } " + val
    if o.level <= LEVEL_LIST then val else "(#{val})"

  # Brief implementation of recursive pattern matching, when assigning array or
  # object literals to a value. Peeks at their properties to assign inner names.
  # See the [ECMAScript Harmony Wiki](http://wiki.ecmascript.org/doku.php?id=harmony:destructuring)
  # for details.
  compilePatternMatch: (o) ->
    top       = o.level is LEVEL_TOP
    {value}   = this
    {objects} = @variable.base
    unless olen = objects.length
      code = value.compile o
      return if o.level >= LEVEL_OP then "(#{code})" else code
    isObject = @variable.isObject()
    if top and olen is 1 and (obj = objects[0]) not instanceof Splat
      # Unroll simplest cases: `{v} = x` -> `v = x.v`
      if obj instanceof Assign
        {variable: {base: idx}, value: obj} = obj
      else
        idx = if isObject
          if obj.this then obj.properties[0].name else obj
        else
          new Literal 0
      acc   = IDENTIFIER.test idx.unwrap().value or 0
      value = Value.wrap value
      value.properties.push new (if acc then Access else Index) idx
      if obj.unwrap().value in RESERVED
        throw new SyntaxError "assignment to a reserved word: #{obj.compile o} = #{value.compile o}"
      return new Assign(obj, value, null, param: @param).compile o, LEVEL_TOP
    vvar    = value.compile o, LEVEL_LIST
    assigns = []
    splat   = false
    if not IDENTIFIER.test(vvar) or @variable.assigns(vvar)
      assigns.push "#{ ref = o.scope.freeVariable 'ref' } = #{vvar}"
      vvar = ref
    for obj, i in objects
      # A regular array pattern-match.
      idx = i
      if isObject
        if obj instanceof Assign
          # A regular object pattern-match.
          {variable: {base: idx}, value: obj} = obj
        else
          # A shorthand `{a, b, @c} = val` pattern-match.
          if obj.base instanceof Parens
            [obj, idx] = Value.wrap(obj.unwrapAll()).cacheReference o
          else
            idx = if obj.this then obj.properties[0].name else obj
      if not splat and obj instanceof Splat
        name = obj.name.unwrap().value
        obj = obj.unwrap()
        val = "#{olen} <= #{vvar}.length ? #{ utility 'slice' }.call(#{vvar}, #{i}"
        if rest = olen - i - 1
          ivar = o.scope.freeVariable 'i'
          val += ", #{ivar} = #{vvar}.length - #{rest}) : (#{ivar} = #{i}, [])"
        else
          val += ") : []"
        val   = new Literal val
        splat = "#{ivar}++"
      else
        name = obj.unwrap().value
        if obj instanceof Splat
          obj = obj.name.compile o
          throw new SyntaxError \
            "multiple splats are disallowed in an assignment: #{obj}..."
        if typeof idx is 'number'
          idx = new Literal splat or idx
          acc = no
        else
          acc = isObject and IDENTIFIER.test idx.unwrap().value or 0
        val = Value.wrap new Literal(vvar), [new (if acc then Access else Index) idx]
      if name? and name in RESERVED
        throw new SyntaxError "assignment to a reserved word: #{obj.compile o} = #{val.compile o}"
      assigns.push new Assign(obj, val, null, param: @param, subpattern: yes).compile o, LEVEL_LIST
    assigns.push vvar unless top or @subpattern
    code = assigns.join ', '
    if o.level < LEVEL_LIST then code else "(#{code})"

  # When compiling a conditional assignment, take care to ensure that the
  # operands are only evaluated once, even though we have to reference them
  # more than once.
  compileConditional: (o) ->
    [left, right] = @variable.cacheReference o
    # Disallow conditional assignment of undefined variables.
    if not left.properties.length and left.base instanceof Literal and
           left.base.value != "this" and not o.scope.check left.base.value
      throw new Error "the variable \"#{left.base.value}\" can't be assigned with #{@context} because it has not been defined."
    if "?" in @context then o.isExistentialEquals = true
    Op.create(@context[...-1], left, new Assign(right, @value, '=') ).compile o

  # Compile the assignment from an array splice literal, using JavaScript's
  # `Array#splice` method.
  compileSplice: (o) ->
    {range: {from, to, exclusive}} = @variable.properties.pop()
    name = @variable.compile o
    [fromDecl, fromRef] = from?.cache(o, LEVEL_OP) or ['0', '0']
    if to
      if from?.isSimpleNumber() and to.isSimpleNumber()
        to = +to.compile(o) - +fromRef
        to += 1 unless exclusive
      else
        to = to.compile(o, LEVEL_ACCESS) + ' - ' + fromRef
        to += ' + 1' unless exclusive
    else
      to = "9e9"
    [valDef, valRef] = @value.cache o, LEVEL_LIST
    code = "[].splice.apply(#{name}, [#{fromDecl}, #{to}].concat(#{valDef})), #{valRef}"
    if o.level > LEVEL_TOP then "(#{code})" else code

#### Code

# A function definition. This is the only node that creates a new Scope.
# When for the purposes of walking the contents of a function body, the Code
# has no *children* -- they're within the inner scope.
exports.Code = class Code extends Base
  constructor: (params, body, tag) ->
    @params  = params or []
    @body    = body or new Block
    @bound   = tag is 'boundfunc'
    @context = '_this' if @bound

  children: ['params', 'body']

  isStatement: -> !!@ctor

  jumps: NO

  # Compilation creates a new scope unless explicitly asked to share with the
  # outer scope. Handles splat parameters in the parameter list by peeking at
  # the JavaScript `arguments` object. If the function is bound with the `=>`
  # arrow, generates a wrapper that saves the current value of `this` through
  # a closure.
  compileNode: (o) ->
    o.scope         = new Scope o.scope, @body, this
    o.scope.shared  = del(o, 'sharedScope')
    o.indent        += TAB
    delete o.bare
    delete o.isExistentialEquals
    params = []
    exprs  = []
    for name in @paramNames() # this step must be performed before the others
      unless o.scope.check name then o.scope.parameter name
    for param in @params when param.splat
      for {name: p} in @params
        if p.this then p = p.properties[0].name
        if p.value then o.scope.add p.value, 'var', yes
      splats = new Assign Value.wrap(new Arr(p.asReference o for p in @params)),
                          Value.wrap new Literal 'arguments'
      break
    for param in @params
      if param.isComplex()
        val = ref = param.asReference o
        val = Op.create '?', ref, param.value if param.value
        exprs.push new Assign Value.wrap(param.name), val, '=', param: yes
      else
        ref = param
        if param.value
          lit = new Literal ref.name.value + ' == null'
          val = new Assign Value.wrap(param.name), param.value, '='
          exprs.push new If lit, val
      params.push ref unless splats
    wasEmpty = @body.isEmpty()
    exprs.unshift splats if splats
    @body.expressions.unshift exprs... if exprs.length
    o.scope.parameter params[i] = p.compile o for p, i in params
    uniqs = []
    for name in @paramNames()
      throw SyntaxError "multiple parameters named '#{name}'" if name in uniqs
      uniqs.push name
    @body.makeReturn() unless wasEmpty or @noReturn
    if @bound
      if o.scope.parent.method?.bound
        @bound = @context = o.scope.parent.method.context
      else if not @static
        o.scope.parent.assign '_this', 'this'
    idt   = o.indent
    code  = 'function'
    code  += ' ' + @name if @ctor
    code  += '(' + params.join(', ') + ') {'
    code  += "\n#{ @body.compileWithDeclarations o }\n#{@tab}" unless @body.isEmpty()
    code  += '}'
    return @tab + code if @ctor
    if @front or (o.level >= LEVEL_ACCESS) then "(#{code})" else code

  # A list of parameter names, excluding those generated by the compiler.
  paramNames: ->
    names = []
    names.push param.names()... for param in @params
    names

  # Short-circuit `traverseChildren` method to prevent it from crossing scope boundaries
  # unless `crossScope` is `true`.
  traverseChildren: (crossScope, func) ->
    super(crossScope, func) if crossScope

#### Param

# A parameter in a function definition. Beyond a typical Javascript parameter,
# these parameters can also attach themselves to the context of the function,
# as well as be a splat, gathering up a group of parameters into an array.
exports.Param = class Param extends Base
  constructor: (@name, @value, @splat) ->
    if (name = @name.unwrapAll().value) in STRICT_PROSCRIBED
      throw SyntaxError "parameter name \"#{name}\" is not allowed"

  children: ['name', 'value']

  compile: (o) ->
    @name.compile o, LEVEL_LIST

  asReference: (o) ->
    return @reference if @reference
    node = @name
    if node.this
      node = node.properties[0].name
      if node.value.reserved
        node = new Literal o.scope.freeVariable node.value
    else if node.isComplex()
      node = new Literal o.scope.freeVariable 'arg'
    node = Value.wrap node
    node = new Splat node if @splat
    @reference = node

  isComplex: ->
    @name.isComplex()

  # Finds the name or names of a `Param`; useful for detecting duplicates.
  # In a sense, a destructured parameter represents multiple JS parameters,
  # thus this method returns an `Array` of names.
  # Reserved words used as param names, as well as the Object and Array
  # literals used for destructured params, get a compiler generated name
  # during the `Code` compilation step, so this is necessarily an incomplete
  # list of a parameter's names.
  names: (name = @name)->
    atParam = (obj) ->
      {value} = obj.properties[0].name
      return if value.reserved then [] else [value]
    # * simple literals `foo`
    return [name.value] if name instanceof Literal
    # * at-params `@foo`
    return atParam(name) if name instanceof Value
    names = []
    for obj in name.objects
      # * assignments within destructured parameters `{foo:bar}`
      if obj instanceof Assign
        names.push @names(obj.value.unwrap())...
      # * splats within destructured parameters `[xs...]`
      else if obj instanceof Splat
        names.push obj.name.unwrap().value
      else if obj instanceof Value
        # * destructured parameters within destructured parameters `[{a}]`
        if obj.isArray() or obj.isObject()
          names.push @names(obj.base)...
        # * at-params within destructured parameters `{@foo}`
        else if obj.this
          names.push atParam(obj)...
        # * simple destructured parameters {foo}
        else names.push obj.base.value
      else
        throw SyntaxError "illegal parameter #{obj.compile()}"
    names

#### Splat

# A splat, either as a parameter to a function, an argument to a call,
# or as part of a destructuring assignment.
exports.Splat = class Splat extends Base

  children: ['name']

  isAssignable: YES

  constructor: (name) ->
    @name = if name.compile then name else new Literal name

  assigns: (name) ->
    @name.assigns name

  compile: (o) ->
    @name.compile o

  unwrap: -> @name

  # Utility function that converts an arbitrary number of elements, mixed with
  # splats, to a proper array.
  @compileSplattedArray: (o, list, apply) ->
    index = -1
    continue while (node = list[++index]) and node not instanceof Splat
    return '' if index >= list.length
    if list.length is 1
      code = list[0].compile o, LEVEL_LIST
      return code if apply
      return "#{ utility 'slice' }.call(#{code})"
    args = list[index..]
    for node, i in args
      code = node.compile o, LEVEL_LIST
      args[i] = if node instanceof Splat
      then "#{ utility 'slice' }.call(#{code})"
      else "[#{code}]"
    return args[0] + ".concat(#{ args[1..].join ', ' })" if index is 0
    base = (node.compile o, LEVEL_LIST for node in list[...index])
    "[#{ base.join ', ' }].concat(#{ args.join ', ' })"

#### While

# A while loop, the only sort of low-level loop exposed by CoffeeScript. From
# it, all other loops can be manufactured. Useful in cases where you need more
# flexibility or more speed than a comprehension can provide.
exports.While = class While extends Base
  constructor: (condition, options) ->
    @condition = if options?.invert then condition.invert() else condition
    @guard     = options?.guard

  children: ['condition', 'guard', 'body']

  isStatement: YES

  makeReturn: (res) ->
    if res
      super
    else
      @returns = not @jumps loop: yes
      this

  addBody: (@body) ->
    this

  jumps: ->
    {expressions} = @body
    return no unless expressions.length
    for node in expressions
      return node if node.jumps loop: yes
    no

  # The main difference from a JavaScript *while* is that the CoffeeScript
  # *while* can be used as a part of a larger expression -- while loops may
  # return an array containing the computed result of each iteration.
  compileNode: (o) ->
    o.indent += TAB
    set      = ''
    {body}   = this
    if body.isEmpty()
      body = ''
    else
      if @returns
        body.makeReturn rvar = o.scope.freeVariable 'results'
        set  = "#{@tab}#{rvar} = [];\n"
      if @guard
        if body.expressions.length > 1
          body.expressions.unshift new If (new Parens @guard).invert(), new Literal "continue"
        else
          body = Block.wrap [new If @guard, body] if @guard
      body = "\n#{ body.compile o, LEVEL_TOP }\n#{@tab}"
    code = set + @tab + "while (#{ @condition.compile o, LEVEL_PAREN }) {#{body}}"
    if @returns
      code += "\n#{@tab}return #{rvar};"
    code

#### Op

# Simple Arithmetic and logical operations. Performs some conversion from
# CoffeeScript operations into their JavaScript equivalents.
exports.Op = class Op extends Base
  @create: (op, first, second, flip) ->
    if op is 'in'
      return new In first, second
    if op is 'do'
      return @generateDo first
    if op is 'new'
      return first.newInstance() if first instanceof Call and not first.do and not first.isNew
      first = new Parens first   if first instanceof Code and first.bound or first.do
    return new Op op, first, second, flip

  constructor: (op, @first, @second, flip ) ->
    @operator = CONVERSIONS[op] or op
    @flip     = !!flip

  # The map of conversions from CoffeeScript to JavaScript symbols.
  CONVERSIONS =
    '==': '==='
    '!=': '!=='
    'of': 'in'

  # The map of invertible operators.
  INVERSIONS =
    '!==': '==='
    '===': '!=='

  children: ['first', 'second']

  isSimpleNumber: NO

  isUnary: ->
    not @second

  isComplex: ->
    not (@isUnary() and (@operator in ['+', '-'])) or @first.isComplex()

  # Am I capable of
  # [Python-style comparison chaining](http://docs.python.org/reference/expressions.html#notin)?
  isChainable: ->
    @operator in ['<', '>', '>=', '<=', '===', '!==']

  invert: ->
    if @isChainable() and @first.isChainable()
      allInvertable = yes
      curr = this
      while curr and curr.operator
        allInvertable and= (curr.operator of INVERSIONS)
        curr = curr.first
      return new Parens(this).invert() unless allInvertable
      curr = this
      while curr and curr.operator
        curr.invert = !curr.invert
        curr.operator = INVERSIONS[curr.operator]
        curr = curr.first
      this
    else if op = INVERSIONS[@operator]
      @operator = op
      if @first.unwrap() instanceof Op
        @first.invert()
      this
    else if @second
      new Parens(this).invert()
    else if @operator is '!' and (fst = @first.unwrap()) instanceof Op and
                                  fst.operator in ['!', 'in', 'instanceof']
      fst
    else
      Op.create '!', this

  unfoldSoak: (o) ->
    @operator in ['++', '--', 'delete'] and unfoldSoak o, this, 'first'

  @generateDo: (exp) ->
    passedParams = []
    func = if exp instanceof Assign and (ref = exp.value.unwrap()) instanceof Code
      ref
    else
      exp
    for param in func.params or []
      if param.value
        passedParams.push param.value
        delete param.value
      else
        passedParams.push param
    call = new Call exp, passedParams
    call.do = yes
    call

  compileNode: (o) ->
    isChain = @isChainable() and @first.isChainable()
    # In chains, there's no need to wrap bare obj literals in parens,
    # as the chained expression is wrapped.
    @first.front = @front unless isChain
    if @operator is 'delete' and o.scope.check(@first.unwrapAll().value)
      throw SyntaxError 'delete operand may not be argument or var'
    if @operator in ['--', '++'] and @first.unwrapAll().value in STRICT_PROSCRIBED
      throw SyntaxError 'prefix increment/decrement may not have eval or arguments operand'
    return @compileUnary     o if @isUnary()
    return @compileChain     o if isChain
    return @compileExistence o if @operator is '?'
    code = @first.compile(o, LEVEL_OP) + ' ' + @operator + ' ' +
           @second.compile(o, LEVEL_OP)
    if o.level <= LEVEL_OP then code else "(#{code})"

  # Mimic Python's chained comparisons when multiple comparison operators are
  # used sequentially. For example:
  #
  #     bin/coffee -e 'console.log 50 < 65 > 10'
  #     true
  compileChain: (o) ->
    [@first.second, shared] = @first.second.cache o
    fst = @first.compile o, LEVEL_OP
    code = "#{fst} #{if @invert then '&&' else '||'} #{ shared.compile o } #{@operator} #{ @second.compile o, LEVEL_OP }"
    "(#{code})"

  compileExistence: (o) ->
    if @first.isComplex()
      ref = new Literal o.scope.freeVariable 'ref'
      fst = new Parens new Assign ref, @first
    else
      fst = @first
      ref = fst
    new If(new Existence(fst), ref, type: 'if').addElse(@second).compile o

  # Compile a unary **Op**.
  compileUnary: (o) ->
    parts = [op = @operator]
    if op is '!' and @first instanceof Existence
      @first.negated = not @first.negated
      return @first.compile o
    if o.level >= LEVEL_ACCESS
      return (new Parens this).compile o
    plusMinus = op in ['+', '-']
    parts.push ' ' if op in ['new', 'typeof', 'delete'] or
                      plusMinus and @first instanceof Op and @first.operator is op
    if (plusMinus && @first instanceof Op) or (op is 'new' and @first.isStatement o)
      @first = new Parens @first
    parts.push @first.compile o, LEVEL_OP
    parts.reverse() if @flip
    parts.join ''

  toString: (idt) ->
    super idt, @constructor.name + ' ' + @operator

#### In
exports.In = class In extends Base
  constructor: (@object, @array) ->

  children: ['object', 'array']

  invert: NEGATE

  compileNode: (o) ->
    if @array instanceof Value and @array.isArray()
      for obj in @array.base.objects when obj instanceof Splat
        hasSplat = yes
        break
      # `compileOrTest` only if we have an array literal with no splats
      return @compileOrTest o unless hasSplat
    @compileLoopTest o

  compileOrTest: (o) ->
    return "#{!!@negated}" if @array.base.objects.length is 0
    [sub, ref] = @object.cache o, LEVEL_OP
    [cmp, cnj] = if @negated then [' !== ', ' && '] else [' === ', ' || ']
    tests = for item, i in @array.base.objects
      (if i then ref else sub) + cmp + item.compile o, LEVEL_ACCESS
    tests = tests.join cnj
    if o.level < LEVEL_OP then tests else "(#{tests})"

  compileLoopTest: (o) ->
    [sub, ref] = @object.cache o, LEVEL_LIST
    code = utility('indexOf') + ".call(#{ @array.compile o, LEVEL_LIST }, #{ref}) " +
           if @negated then '< 0' else '>= 0'
    return code if sub is ref
    code = sub + ', ' + code
    if o.level < LEVEL_LIST then code else "(#{code})"

  toString: (idt) ->
    super idt, @constructor.name + if @negated then '!' else ''

#### Try

# A classic *try/catch/finally* block.
exports.Try = class Try extends Base
  constructor: (@attempt, @error, @recovery, @ensure) ->

  children: ['attempt', 'recovery', 'ensure']

  isStatement: YES

  jumps: (o) -> @attempt.jumps(o) or @recovery?.jumps(o)

  makeReturn: (res) ->
    @attempt  = @attempt .makeReturn res if @attempt
    @recovery = @recovery.makeReturn res if @recovery
    this

  # Compilation is more or less as you would expect -- the *finally* clause
  # is optional, the *catch* is not.
  compileNode: (o) ->
    o.indent  += TAB
    tryPart   = @attempt.compile o, LEVEL_TOP

    catchPart = if @recovery
      if @error.isObject?()
        placeholder = new Literal '_error'
        @recovery.unshift new Assign @error, placeholder
        @error = placeholder
      if @error.value in STRICT_PROSCRIBED
        throw SyntaxError "catch variable may not be \"#{@error.value}\""
      o.scope.add @error.value, 'param' unless o.scope.check @error.value
      " catch (#{ @error.compile o }) {\n#{ @recovery.compile o, LEVEL_TOP }\n#{@tab}}"
    else unless @ensure or @recovery
      ' catch (_error) {}'

    ensurePart = if @ensure then " finally {\n#{ @ensure.compile o, LEVEL_TOP }\n#{@tab}}" else ''

    """#{@tab}try {
    #{tryPart}
    #{@tab}}#{ catchPart or '' }#{ensurePart}"""

#### Throw

# Simple node to throw an exception.
exports.Throw = class Throw extends Base
  constructor: (@expression) ->

  children: ['expression']

  isStatement: YES
  jumps:       NO

  # A **Throw** is already a return, of sorts...
  makeReturn: THIS

  compileNode: (o) ->
    @tab + "throw #{ @expression.compile o };"

#### Existence

# Checks a variable for existence -- not *null* and not *undefined*. This is
# similar to `.nil?` in Ruby, and avoids having to consult a JavaScript truth
# table.
exports.Existence = class Existence extends Base
  constructor: (@expression) ->

  children: ['expression']

  invert: NEGATE

  compileNode: (o) ->
    @expression.front = @front
    code = @expression.compile o, LEVEL_OP
    if IDENTIFIER.test(code) and not o.scope.check code
      [cmp, cnj] = if @negated then ['===', '||'] else ['!==', '&&']
      code = "typeof #{code} #{cmp} \"undefined\" #{cnj} #{code} #{cmp} null"
    else
      # do not use strict equality here; it will break existing code
      code = "#{code} #{if @negated then '==' else '!='} null"
    if o.level <= LEVEL_COND then code else "(#{code})"

#### Parens

# An extra set of parentheses, specified explicitly in the source. At one time
# we tried to clean up the results by detecting and removing redundant
# parentheses, but no longer -- you can put in as many as you please.
#
# Parentheses are a good way to force any statement to become an expression.
exports.Parens = class Parens extends Base
  constructor: (@body) ->

  children: ['body']

  unwrap    : -> @body
  isComplex : -> @body.isComplex()

  compileNode: (o) ->
    expr = @body.unwrap()
    if expr instanceof Value and expr.isAtomic()
      expr.front = @front
      return expr.compile o
    code = expr.compile o, LEVEL_PAREN
    bare = o.level < LEVEL_OP and (expr instanceof Op or expr instanceof Call or
      (expr instanceof For and expr.returns))
    if bare then code else "(#{code})"

#### For

# CoffeeScript's replacement for the *for* loop is our array and object
# comprehensions, that compile into *for* loops here. They also act as an
# expression, able to return the result of each filtered iteration.
#
# Unlike Python array comprehensions, they can be multi-line, and you can pass
# the current index of the loop as a second parameter. Unlike Ruby blocks,
# you can map and filter in a single pass.
exports.For = class For extends While
  constructor: (body, source) ->
    {@source, @guard, @step, @name, @index} = source
    @body    = Block.wrap [body]
    @own     = !!source.own
    @object  = !!source.object
    [@name, @index] = [@index, @name] if @object
    throw SyntaxError 'index cannot be a pattern matching expression' if @index instanceof Value
    @range   = @source instanceof Value and @source.base instanceof Range and not @source.properties.length
    @pattern = @name instanceof Value
    throw SyntaxError 'indexes do not apply to range loops' if @range and @index
    throw SyntaxError 'cannot pattern match over range loops' if @range and @pattern
    @returns = false

  children: ['body', 'source', 'guard', 'step']

  # Welcome to the hairiest method in all of CoffeeScript. Handles the inner
  # loop, filtering, stepping, and result saving for array, object, and range
  # comprehensions. Some of the generated code can be shared in common, and
  # some cannot.
  compileNode: (o) ->
    body      = Block.wrap [@body]
    lastJumps = last(body.expressions)?.jumps()
    @returns  = no if lastJumps and lastJumps instanceof Return
    source    = if @range then @source.base else @source
    scope     = o.scope
    name      = @name  and @name.compile o, LEVEL_LIST
    index     = @index and @index.compile o, LEVEL_LIST
    scope.find(name)  if name and not @pattern
    scope.find(index) if index
    rvar      = scope.freeVariable 'results' if @returns
    ivar      = (@object and index) or scope.freeVariable 'i'
    kvar      = (@range and name) or index or ivar
    kvarAssign = if kvar isnt ivar then "#{kvar} = " else ""
    if @step and not @range
      [step, stepVar] = @step.cache o, LEVEL_LIST
      stepNum = stepVar.match SIMPLENUM
    name      = ivar if @pattern
    varPart   = ''
    guardPart = ''
    defPart   = ''
    idt1      = @tab + TAB
    if @range
      forPart = source.compile merge(o, {index: ivar, name, @step})
    else
      svar    = @source.compile o, LEVEL_LIST
      if (name or @own) and not IDENTIFIER.test svar
        defPart    += "#{@tab}#{ref = scope.freeVariable 'ref'} = #{svar};\n"
        svar       = ref
      if name and not @pattern
        namePart   = "#{name} = #{svar}[#{kvar}]"
      if not @object
        defPart += "#{@tab}#{step};\n" if step isnt stepVar
        lvar = scope.freeVariable 'len' unless @step and stepNum and down = (+stepNum < 0)
        declare = "#{kvarAssign}#{ivar} = 0, #{lvar} = #{svar}.length"
        declareDown = "#{kvarAssign}#{ivar} = #{svar}.length - 1"
        compare = "#{ivar} < #{lvar}"
        compareDown = "#{ivar} >= 0"
        if @step
          if stepNum
            if down
              compare = compareDown
              declare = declareDown
          else
            compare = "#{stepVar} > 0 ? #{compare} : #{compareDown}"
            declare = "(#{stepVar} > 0 ? (#{declare}) : #{declareDown})"
          increment = "#{ivar} += #{stepVar}"
        else
          increment = "#{if kvar isnt ivar then "++#{ivar}" else "#{ivar}++"}"
        forPart  = "#{declare}; #{compare}; #{kvarAssign}#{increment}"
    if @returns
      resultPart   = "#{@tab}#{rvar} = [];\n"
      returnResult = "\n#{@tab}return #{rvar};"
      body.makeReturn rvar
    if @guard
      if body.expressions.length > 1
        body.expressions.unshift new If (new Parens @guard).invert(), new Literal "continue"
      else
        body = Block.wrap [new If @guard, body] if @guard
    if @pattern
      body.expressions.unshift new Assign @name, new Literal "#{svar}[#{kvar}]"
    defPart     += @pluckDirectCall o, body
    varPart     = "\n#{idt1}#{namePart};" if namePart
    if @object
      forPart   = "#{kvar} in #{svar}"
      guardPart = "\n#{idt1}if (!#{utility 'hasProp'}.call(#{svar}, #{kvar})) continue;" if @own
    body        = body.compile merge(o, indent: idt1), LEVEL_TOP
    body        = '\n' + body + '\n' if body
    """
    #{defPart}#{resultPart or ''}#{@tab}for (#{forPart}) {#{guardPart}#{varPart}#{body}#{@tab}}#{returnResult or ''}
    """

  pluckDirectCall: (o, body) ->
    defs = ''
    for expr, idx in body.expressions
      expr = expr.unwrapAll()
      continue unless expr instanceof Call
      val = expr.variable.unwrapAll()
      continue unless (val instanceof Code) or
                      (val instanceof Value and
                      val.base?.unwrapAll() instanceof Code and
                      val.properties.length is 1 and
                      val.properties[0].name?.value in ['call', 'apply'])
      fn    = val.base?.unwrapAll() or val
      ref   = new Literal o.scope.freeVariable 'fn'
      base  = Value.wrap ref
      if val.base
        [val.base, base] = [base, val]
      body.expressions[idx] = new Call base, expr.args
      defs += @tab + new Assign(ref, fn).compile(o, LEVEL_TOP) + ';\n'
    defs

#### Switch

# A JavaScript *switch* statement. Converts into a returnable expression on-demand.
exports.Switch = class Switch extends Base
  constructor: (@subject, @cases, @otherwise) ->

  children: ['subject', 'cases', 'otherwise']

  isStatement: YES

  jumps: (o = {block: yes}) ->
    for [conds, block] in @cases
      return block if block.jumps o
    @otherwise?.jumps o

  makeReturn: (res) ->
    pair[1].makeReturn res for pair in @cases
    @otherwise or= new Block [new Literal 'void 0'] if res
    @otherwise?.makeReturn res
    this

  compileNode: (o) ->
    idt1 = o.indent + TAB
    idt2 = o.indent = idt1 + TAB
    code = @tab + "switch (#{ @subject?.compile(o, LEVEL_PAREN) or false }) {\n"
    for [conditions, block], i in @cases
      for cond in flatten [conditions]
        cond  = cond.invert() unless @subject
        code += idt1 + "case #{ cond.compile o, LEVEL_PAREN }:\n"
      code += body + '\n' if body = block.compile o, LEVEL_TOP
      break if i is @cases.length - 1 and not @otherwise
      expr = @lastNonComment block.expressions
      continue if expr instanceof Return or (expr instanceof Literal and expr.jumps() and expr.value isnt 'debugger')
      code += idt2 + 'break;\n'
    code += idt1 + "default:\n#{ @otherwise.compile o, LEVEL_TOP }\n" if @otherwise and @otherwise.expressions.length
    code +  @tab + '}'

#### If

# *If/else* statements. Acts as an expression by pushing down requested returns
# to the last line of each clause.
#
# Single-expression **Ifs** are compiled into conditional operators if possible,
# because ternaries are already proper expressions, and don't need conversion.
exports.If = class If extends Base
  constructor: (condition, @body, options = {}) ->
    @condition = if options.type is 'unless' then condition.invert() else condition
    @elseBody  = null
    @isChain   = false
    {@soak}    = options

  children: ['condition', 'body', 'elseBody']

  bodyNode:     -> @body?.unwrap()
  elseBodyNode: -> @elseBody?.unwrap()

  # Rewrite a chain of **Ifs** to add a default case as the final *else*.
  addElse: (elseBody) ->
    if @isChain
      @elseBodyNode().addElse elseBody
    else
      @isChain  = elseBody instanceof If
      @elseBody = @ensureBlock elseBody
    this

  # The **If** only compiles into a statement if either of its bodies needs
  # to be a statement. Otherwise a conditional operator is safe.
  isStatement: (o) ->
    o?.level is LEVEL_TOP or
      @bodyNode().isStatement(o) or @elseBodyNode()?.isStatement(o)

  jumps: (o) -> @body.jumps(o) or @elseBody?.jumps(o)

  compileNode: (o) ->
    if @isStatement o then @compileStatement o else @compileExpression o

  makeReturn: (res) ->
    @elseBody  or= new Block [new Literal 'void 0'] if res
    @body     and= new Block [@body.makeReturn res]
    @elseBody and= new Block [@elseBody.makeReturn res]
    this

  ensureBlock: (node) ->
    if node instanceof Block then node else new Block [node]

  # Compile the `If` as a regular *if-else* statement. Flattened chains
  # force inner *else* bodies into statement form.
  compileStatement: (o) ->
    child    = del o, 'chainChild'
    exeq     = del o, 'isExistentialEquals'

    if exeq
      return new If(@condition.invert(), @elseBodyNode(), type: 'if').compile o

    cond     = @condition.compile o, LEVEL_PAREN
    o.indent += TAB
    body     = @ensureBlock(@body)
    ifPart   = "if (#{cond}) {\n#{body.compile(o)}\n#{@tab}}"
    ifPart   = @tab + ifPart unless child
    return ifPart unless @elseBody
    ifPart + ' else ' + if @isChain
      o.indent = @tab
      o.chainChild = yes
      @elseBody.unwrap().compile o, LEVEL_TOP
    else
      "{\n#{ @elseBody.compile o, LEVEL_TOP }\n#{@tab}}"

  # Compile the `If` as a conditional operator.
  compileExpression: (o) ->
    cond = @condition.compile o, LEVEL_COND
    body = @bodyNode().compile o, LEVEL_LIST
    alt  = if @elseBodyNode() then @elseBodyNode().compile(o, LEVEL_LIST) else 'void 0'
    code = "#{cond} ? #{body} : #{alt}"
    if o.level >= LEVEL_COND then "(#{code})" else code

  unfoldSoak: ->
    @soak and this

# Faux-Nodes
# ----------
# Faux-nodes are never created by the grammar, but are used during code
# generation to generate other combinations of nodes.

#### Closure

# A faux-node used to wrap an expressions body in a closure.
Closure =

  # Wrap the expressions body, unless it contains a pure statement,
  # in which case, no dice. If the body mentions `this` or `arguments`,
  # then make sure that the closure wrapper preserves the original values.
  wrap: (expressions, statement, noReturn) ->
    return expressions if expressions.jumps()
    func = new Code [], Block.wrap [expressions]
    args = []
    if (mentionsArgs = expressions.contains @literalArgs) or expressions.contains @literalThis
      if mentionsArgs and expressions.classBody
        throw SyntaxError "Class bodies shouldn't reference arguments"
      meth = new Literal if mentionsArgs then 'apply' else 'call'
      args = [new Literal 'this']
      args.push new Literal 'arguments' if mentionsArgs
      func = Value.wrap func, [new Access meth]
    func.noReturn = noReturn
    call = new Call func, args
    if statement then Block.wrap [call] else call

  literalArgs: (node) ->
    node instanceof Literal and node.value is 'arguments' and not node.asKey

  literalThis: (node) ->
    (node instanceof Literal and node.value is 'this' and not node.asKey) or
      (node instanceof Code and node.bound) or
      (node instanceof Call and node.isSuper)

# Unfold a node's child if soak, then tuck the node under created `If`
unfoldSoak = (o, parent, name) ->
  return unless ifn = parent[name].unfoldSoak o
  parent[name] = ifn.body
  ifn.body = Value.wrap parent
  ifn

# Constants
# ---------

UTILITIES =

  # Correctly set up a prototype chain for inheritance, including a reference
  # to the superclass for `super()` calls, and copies of any static properties.
  extends: -> """
    function(child, parent) { for (var key in parent) { if (#{utility 'hasProp'}.call(parent, key)) child[key] = parent[key]; } function ctor() { this.constructor = child; } ctor.prototype = parent.prototype; child.prototype = new ctor(); child.__super__ = parent.prototype; return child; }
  """

  # Create a function bound to the current value of "this".
  bind: -> '''
    function(fn, me){ return function(){ return fn.apply(me, arguments); }; }
  '''

  # Discover if an item is in an array.
  indexOf: -> """
    [].indexOf || function(item) { for (var i = 0, l = this.length; i < l; i++) { if (i in this && this[i] === item) return i; } return -1; }
  """

  # Shortcuts to speed up the lookup time for native functions.
  hasProp: -> '{}.hasOwnProperty'
  slice  : -> '[].slice'

# Levels indicate a node's position in the AST. Useful for knowing if
# parens are necessary or superfluous.
LEVEL_TOP    = 1  # ...;
LEVEL_PAREN  = 2  # (...)
LEVEL_LIST   = 3  # [...]
LEVEL_COND   = 4  # ... ? x : y
LEVEL_OP     = 5  # !...
LEVEL_ACCESS = 6  # ...[0]

# Tabs are two spaces for pretty printing.
TAB = '  '

IDENTIFIER_STR = "[$A-Za-z_\\x7f-\\uffff][$\\w\\x7f-\\uffff]*"
IDENTIFIER = /// ^ #{IDENTIFIER_STR} $ ///
SIMPLENUM  = /^[+-]?\d+$/
METHOD_DEF = ///
  ^
    (?:
      (#{IDENTIFIER_STR})
      \.prototype
      (?:
        \.(#{IDENTIFIER_STR})
      | \[("(?:[^\\"\r\n]|\\.)*"|'(?:[^\\'\r\n]|\\.)*')\]
      | \[(0x[\da-fA-F]+ | \d*\.?\d+ (?:[eE][+-]?\d+)?)\]
      )
    )
  |
    (#{IDENTIFIER_STR})
  $
///

# Is a literal value a string?
IS_STRING = /^['"]/

# Utility Functions
# -----------------

# Helper for ensuring that utility functions are assigned at the top level.
utility = (name) ->
  ref = "__#{name}"
  Scope.root.assign ref, UTILITIES[name]()
  ref

multident = (code, tab) ->
  code = code.replace /\n/g, '$&' + tab
  code.replace /\s+$/, ''<|MERGE_RESOLUTION|>--- conflicted
+++ resolved
@@ -596,15 +596,6 @@
     else
       (if @isNew then 'new ' else '') + @variable.compile(o, LEVEL_ACCESS) + "(#{args})"
 
-<<<<<<< HEAD
-=======
-  # `super()` is converted into a call against the superclass's implementation
-  # of the current function.
-  # TODO: This looks like it is never called?
-  compileSuper: (args, o) ->
-    "#{@superReference(o)}.call(#{@superThis(o)}#{ if args.length then ', ' else '' }#{args})"
-
->>>>>>> e1a2e11d
   # If you call a function with a splat, it's converted into a JavaScript
   # `.apply()` call to allow an array of arguments to be passed.
   # If it's a constructor, then things get real tricky. We have to inject an
