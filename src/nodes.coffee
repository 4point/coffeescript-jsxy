# `nodes.coffee` contains all of the node classes for the syntax tree. Most
# nodes are created as the result of actions in the [grammar](grammar.html),
# but some are created by other nodes as a method of code generation. To convert
# the syntax tree into a string of JavaScript code, call `compile()` on the root.

Error.stackTraceLimit = Infinity

{Scope} = require './scope'
{isUnassignable, JS_FORBIDDEN} = require './lexer'

# Import the helpers we plan to use.
{compact, flatten, extend, merge, del, starts, ends, some,
addLocationDataFn, locationDataToString, throwSyntaxError} = require './helpers'

# Functions required by parser
exports.extend = extend
exports.addLocationDataFn = addLocationDataFn

# Constant functions for nodes that don't need customization.
YES     = -> yes
NO      = -> no
THIS    = -> this
NEGATE  = -> @negated = not @negated; this

#### CodeFragment

# The various nodes defined below all compile to a collection of **CodeFragment** objects.
# A CodeFragments is a block of generated code, and the location in the source file where the code
# came from. CodeFragments can be assembled together into working code just by catting together
# all the CodeFragments' `code` snippets, in order.
exports.CodeFragment = class CodeFragment
  constructor: (parent, code) ->
    @code = "#{code}"
    @locationData = parent?.locationData
    @type = parent?.constructor?.name or 'unknown'

  toString:   ->
    "#{@code}#{if @locationData then ": " + locationDataToString(@locationData) else ''}"

# Convert an array of CodeFragments into a string.
fragmentsToText = (fragments) ->
  (fragment.code for fragment in fragments).join('')

#### Base

# The **Base** is the abstract base class for all nodes in the syntax tree.
# Each subclass implements the `compileNode` method, which performs the
# code generation for that node. To compile a node to JavaScript,
# call `compile` on it, which wraps `compileNode` in some generic extra smarts,
# to know when the generated code needs to be wrapped up in a closure.
# An options hash is passed and cloned throughout, containing information about
# the environment from higher in the tree (such as if a returned value is
# being requested by the surrounding function), information about the current
# scope, and indentation level.
exports.Base = class Base

  compile: (o, lvl) ->
    fragmentsToText @compileToFragments o, lvl

  # Common logic for determining whether to wrap this node in a closure before
  # compiling it, or to compile directly. We need to wrap if this node is a
  # *statement*, and it's not a *pureStatement*, and we're not at
  # the top level of a block (which would be unnecessary), and we haven't
  # already been asked to return the result (because statements know how to
  # return results).
  compileToFragments: (o, lvl) ->
    o        = extend {}, o
    o.level  = lvl if lvl
    node     = @unfoldSoak(o) or this
    node.tab = o.indent
    if o.level is LEVEL_TOP or not node.isStatement(o)
      node.compileNode o
    else
      node.compileClosure o

  # Statements converted into expressions via closure-wrapping share a scope
  # object with their parent closure, to preserve the expected lexical scope.
  compileClosure: (o) ->
    if jumpNode = @jumps()
      jumpNode.error 'cannot use a pure statement in an expression'
    o.sharedScope = yes
    func = new Code [], Block.wrap [this]
    args = []
    if @contains ((node) -> node instanceof SuperCall)
      func.bound = yes
    else if (argumentsNode = @contains isLiteralArguments) or @contains isLiteralThis
      args = [new ThisLiteral]
      if argumentsNode
        meth = 'apply'
        args.push new IdentifierLiteral 'arguments'
      else
        meth = 'call'
      func = new Value func, [new Access new PropertyName meth]
    parts = (new Call func, args).compileNode o

    switch
      when func.isGenerator or func.base?.isGenerator
        parts.unshift @makeCode "(yield* "
        parts.push    @makeCode ")"
      when func.isAsync or func.base?.isAsync
        parts.unshift @makeCode "(await "
        parts.push    @makeCode ")"
    parts

  # If the code generation wishes to use the result of a complex expression
  # in multiple places, ensure that the expression is only ever evaluated once,
  # by assigning it to a temporary variable. Pass a level to precompile.
  #
  # If `level` is passed, then returns `[val, ref]`, where `val` is the compiled value, and `ref`
  # is the compiled reference. If `level` is not passed, this returns `[val, ref]` where
  # the two values are raw nodes which have not been compiled.
  cache: (o, level, shouldCache) ->
    complex = if shouldCache? then shouldCache this else @shouldCache()
    if complex
      ref = new IdentifierLiteral o.scope.freeVariable 'ref'
      sub = new Assign ref, this
      if level then [sub.compileToFragments(o, level), [@makeCode(ref.value)]] else [sub, ref]
    else
      ref = if level then @compileToFragments o, level else this
      [ref, ref]

  # Occasionally it may be useful to make an expression behave as if it was 'hoisted', whereby the
  # result of the expression is available before its location in the source, but the expression's
  # variable scope corresponds the source position. This is used extensively to deal with executable
  # class bodies in classes.
  #
  # Calling this method mutates the node, proxying the `compileNode` and `compileToFragments`
  # methods to store their result for later replacing the `target` node, which is returned by the
  # call.
  hoist: ->
    @hoisted = yes
    target   = new HoistTarget @

    compileNode        = @compileNode
    compileToFragments = @compileToFragments

    @compileNode = (o) ->
      target.update compileNode, o

    @compileToFragments = (o) ->
      target.update compileToFragments, o

    target

  cacheToCodeFragments: (cacheValues) ->
    [fragmentsToText(cacheValues[0]), fragmentsToText(cacheValues[1])]

  # Construct a node that returns the current node's result.
  # Note that this is overridden for smarter behavior for
  # many statement nodes (e.g. If, For)...
  makeReturn: (res) ->
    me = @unwrapAll()
    if res
      new Call new Literal("#{res}.push"), [me]
    else
      new Return me

  # Does this node, or any of its children, contain a node of a certain kind?
  # Recursively traverses down the *children* nodes and returns the first one
  # that verifies `pred`. Otherwise return undefined. `contains` does not cross
  # scope boundaries.
  contains: (pred) ->
    node = undefined
    @traverseChildren no, (n) ->
      if pred n
        node = n
        return no
    node

  # Pull out the last non-comment node of a node list.
  lastNonComment: (list) ->
    i = list.length
    return list[i] while i-- when list[i] not instanceof Comment
    null

  # `toString` representation of the node, for inspecting the parse tree.
  # This is what `coffee --nodes` prints out.
  toString: (idt = '', name = @constructor.name) ->
    tree = '\n' + idt + name
    tree += '?' if @soak
    @eachChild (node) -> tree += node.toString idt + TAB
    tree

  # Passes each child to a function, breaking when the function returns `false`.
  eachChild: (func) ->
    return this unless @children
    for attr in @children when @[attr]
      for child in flatten [@[attr]]
        return this if func(child) is false
    this

  traverseChildren: (crossScope, func) ->
    @eachChild (child) ->
      recur = func(child)
      child.traverseChildren(crossScope, func) unless recur is no

  # `replaceInContext` will traverse children looking for a node for which `match` returns
  # true. Once found, the matching node will be replaced by the result of calling `replacement`.
  replaceInContext: (match, replacement) ->
    return false unless @children
    for attr in @children when children = @[attr]
      if Array.isArray children
        for child, i in children
          if match child
            children[i..i] = replacement child, @
            return true
          else
            return true if child.replaceInContext match, replacement
      else if match children
        @[attr] = replacement children, @
        return true
      else
        return true if children.replaceInContext match, replacement

  invert: ->
    new Op '!', this

  unwrapAll: ->
    node = this
    continue until node is node = node.unwrap()
    node

  # Default implementations of the common node properties and methods. Nodes
  # will override these with custom logic, if needed.

  # `children` are the properties to recurse into when tree walking. The
  # `children` list *is* the structure of the AST. The `parent` pointer, and
  # the pointer to the `children` are how you can traverse the tree.
  children: []

  # `isStatement` has to do with “everything is an expression”. A few things
  # can’t be expressions, such as `break`. Things that `isStatement` returns
  # `true` for are things that can’t be used as expressions. There are some
  # error messages that come from `nodes.coffee` due to statements ending up
  # in expression position.
  isStatement: NO

  # `jumps` tells you if an expression, or an internal part of an expression
  # has a flow control construct (like `break`, or `continue`, or `return`,
  # or `throw`) that jumps out of the normal flow of control and can’t be
  # used as a value. This is important because things like this make no sense;
  # we have to disallow them.
  jumps: NO

  # If `node.shouldCache() is false`, it is safe to use `node` more than once.
  # Otherwise you need to store the value of `node` in a variable and output
  # that variable several times instead. Kind of like this: `5` need not be
  # cached. `returnFive()`, however, could have side effects as a result of
  # evaluating it more than once, and therefore we need to cache it. The
  # parameter is named `shouldCache` rather than `mustCache` because there are
  # also cases where we might not need to cache but where we want to, for
  # example a long expression that may well be idempotent but we want to cache
  # for brevity.
  shouldCache: YES

  isChainable: NO
  isAssignable: NO
  isNumber: NO

  unwrap: THIS
  unfoldSoak: NO

  # Is this node used to assign a certain variable?
  assigns: NO

  # For this node and all descendents, set the location data to `locationData`
  # if the location data is not already set.
  updateLocationDataIfMissing: (locationData) ->
    return this if @locationData
    @locationData = locationData

    @eachChild (child) ->
      child.updateLocationDataIfMissing locationData

  # Throw a SyntaxError associated with this node's location.
  error: (message) ->
    throwSyntaxError message, @locationData

  makeCode: (code) ->
    new CodeFragment this, code

  wrapInParentheses: (fragments) ->
    [@makeCode('('), fragments..., @makeCode(')')]

  wrapInBraces: (fragments) ->
    [@makeCode('{'), fragments..., @makeCode('}')]

  # `fragmentsList` is an array of arrays of fragments. Each array in fragmentsList will be
  # concatonated together, with `joinStr` added in between each, to produce a final flat array
  # of fragments.
  joinFragmentArrays: (fragmentsList, joinStr) ->
    answer = []
    for fragments,i in fragmentsList
      if i then answer.push @makeCode joinStr
      answer = answer.concat fragments
    answer

#### HoistTarget

# A **HoistTargetNode** represents the output location in the node tree for a hoisted node.
# See Base#hoist.
exports.HoistTarget = class HoistTarget extends Base
  # Expands hoisted fragments in the given array
  @expand = (fragments) ->
    for fragment, i in fragments by -1 when fragment.fragments
      fragments[i..i] = @expand fragment.fragments
    fragments

  constructor: (@source) ->
    super()

    # Holds presentational options to apply when the source node is compiled
    @options = {}

    # Placeholder fragments to be replaced by the source node's compilation
    @targetFragments = { fragments: [] }

  isStatement: (o) ->
    @source.isStatement o

  # Update the target fragments with the result of compiling the source.
  # Calls the given compile function with the node and options (overriden with the target
  # presentational options).
  update: (compile, o) ->
    @targetFragments.fragments = compile.call @source, merge o, @options

  # Copies the target indent and level, and returns the placeholder fragments
  compileToFragments: (o, level) ->
    @options.indent = o.indent
    @options.level  = level ? o.level
    [ @targetFragments ]

  compileNode: (o) ->
    @compileToFragments o

  compileClosure: (o) ->
    @compileToFragments o

#### Block

# The block is the list of expressions that forms the body of an
# indented block of code -- the implementation of a function, a clause in an
# `if`, `switch`, or `try`, and so on...
exports.Block = class Block extends Base
  constructor: (nodes) ->
    super()

    @expressions = compact flatten nodes or []

  children: ['expressions']

  # Tack an expression on to the end of this expression list.
  push: (node) ->
    @expressions.push node
    this

  # Remove and return the last expression of this expression list.
  pop: ->
    @expressions.pop()

  # Add an expression at the beginning of this expression list.
  unshift: (node) ->
    @expressions.unshift node
    this

  # If this Block consists of just a single node, unwrap it by pulling
  # it back out.
  unwrap: ->
    if @expressions.length is 1 then @expressions[0] else this

  # Is this an empty block of code?
  isEmpty: ->
    not @expressions.length

  isStatement: (o) ->
    for exp in @expressions when exp.isStatement o
      return yes
    no

  jumps: (o) ->
    for exp in @expressions
      return jumpNode if jumpNode = exp.jumps o

  # A Block node does not return its entire body, rather it
  # ensures that the final expression is returned.
  makeReturn: (res) ->
    len = @expressions.length
    while len--
      expr = @expressions[len]
      if expr not instanceof Comment
        @expressions[len] = expr.makeReturn res
        @expressions.splice(len, 1) if expr instanceof Return and not expr.expression
        break
    this

  # A **Block** is the only node that can serve as the root.
  compileToFragments: (o = {}, level) ->
    if o.scope then super o, level else @compileRoot o

  # Compile all expressions within the **Block** body. If we need to
  # return the result, and it's an expression, simply return it. If it's a
  # statement, ask the statement to do so.
  compileNode: (o) ->
    @tab  = o.indent
    top   = o.level is LEVEL_TOP
    compiledNodes = []

    for node, index in @expressions
      node = node.unwrapAll()
      node = (node.unfoldSoak(o) or node)
      if node instanceof Block
        # This is a nested block. We don't do anything special here like enclose
        # it in a new scope; we just compile the statements in this block along with
        # our own
        compiledNodes.push node.compileNode o
      else if node.hoisted
        # This is a hoisted expression. We want to compile this and ignore the result.
        node.compileToFragments o
      else if top
        node.front = true
        fragments = node.compileToFragments o
        unless node.isStatement o
          fragments.unshift @makeCode "#{@tab}"
          fragments.push @makeCode ';'
        compiledNodes.push fragments
      else
        compiledNodes.push node.compileToFragments o, LEVEL_LIST
    if top
      if @spaced
        return [].concat @joinFragmentArrays(compiledNodes, '\n\n'), @makeCode("\n")
      else
        return @joinFragmentArrays(compiledNodes, '\n')
    if compiledNodes.length
      answer = @joinFragmentArrays(compiledNodes, ', ')
    else
      answer = [@makeCode "void 0"]
    if compiledNodes.length > 1 and o.level >= LEVEL_LIST then @wrapInParentheses answer else answer

  # If we happen to be the top-level **Block**, wrap everything in
  # a safety closure, unless requested not to.
  # It would be better not to generate them in the first place, but for now,
  # clean up obvious double-parentheses.
  compileRoot: (o) ->
    o.indent  = if o.bare then '' else TAB
    o.level   = LEVEL_TOP
    @spaced   = yes
    o.scope   = new Scope null, this, null, o.referencedVars ? []
    # Mark given local variables in the root scope as parameters so they don't
    # end up being declared on this block.
    o.scope.parameter name for name in o.locals or []
    prelude   = []
    unless o.bare
      preludeExps = for exp, i in @expressions
        break unless exp.unwrap() instanceof Comment
        exp
      rest = @expressions[preludeExps.length...]
      @expressions = preludeExps
      if preludeExps.length
        prelude = @compileNode merge(o, indent: '')
        prelude.push @makeCode "\n"
      @expressions = rest
    fragments = @compileWithDeclarations o
    HoistTarget.expand fragments
    return fragments if o.bare
    [].concat prelude, @makeCode("(function() {\n"), fragments, @makeCode("\n}).call(this);\n")

  # Compile the expressions body for the contents of a function, with
  # declarations of all inner variables pushed up to the top.
  compileWithDeclarations: (o) ->
    fragments = []
    post = []
    for exp, i in @expressions
      exp = exp.unwrap()
      break unless exp instanceof Comment or exp instanceof Literal
    o = merge(o, level: LEVEL_TOP)
    if i
      rest = @expressions.splice i, 9e9
      [spaced,    @spaced] = [@spaced, no]
      [fragments, @spaced] = [@compileNode(o), spaced]
      @expressions = rest
    post = @compileNode o
    {scope} = o
    if scope.expressions is this
      declars = o.scope.hasDeclarations()
      assigns = scope.hasAssignments
      if declars or assigns
        fragments.push @makeCode '\n' if i
        fragments.push @makeCode "#{@tab}var "
        if declars
          fragments.push @makeCode scope.declaredVariables().join(', ')
        if assigns
          fragments.push @makeCode ",\n#{@tab + TAB}" if declars
          fragments.push @makeCode scope.assignedVariables().join(",\n#{@tab + TAB}")
        fragments.push @makeCode ";\n#{if @spaced then '\n' else ''}"
      else if fragments.length and post.length
        fragments.push @makeCode "\n"
    fragments.concat post

  # Wrap up the given nodes as a **Block**, unless it already happens
  # to be one.
  @wrap: (nodes) ->
    return nodes[0] if nodes.length is 1 and nodes[0] instanceof Block
    new Block nodes

#### Literal

# `Literal` is a base class for static values that can be passed through
# directly into JavaScript without translation, such as: strings, numbers,
# `true`, `false`, `null`...
exports.Literal = class Literal extends Base
  constructor: (@value) ->
    super()

  shouldCache: NO

  assigns: (name) ->
    name is @value

  compileNode: (o) ->
    [@makeCode @value]

  toString: ->
    " #{if @isStatement() then super() else @constructor.name}: #{@value}"

exports.NumberLiteral = class NumberLiteral extends Literal

exports.InfinityLiteral = class InfinityLiteral extends NumberLiteral
  compileNode: ->
    [@makeCode '2e308']

exports.NaNLiteral = class NaNLiteral extends NumberLiteral
  constructor: ->
    super 'NaN'

  compileNode: (o) ->
    code = [@makeCode '0/0']
    if o.level >= LEVEL_OP then @wrapInParentheses code else code

exports.StringLiteral = class StringLiteral extends Literal

exports.RegexLiteral = class RegexLiteral extends Literal

exports.PassthroughLiteral = class PassthroughLiteral extends Literal

exports.IdentifierLiteral = class IdentifierLiteral extends Literal
  isAssignable: YES

  eachName: (iterator) ->
    iterator @

exports.PropertyName = class PropertyName extends Literal
  isAssignable: YES

exports.StatementLiteral = class StatementLiteral extends Literal
  isStatement: YES

  makeReturn: THIS

  jumps: (o) ->
    return this if @value is 'break' and not (o?.loop or o?.block)
    return this if @value is 'continue' and not o?.loop

  compileNode: (o) ->
    [@makeCode "#{@tab}#{@value};"]

exports.ThisLiteral = class ThisLiteral extends Literal
  constructor: ->
    super 'this'

  compileNode: (o) ->
    code = if o.scope.method?.bound then o.scope.method.context else @value
    [@makeCode code]

exports.UndefinedLiteral = class UndefinedLiteral extends Literal
  constructor: ->
    super 'undefined'

  compileNode: (o) ->
    [@makeCode if o.level >= LEVEL_ACCESS then '(void 0)' else 'void 0']

exports.NullLiteral = class NullLiteral extends Literal
  constructor: ->
    super 'null'

exports.BooleanLiteral = class BooleanLiteral extends Literal

#### Return

# A `return` is a *pureStatement*—wrapping it in a closure wouldn’t make sense.
exports.Return = class Return extends Base
  constructor: (@expression) ->
    super()

  children: ['expression']

  isStatement:     YES
  makeReturn:      THIS
  jumps:           THIS

  compileToFragments: (o, level) ->
    expr = @expression?.makeReturn()
    if expr and expr not instanceof Return then expr.compileToFragments o, level else super o, level

  compileNode: (o) ->
    answer = []
    # TODO: If we call expression.compile() here twice, we'll sometimes get back different results!
    answer.push @makeCode @tab + "return#{if @expression then " " else ""}"
    if @expression
      answer = answer.concat @expression.compileToFragments o, LEVEL_PAREN
    answer.push @makeCode ";"
    return answer

# `yield return` works exactly like `return`, except that it turns the function
# into a generator.
exports.YieldReturn = class YieldReturn extends Return
  compileNode: (o) ->
    unless o.scope.parent?
      @error 'yield can only occur inside functions'
    super o


exports.AwaitReturn = class AwaitReturn extends Return
  compileNode: (o) ->
    unless o.scope.parent?
      @error 'await can only occur inside functions'
    super o


#### Value

# A value, variable or literal or parenthesized, indexed or dotted into,
# or vanilla.
exports.Value = class Value extends Base
  constructor: (base, props, tag, isDefaultValue = no) ->
    super()

    return base if not props and base instanceof Value

    @base           = base
    @properties     = props or []
    @[tag]          = yes if tag
    @isDefaultValue = isDefaultValue
    return this

  children: ['base', 'properties']

  # Add a property (or *properties* ) `Access` to the list.
  add: (props) ->
    @properties = @properties.concat props
    this

  hasProperties: ->
    !!@properties.length

  bareLiteral: (type) ->
    not @properties.length and @base instanceof type

  # Some boolean checks for the benefit of other nodes.
  isArray        : -> @bareLiteral(Arr)
  isRange        : -> @bareLiteral(Range)
  shouldCache    : -> @hasProperties() or @base.shouldCache()
  isAssignable   : -> @hasProperties() or @base.isAssignable()
  isNumber       : -> @bareLiteral(NumberLiteral)
  isString       : -> @bareLiteral(StringLiteral)
  isRegex        : -> @bareLiteral(RegexLiteral)
  isUndefined    : -> @bareLiteral(UndefinedLiteral)
  isNull         : -> @bareLiteral(NullLiteral)
  isBoolean      : -> @bareLiteral(BooleanLiteral)
  isAtomic       : ->
    for node in @properties.concat @base
      return no if node.soak or node instanceof Call
    yes

  isNotCallable  : -> @isNumber() or @isString() or @isRegex() or
                      @isArray() or @isRange() or @isSplice() or @isObject() or
                      @isUndefined() or @isNull() or @isBoolean()

  isStatement : (o)    -> not @properties.length and @base.isStatement o
  assigns     : (name) -> not @properties.length and @base.assigns name
  jumps       : (o)    -> not @properties.length and @base.jumps o

  isObject: (onlyGenerated) ->
    return no if @properties.length
    (@base instanceof Obj) and (not onlyGenerated or @base.generated)

  isSplice: ->
    [..., lastProp] = @properties
    lastProp instanceof Slice

  looksStatic: (className) ->
    (@this or @base instanceof ThisLiteral or @base.value is className) and
      @properties.length is 1 and @properties[0].name?.value isnt 'prototype'

  # The value can be unwrapped as its inner node, if there are no attached
  # properties.
  unwrap: ->
    if @properties.length then this else @base

  # A reference has base part (`this` value) and name part.
  # We cache them separately for compiling complex expressions.
  # `a()[b()] ?= c` -> `(_base = a())[_name = b()] ? _base[_name] = c`
  cacheReference: (o) ->
    [..., name] = @properties
    if @properties.length < 2 and not @base.shouldCache() and not name?.shouldCache()
      return [this, this]  # `a` `a.b`
    base = new Value @base, @properties[...-1]
    if base.shouldCache()  # `a().b`
      bref = new IdentifierLiteral o.scope.freeVariable 'base'
      base = new Value new Parens new Assign bref, base
    return [base, bref] unless name  # `a()`
    if name.shouldCache()  # `a[b()]`
      nref = new IdentifierLiteral o.scope.freeVariable 'name'
      name = new Index new Assign nref, name.index
      nref = new Index nref
    [base.add(name), new Value(bref or base.base, [nref or name])]

  # We compile a value to JavaScript by compiling and joining each property.
  # Things get much more interesting if the chain of properties has *soak*
  # operators `?.` interspersed. Then we have to take care not to accidentally
  # evaluate anything twice when building the soak chain.
  compileNode: (o) ->
    @base.front = @front
    props = @properties
    fragments = @base.compileToFragments o, (if props.length then LEVEL_ACCESS else null)
    if props.length and SIMPLENUM.test fragmentsToText fragments
      fragments.push @makeCode '.'
    for prop in props
      fragments.push (prop.compileToFragments o)...
    fragments

  # Unfold a soak into an `If`: `a?.b` -> `a.b if a?`
  unfoldSoak: (o) ->
    @unfoldedSoak ?= do =>
      if ifn = @base.unfoldSoak o
        ifn.body.properties.push @properties...
        return ifn
      for prop, i in @properties when prop.soak
        prop.soak = off
        fst = new Value @base, @properties[...i]
        snd = new Value @base, @properties[i..]
        if fst.shouldCache()
          ref = new IdentifierLiteral o.scope.freeVariable 'ref'
          fst = new Parens new Assign ref, fst
          snd.base = ref
        return new If new Existence(fst), snd, soak: on
      no

  eachName: (iterator) ->
    if @hasProperties()
      iterator @
    else if @base.isAssignable()
      @base.eachName iterator
    else
      @error 'tried to assign to unassignable value'

#### Comment

# CoffeeScript passes through block comments as JavaScript block comments
# at the same position.
exports.Comment = class Comment extends Base
  constructor: (@comment) ->
    super()

  isStatement:     YES
  makeReturn:      THIS

  compileNode: (o, level) ->
    comment = @comment.replace /^(\s*)#(?=\s)/gm, "$1 *"
    code = "/*#{multident comment, @tab}#{if '\n' in comment then "\n#{@tab}" else ''} */"
    code = o.indent + code if (level or o.level) is LEVEL_TOP
    [@makeCode("\n"), @makeCode(code)]

#### Call

# Node for a function invocation.
exports.Call = class Call extends Base
  constructor: (@variable, @args = [], @soak) ->
    super()

    @isNew = no
    if @variable instanceof Value and @variable.isNotCallable()
      @variable.error "literal is not a function"

  children: ['variable', 'args']

  # When setting the location, we sometimes need to update the start location to
  # account for a newly-discovered `new` operator to the left of us. This
  # expands the range on the left, but not the right.
  updateLocationDataIfMissing: (locationData) ->
    if @locationData and @needsUpdatedStartLocation
      @locationData.first_line = locationData.first_line
      @locationData.first_column = locationData.first_column
      base = @variable?.base or @variable
      if base.needsUpdatedStartLocation
        @variable.locationData.first_line = locationData.first_line
        @variable.locationData.first_column = locationData.first_column
        base.updateLocationDataIfMissing locationData
      delete @needsUpdatedStartLocation
    super locationData

  # Tag this invocation as creating a new instance.
  newInstance: ->
    base = @variable?.base or @variable
    if base instanceof Call and not base.isNew
      base.newInstance()
    else
      @isNew = true
    @needsUpdatedStartLocation = true
    this

  # Soaked chained invocations unfold into if/else ternary structures.
  unfoldSoak: (o) ->
    if @soak
      if @variable instanceof Super
        left = new Literal @variable.compile o
        rite = new Value left
        @variable.error "Unsupported reference to 'super'" unless @variable.accessor?
      else
        return ifn if ifn = unfoldSoak o, this, 'variable'
        [left, rite] = new Value(@variable).cacheReference o
      rite = new Call rite, @args
      rite.isNew = @isNew
      left = new Literal "typeof #{ left.compile o } === \"function\""
      return new If left, new Value(rite), soak: yes
    call = this
    list = []
    loop
      if call.variable instanceof Call
        list.push call
        call = call.variable
        continue
      break unless call.variable instanceof Value
      list.push call
      break unless (call = call.variable.base) instanceof Call
    for call in list.reverse()
      if ifn
        if call.variable instanceof Call
          call.variable = ifn
        else
          call.variable.base = ifn
      ifn = unfoldSoak o, call, 'variable'
    ifn

  # Compile a vanilla function call.
  compileNode: (o) ->
    @variable?.front = @front
    compiledArgs = []
    for arg, argIndex in @args
      if argIndex then compiledArgs.push @makeCode ", "
      compiledArgs.push (arg.compileToFragments o, LEVEL_LIST)...

    fragments = []
    if @isNew
      @variable.error "Unsupported reference to 'super'" if @variable instanceof Super
      fragments.push @makeCode 'new '
    fragments.push @variable.compileToFragments(o, LEVEL_ACCESS)...
    fragments.push @makeCode('('), compiledArgs..., @makeCode(')')
    fragments

#### Super

# Takes care of converting `super()` calls into calls against the prototype's
# function of the same name.
# When `expressions` are set the call will be compiled in such a way that the
# expressions are evaluated without altering the return value of the `SuperCall`
# expression.
exports.SuperCall = class SuperCall extends Call
  children: Call::children.concat ['expressions']

  isStatement: (o) ->
    @expressions?.length and o.level is LEVEL_TOP

  compileNode: (o) ->
    return super o unless @expressions?.length

    superCall   = new Literal fragmentsToText super o
    replacement = new Block @expressions.slice()

    if o.level > LEVEL_TOP
      # If we might be in an expression we need to cache and return the result
      [superCall, ref] = superCall.cache o, null, YES
      replacement.push ref

    replacement.unshift superCall
    replacement.compileToFragments o, if o.level is LEVEL_TOP then o.level else LEVEL_LIST

exports.Super = class Super extends Base
  children: ['accessor']

  constructor: (@accessor) ->
    super()

  compileNode: (o) ->
    method = o.scope.namedMethod()
    @error 'cannot use super outside of an instance method' unless method?.isMethod

    @inCtor = !!method.ctor

    unless @inCtor or @accessor?
      {name, variable} = method
      if name.shouldCache() or (name instanceof Index and name.index.isAssignable())
        nref = new IdentifierLiteral o.scope.parent.freeVariable 'name'
        name.index = new Assign nref, name.index
      @accessor = if nref? then new Index nref else name

    (new Value (new Literal 'super'), if @accessor then [ @accessor ] else []).compileToFragments o

#### RegexWithInterpolations

# Regexes with interpolations are in fact just a variation of a `Call` (a
# `RegExp()` call to be precise) with a `StringWithInterpolations` inside.
exports.RegexWithInterpolations = class RegexWithInterpolations extends Call
  constructor: (args = []) ->
    super (new Value new IdentifierLiteral 'RegExp'), args, false

#### TaggedTemplateCall

exports.TaggedTemplateCall = class TaggedTemplateCall extends Call
  constructor: (variable, arg, soak) ->
    arg = new StringWithInterpolations Block.wrap([ new Value arg ]) if arg instanceof StringLiteral
    super variable, [ arg ], soak

  compileNode: (o) ->
    @variable.compileToFragments(o, LEVEL_ACCESS).concat @args[0].compileToFragments(o, LEVEL_LIST)

#### Extends

# Node to extend an object's prototype with an ancestor object.
# After `goog.inherits` from the
# [Closure Library](https://github.com/google/closure-library/blob/master/closure/goog/base.js).
exports.Extends = class Extends extends Base
  constructor: (@child, @parent) ->
    super()

  children: ['child', 'parent']

  # Hooks one constructor into another's prototype chain.
  compileToFragments: (o) ->
    new Call(new Value(new Literal utility 'extend', o), [@child, @parent]).compileToFragments o

#### Access

# A `.` access into a property of a value, or the `::` shorthand for
# an access into the object's prototype.
exports.Access = class Access extends Base
  constructor: (@name, tag) ->
    super()
    @soak  = tag is 'soak'

  children: ['name']

  compileToFragments: (o) ->
    name = @name.compileToFragments o
    node = @name.unwrap()
    if node instanceof PropertyName
      [@makeCode('.'), name...]
    else
      [@makeCode('['), name..., @makeCode(']')]

  shouldCache: NO

#### Index

# A `[ ... ]` indexed access into an array or object.
exports.Index = class Index extends Base
  constructor: (@index) ->
    super()

  children: ['index']

  compileToFragments: (o) ->
    [].concat @makeCode("["), @index.compileToFragments(o, LEVEL_PAREN), @makeCode("]")

  shouldCache: ->
    @index.shouldCache()

#### Range

# A JSX element
exports.JsxElement = class JsxElement extends Base

  # children: ['children', 'attributes']

  constructor: (options) ->
    super()

    {@name, children: @children_ = [], @attributes = {}, @shorthands = {}} = options
    @inlineTagBody = @children_.inlineBody
    @attributes.list   ?= []
    @shorthands.classes ?= []

  compileNode: (o) ->
    compiledIdAttribute = do =>
      return [] unless @shorthands.id
      [@makeCode " id='#{@shorthands.id}'"]

    compiledClassAttribute = do =>
      {classes} = @shorthands
      return [] unless classes.length
      return [@makeCode " className='#{@shorthands.classes.join ' '}'"] unless classes.isArgList

      @attributes.object ?= new JsxAttributesObj
      @attributes.object.properties.push(
        new Assign(
          new Value new IdentifierLiteral('className')
          new Call(
            new Value new IdentifierLiteral('classNames')
            classes
          )
          'object'
          new Literal ':'
        )
      )

      []

    compiledListAttributes = do =>
      return [] unless @attributes.list.length
      attr = []
      for {name, value} in @attributes.list
        attr.push @makeCode ' '
        attr.push @makeCode name
        attr.push @makeCode '='
        if value instanceof StringLiteral
          attr.push value.compileToFragments(o)...
        else # expression value
          attr.push @makeCode '{'
          attr.push value.compileToFragments(o)...
          attr.push @makeCode '}'
      attr

    compiledObjectAttributes =
      @attributes.object?.compileToFragments?(o) ? []

    startTag = [
      @makeCode '<'
      @makeCode @name
      compiledIdAttribute...
      compiledClassAttribute...
      compiledListAttributes...
      compiledObjectAttributes...
      @makeCode '>'
    ]

    isString = (obj) -> Object.prototype.toString.call(obj) is '[object String]'
    initialIndent = o.indent
    compiledChildren = do =>
      return [] unless @children_.length

      idt = o.indent += TAB
      compiled =
        flatten(
          for child, index in @children_
            [
              @makeCode(
                if @inlineTagBody
                  ''
                else if child.inline and index
                  if child.inline is 'IMMEDIATE'
                    ''
                  else
                    ' '
                else
                  "\n#{idt}"
              )
              (if isString child # content
                [@makeCode child]
              else if child instanceof JsxInlineContent
                [@makeCode child.str]
              else if child instanceof JsxElement
                child.compileToFragments(o)
              else # expression
                [
                  @makeCode '{'
                  child.compileToFragments(o)
                  @makeCode '}'
                ]
              )...
            ]
        )
      compiled

    idt = initialIndent
    endTag = [
      @makeCode '</'
      @makeCode @name
      @makeCode '>'
    ]
    endTag.unshift @makeCode "\n#{idt}" if @children_.length and not @inlineTagBody

    [
      startTag...
      compiledChildren...
      endTag...
    ]

exports.JsxInlineContent = class JsxInlineContent extends Base

  constructor: (@str) ->
    super()

    @inline = 'IMMEDIATE'

# A range literal. Ranges can be used to extract portions (slices) of arrays,
# to specify a range for comprehensions, or as a value, to be expanded into the
# corresponding array of integers at runtime.
exports.Range = class Range extends Base

  children: ['from', 'to']

  constructor: (@from, @to, tag) ->
    super()

    @exclusive = tag is 'exclusive'
    @equals = if @exclusive then '' else '='

  # Compiles the range's source variables -- where it starts and where it ends.
  # But only if they need to be cached to avoid double evaluation.
  compileVariables: (o) ->
    o = merge o, top: true
    shouldCache = del o, 'shouldCache'
    [@fromC, @fromVar] = @cacheToCodeFragments @from.cache o, LEVEL_LIST, shouldCache
    [@toC, @toVar]     = @cacheToCodeFragments @to.cache o, LEVEL_LIST, shouldCache
    [@step, @stepVar]  = @cacheToCodeFragments step.cache o, LEVEL_LIST, shouldCache if step = del o, 'step'
    @fromNum = if @from.isNumber() then Number @fromVar else null
    @toNum   = if @to.isNumber()   then Number @toVar   else null
    @stepNum = if step?.isNumber() then Number @stepVar else null

  # When compiled normally, the range returns the contents of the *for loop*
  # needed to iterate over the values in the range. Used by comprehensions.
  compileNode: (o) ->
    @compileVariables o unless @fromVar
    return @compileArray(o) unless o.index

    # Set up endpoints.
    known    = @fromNum? and @toNum?
    idx      = del o, 'index'
    idxName  = del o, 'name'
    namedIndex = idxName and idxName isnt idx
    varPart  = "#{idx} = #{@fromC}"
    varPart += ", #{@toC}" if @toC isnt @toVar
    varPart += ", #{@step}" if @step isnt @stepVar
    [lt, gt] = ["#{idx} <#{@equals}", "#{idx} >#{@equals}"]

    # Generate the condition.
    condPart = if @stepNum?
      if @stepNum > 0 then "#{lt} #{@toVar}" else "#{gt} #{@toVar}"
    else if known
      [from, to] = [@fromNum, @toNum]
      if from <= to then "#{lt} #{to}" else "#{gt} #{to}"
    else
      cond = if @stepVar then "#{@stepVar} > 0" else "#{@fromVar} <= #{@toVar}"
      "#{cond} ? #{lt} #{@toVar} : #{gt} #{@toVar}"

    # Generate the step.
    stepPart = if @stepVar
      "#{idx} += #{@stepVar}"
    else if known
      if namedIndex
        if from <= to then "++#{idx}" else "--#{idx}"
      else
        if from <= to then "#{idx}++" else "#{idx}--"
    else
      if namedIndex
        "#{cond} ? ++#{idx} : --#{idx}"
      else
        "#{cond} ? #{idx}++ : #{idx}--"

    varPart  = "#{idxName} = #{varPart}" if namedIndex
    stepPart = "#{idxName} = #{stepPart}" if namedIndex

    # The final loop body.
    [@makeCode "#{varPart}; #{condPart}; #{stepPart}"]


  # When used as a value, expand the range into the equivalent array.
  compileArray: (o) ->
    known = @fromNum? and @toNum?
    if known and Math.abs(@fromNum - @toNum) <= 20
      range = [@fromNum..@toNum]
      range.pop() if @exclusive
      return [@makeCode "[#{ range.join(', ') }]"]
    idt    = @tab + TAB
    i      = o.scope.freeVariable 'i', single: true
    result = o.scope.freeVariable 'results'
    pre    = "\n#{idt}#{result} = [];"
    if known
      o.index = i
      body    = fragmentsToText @compileNode o
    else
      vars    = "#{i} = #{@fromC}" + if @toC isnt @toVar then ", #{@toC}" else ''
      cond    = "#{@fromVar} <= #{@toVar}"
      body    = "var #{vars}; #{cond} ? #{i} <#{@equals} #{@toVar} : #{i} >#{@equals} #{@toVar}; #{cond} ? #{i}++ : #{i}--"
    post   = "{ #{result}.push(#{i}); }\n#{idt}return #{result};\n#{o.indent}"
    hasArgs = (node) -> node?.contains isLiteralArguments
    args   = ', arguments' if hasArgs(@from) or hasArgs(@to)
    [@makeCode "(function() {#{pre}\n#{idt}for (#{body})#{post}}).apply(this#{args ? ''})"]

#### Slice

# An array slice literal. Unlike JavaScript's `Array#slice`, the second parameter
# specifies the index of the end of the slice, just as the first parameter
# is the index of the beginning.
exports.Slice = class Slice extends Base

  children: ['range']

  constructor: (@range) ->
    super()

  # We have to be careful when trying to slice through the end of the array,
  # `9e9` is used because not all implementations respect `undefined` or `1/0`.
  # `9e9` should be safe because `9e9` > `2**32`, the max array length.
  compileNode: (o) ->
    {to, from} = @range
    fromCompiled = from and from.compileToFragments(o, LEVEL_PAREN) or [@makeCode '0']
    # TODO: jwalton - move this into the 'if'?
    if to
      compiled     = to.compileToFragments o, LEVEL_PAREN
      compiledText = fragmentsToText compiled
      if not (not @range.exclusive and +compiledText is -1)
        toStr = ', ' + if @range.exclusive
          compiledText
        else if to.isNumber()
          "#{+compiledText + 1}"
        else
          compiled = to.compileToFragments o, LEVEL_ACCESS
          "+#{fragmentsToText compiled} + 1 || 9e9"
    [@makeCode ".slice(#{ fragmentsToText fromCompiled }#{ toStr or '' })"]

#### Obj

# An object literal, nothing fancy.
exports.Obj = class Obj extends Base
  constructor: (props, @generated = no, @lhs = no) ->
    super()

    @objects = @properties = props or []

  children: ['properties']

  isAssignable: ->
    for prop in @properties
      # Check for reserved words.
      message = isUnassignable prop.unwrapAll().value
      prop.error message if message

      prop = prop.value if prop instanceof Assign and prop.context is 'object'
      return no unless prop.isAssignable()
    yes

  shouldCache: ->
<<<<<<< HEAD
    # @hasSplat() in condition is needed to properly process object spread properties
    # in function parameters, and can be removed once the proposal hits Stage 4.
    # Example: foo({a, b, r...}) => foo(arg) { ({a,b} = arg), r = ... }
    not @isAssignable() or @hasSplat()

  # Check if object contains splat. 
  hasSplat: ->
    splat = yes for prop in @properties when prop instanceof Splat 
    splat ? no
=======
    not @isAssignable()
>>>>>>> ad388415

  compileNode: (o) ->
    props = @properties
    if @generated
      for node in props when node instanceof Value
        node.error 'cannot have an implicit value in an implicit object'
<<<<<<< HEAD
    
    # Object spread properties. https://github.com/tc39/proposal-object-rest-spread/blob/master/Spread.md
    # obj2 = {a:1, obj..., c:3, d:4} => obj2 = Object.assign({}, {a:1}, obj1, {c:3, d:4})
    return @compileSpread o if @hasSplat()
    
    idt        = o.indent += TAB
    lastNoncom = @lastNonComment @properties

    # If this object is the left-hand side of an assignment, all its children
    # are too.
    if @lhs
      for prop in props when prop instanceof Assign
        {value} = prop
        unwrappedVal = value.unwrapAll()
        if unwrappedVal instanceof Arr or unwrappedVal instanceof Obj
          unwrappedVal.lhs = yes
        else if unwrappedVal instanceof Assign
          unwrappedVal.nestedLhs = yes

=======
    idt        = o.indent += TAB
    lastNoncom = @lastNonComment @properties

>>>>>>> ad388415
    isCompact = yes
    for prop in @properties
      if prop instanceof Comment or (prop instanceof Assign and prop.context is 'object')
        isCompact = no

    answer = []
    answer.push @makeCode if isCompact then '' else '\n'
    for prop, i in props
      join = if i is props.length - 1
        ''
      else if isCompact
        ', '
      else if prop is lastNoncom or prop instanceof Comment
        '\n'
      else
        ',\n'
      indent = if isCompact or prop instanceof Comment then '' else idt
<<<<<<< HEAD
      
=======

>>>>>>> ad388415
      key = if prop instanceof Assign and prop.context is 'object'
        prop.variable
      else if prop instanceof Assign
        prop.operatorToken.error "unexpected #{prop.operatorToken.value}" unless @lhs
        prop.variable
      else if prop not instanceof Comment
        prop
<<<<<<< HEAD
=======

>>>>>>> ad388415
      if key instanceof Value and key.hasProperties()
        key.error 'invalid object key' if prop.context is 'object' or not key.this
        key  = key.properties[0].name
        prop = new Assign key, prop, 'object'
<<<<<<< HEAD
=======

>>>>>>> ad388415
      if key is prop
        if prop.shouldCache()
          [key, value] = prop.base.cache o
          key  = new PropertyName key.value if key instanceof IdentifierLiteral
          prop = new Assign key, value, 'object'
        else if not prop.bareLiteral?(IdentifierLiteral)
          prop = new Assign prop, prop, 'object'
<<<<<<< HEAD
=======

>>>>>>> ad388415
      if indent then answer.push @makeCode indent
      answer.push prop.compileToFragments(o, LEVEL_TOP)...
      if join then answer.push @makeCode join
    answer.push @makeCode if isCompact then '' else "\n#{@tab}"
    answer = @wrapInBraces answer
    if @front then @wrapInParentheses answer else answer

  assigns: (name) ->
    for prop in @properties when prop.assigns name then return yes
    no

  eachName: (iterator) ->
    for prop in @properties
      prop = prop.value if prop instanceof Assign and prop.context is 'object'
      prop = prop.unwrapAll()
      prop.eachName iterator if prop.eachName?

<<<<<<< HEAD
  # Object spread properties. https://github.com/tc39/proposal-object-rest-spread/blob/master/Spread.md
  # obj2 = {a:1, obj..., c:3, d:4} => obj2 = Object.assign({}, {a:1}, obj1, {c:3, d:4})
  compileSpread: (o) ->
    props = @properties
    # Store object spreads.
    splatSlice = []
    propSlices = []
    slices = []
    addSlice = -> 
      slices.push new Obj propSlices if propSlices.length      
      slices.push splatSlice... if splatSlice.length
      splatSlice = []
      propSlices = []
    for prop in props
      if prop instanceof Splat
        splatSlice.push new Value prop.name
        addSlice()
      else
        propSlices.push prop
    addSlice()
    slices.unshift new Obj unless slices[0] instanceof Obj
    (new Call new Literal('Object.assign'), slices).compileToFragments o
      
=======
>>>>>>> ad388415
exports.JsxAttributesObj = class JsxAttributesObj extends Obj
  compileNode: (o) ->
    answer = []
    for prop in @properties
      answer.push @makeCode ' '
      if prop instanceof Assign
        prop.context = '='
        if prop.variable instanceof Value and prop.variable.hasProperties()
          prop.variable.error 'invalid object key'
      else if prop instanceof Value and prop.this
        prop = new Assign prop.properties[0].name, prop, '='
      else
        prop = new Assign prop, prop, '='
      prop.jsxAttribute = yes
      answer.push prop.compileToFragments(o, LEVEL_TOP)...
    answer

#### Arr

# An array literal.
exports.Arr = class Arr extends Base
  constructor: (objs, @lhs = no) ->
    super()

    @objects = objs or []

  children: ['objects']

  isAssignable: ->
    return no unless @objects.length

    for obj, i in @objects
      return no if obj instanceof Splat and i + 1 isnt @objects.length
      return no unless obj.isAssignable() and (not obj.isAtomic or obj.isAtomic())
    yes

  shouldCache: ->
    not @isAssignable()

  compileNode: (o) ->
    return [@makeCode '[]'] unless @objects.length
    o.indent += TAB

    answer = []
    # If this array is the left-hand side of an assignment, all its children
    # are too.
    if @lhs
      for obj in @objects
        unwrappedObj = obj.unwrapAll()
        unwrappedObj.lhs = yes if unwrappedObj instanceof Arr or unwrappedObj instanceof Obj

    compiledObjs = (obj.compileToFragments o, LEVEL_LIST for obj in @objects)
    for fragments, index in compiledObjs
      if index
        answer.push @makeCode ", "
      answer.push fragments...
    if fragmentsToText(answer).indexOf('\n') >= 0
      answer.unshift @makeCode "[\n#{o.indent}"
      answer.push @makeCode "\n#{@tab}]"
    else
      answer.unshift @makeCode '['
      answer.push @makeCode ']'
    answer

  assigns: (name) ->
    for obj in @objects when obj.assigns name then return yes
    no

  eachName: (iterator) ->
    for obj in @objects
      obj = obj.unwrapAll()
      obj.eachName iterator

#### Class

# The CoffeeScript class definition.
# Initialize a **Class** with its name, an optional superclass, and a body.

exports.Class = class Class extends Base
  children: ['variable', 'parent', 'body']

  constructor: (@variable, @parent, @body = new Block) ->
    super()

  compileNode: (o) ->
    @name          = @determineName()
    executableBody = @walkBody(o)

    # Special handling to allow `class expr.A extends A` declarations
    parentName    = @parent.base.value if @parent instanceof Value and not @parent.hasProperties()
    @hasNameClash = @name? and @name is parentName

<<<<<<< HEAD
    node = @

    if executableBody or @hasNameClash
      node = new ExecutableClassBody node, executableBody
    else if not @name? and o.level is LEVEL_TOP
      # Anonymous classes are only valid in expressions
      node = new Parens node

    if @variable
      node = new Assign @variable, node, null, { @moduleDeclaration }

    @compileNode = @compileClassDeclaration
    try
      return node.compileToFragments o
    finally
      delete @compileNode

  compileClassDeclaration: (o) ->
    @ctor ?= @makeDefaultConstructor() if @externalCtor or @boundMethods.length
    @ctor?.noReturn = true

    @proxyBoundMethods o if @boundMethods.length

    o.indent += TAB

=======
    if executableBody or @hasNameClash
      @compileNode = @compileClassDeclaration
      result = new ExecutableClassBody(@, executableBody).compileToFragments o
      @compileNode = @constructor::compileNode
    else
      result = @compileClassDeclaration o

      # Anonymous classes are only valid in expressions
      result = @wrapInParentheses result if not @name? and o.level is LEVEL_TOP

    if @variable
      assign = new Assign @variable, new Literal(''), null, { @moduleDeclaration }
      [ assign.compileToFragments(o)..., result... ]
    else
      result

  compileClassDeclaration: (o) ->
    @ctor ?= @makeDefaultConstructor() if @externalCtor or @boundMethods.length
    @ctor?.noReturn = true

    @proxyBoundMethods o if @boundMethods.length

    o.indent += TAB

>>>>>>> ad388415
    result = []
    if @assignParentRef
      result.push @makeCode "("
      result.push @assignParentRef.compileToFragments(o)...
      result.push @makeCode ", "
    result.push @makeCode "class "
    result.push @makeCode "#{@name} " if @name
    result.push @makeCode('extends '), @parent.compileToFragments(o)..., @makeCode ' ' if @parent

    result.push @makeCode '{'
    unless @body.isEmpty()
      @body.spaced = true
      result.push @makeCode '\n'
      result.push @body.compileToFragments(o, LEVEL_TOP)...
      result.push @makeCode "\n#{@tab}"
    result.push @makeCode '}'
    if @assignParentRef
      result.push @makeCode ")"

    result

  # Figure out the appropriate name for this class
  determineName: ->
    return null unless @variable
    [..., tail] = @variable.properties
    node = if tail
      tail instanceof Access and tail.name
    else
      @variable.base
    unless node instanceof IdentifierLiteral or node instanceof PropertyName
      return null
    name = node.value
    unless tail
      message = isUnassignable name
      @variable.error message if message
    if name in JS_FORBIDDEN then "_#{name}" else name

  setParentRef: (o) ->
    return if @_setParentRef
    @_setParentRef = yes

    if @parent?.shouldCache()
      ref = new IdentifierLiteral o.scope.freeVariable 'ref'
      @assignParentRef = new Assign ref, @parent
      @parent = ref

  walkBody: (o) ->
    @ctor          = null
    @boundMethods  = []
    executableBody = null

    initializer     = []
    { expressions } = @body

    i = 0
    for expression in expressions.slice()
      if expression instanceof Value and expression.isObject true
        { properties } = expression.base
        exprs     = []
        end       = 0
        start     = 0
        pushSlice = -> exprs.push new Value new Obj properties[start...end], true if end > start

        while assign = properties[end]
          if initializerExpression = @addInitializerExpression assign
            pushSlice()
            exprs.push initializerExpression
            initializer.push initializerExpression
            start = end + 1
          else if initializer[initializer.length - 1] instanceof Comment
            # Try to keep comments with their subsequent assign
            exprs.pop()
            initializer.pop()
            start--
          end++
        pushSlice()

        expressions[i..i] = exprs
        i += exprs.length
      else
        if initializerExpression = @addInitializerExpression expression
          initializer.push initializerExpression
          expressions[i] = initializerExpression
        else if initializer[initializer.length - 1] instanceof Comment
          # Try to keep comments with their subsequent assign
          initializer.pop()
        i += 1

    for method in initializer when method instanceof Code
      if method.ctor
        method.error 'Cannot define more than one constructor in a class' if @ctor
        @ctor = method
      else if method.isStatic and method.bound
        method.context = @name
      else if method.bound
        @boundMethods.push method.name
        @setParentRef(o)
        method.parentClass = @parent

    if initializer.length isnt expressions.length
      @body.expressions = (expression.hoist() for expression in initializer)
      new Block expressions

  # Add an expression to the class initializer
  #
  # NOTE Currently, only comments, methods and static methods are valid in ES class initializers.
  # When additional expressions become valid, this method should be updated to handle them.
  addInitializerExpression: (node) ->
    switch
      when node instanceof Comment
        node
      when @validInitializerMethod node
        @addInitializerMethod node
      else
        null

  # Checks if the given node is a valid ES class initializer method.
  validInitializerMethod: (node) ->
    return false unless node instanceof Assign and node.value instanceof Code
    return true if node.context is 'object' and not node.variable.hasProperties()
    return node.variable.looksStatic(@name) and (@name or not node.value.bound)

  # Returns a configured class initializer method
  addInitializerMethod: (assign) ->
    { variable, value: method } = assign
    method.isMethod = yes
    method.isStatic = variable.looksStatic @name

    if method.isStatic
      method.name = variable.properties[0]
    else
      methodName  = variable.base
      method.name = new (if methodName.shouldCache() then Index else Access) methodName
      method.name.updateLocationDataIfMissing methodName.locationData
      method.ctor = (if @parent then 'derived' else 'base') if methodName.value is 'constructor'
      method.error 'Cannot define a constructor as a bound (fat arrow) function' if method.bound and method.ctor

    method

  makeDefaultConstructor: ->
    ctor = @addInitializerMethod new Assign (new Value new PropertyName 'constructor'), new Code
    @body.unshift ctor

    if @parent
      ctor.body.push new SuperCall new Super, [new Splat new IdentifierLiteral 'arguments']

    if @externalCtor
      applyCtor = new Value @externalCtor, [ new Access new PropertyName 'apply' ]
      applyArgs = [ new ThisLiteral, new IdentifierLiteral 'arguments' ]
      ctor.body.push new Call applyCtor, applyArgs
      ctor.body.makeReturn()

    ctor

  proxyBoundMethods: (o) ->
    @ctor.thisAssignments = for name in @boundMethods by -1
      name = new Value(new ThisLiteral, [ name ])
      new Assign name, new Call(new Value(name, [new Access new PropertyName 'bind']), [new ThisLiteral])

    null

exports.ExecutableClassBody = class ExecutableClassBody extends Base
  children: [ 'class', 'body' ]

  defaultClassVariableName: '_Class'

  constructor: (@class, @body = new Block) ->
    super()

  compileNode: (o) ->
    if jumpNode = @body.jumps()
      jumpNode.error 'Class bodies cannot contain pure statements'
    if argumentsNode = @body.contains isLiteralArguments
      argumentsNode.error "Class bodies shouldn't reference arguments"

    @name      = @class.name ? @defaultClassVariableName
    directives = @walkBody()
    @setContext()

    ident   = new IdentifierLiteral @name
    params  = []
    args    = []
    wrapper = new Code params, @body
    klass   = new Parens new Call wrapper, args

    @body.spaced = true

    o.classScope = wrapper.makeScope o.scope

    if @class.hasNameClash
      parent = new IdentifierLiteral o.classScope.freeVariable 'superClass'
      wrapper.params.push new Param parent
      args.push @class.parent
      @class.parent = parent
<<<<<<< HEAD

    if @externalCtor
      externalCtor = new IdentifierLiteral o.classScope.freeVariable 'ctor', reserve: no
      @class.externalCtor = externalCtor
      @externalCtor.variable.base = externalCtor

=======

    if @externalCtor
      externalCtor = new IdentifierLiteral o.classScope.freeVariable 'ctor', reserve: no
      @class.externalCtor = externalCtor
      @externalCtor.variable.base = externalCtor

>>>>>>> ad388415
    if @name isnt @class.name
      @body.expressions.unshift new Assign (new IdentifierLiteral @name), @class
    else
      @body.expressions.unshift @class
    @body.expressions.unshift directives...
    @body.push ident

    klass.compileToFragments o

  # Traverse the class's children and:
  # - Hoist valid ES properties into `@properties`
  # - Hoist static assignments into `@properties`
  # - Convert invalid ES properties into class or prototype assignments
  walkBody: ->
    directives  = []

    index = 0
    while expr = @body.expressions[index]
      break unless expr instanceof Comment or expr instanceof Value and expr.isString()
      if expr.hoisted
        index++
      else
        directives.push @body.expressions.splice(index, 1)...

    @traverseChildren false, (child) =>
      return false if child instanceof Class or child instanceof HoistTarget

      cont = true
      if child instanceof Block
        for node, i in child.expressions
          if node instanceof Value and node.isObject(true)
            cont = false
            child.expressions[i] = @addProperties node.base.properties
          else if node instanceof Assign and node.variable.looksStatic @name
            node.value.isStatic = yes
        child.expressions = flatten child.expressions
      cont

    directives

  setContext: ->
    @body.traverseChildren false, (node) =>
      if node instanceof ThisLiteral
        node.value   = @name
      else if node instanceof Code and node.bound and node.isStatic
        node.context = @name

  # Make class/prototype assignments for invalid ES properties
  addProperties: (assigns) ->
    result = for assign in assigns
      variable = assign.variable
      base     = variable?.base
      value    = assign.value
      delete assign.context

      if assign instanceof Comment
        # Passthrough
      else if base.value is 'constructor'
        if value instanceof Code
          base.error 'constructors must be defined at the top level of a class body'

        # The class scope is not available yet, so return the assignment to update later
        assign = @externalCtor = new Assign new Value, value
      else if not assign.variable.this
        name      = new (if base.shouldCache() then Index else Access) base
        prototype = new Access new PropertyName 'prototype'
        variable  = new Value new ThisLiteral(), [ prototype, name ]

        assign.variable = variable
      else if assign.value instanceof Code
        assign.value.isStatic = true

      assign
    compact result

#### Import and Export

exports.ModuleDeclaration = class ModuleDeclaration extends Base
  constructor: (@clause, @source) ->
    super()
    @checkSource()

  children: ['clause', 'source']

  isStatement: YES
  jumps:       THIS
  makeReturn:  THIS

  checkSource: ->
    if @source? and @source instanceof StringWithInterpolations
      @source.error 'the name of the module to be imported from must be an uninterpolated string'

  checkScope: (o, moduleDeclarationType) ->
    if o.indent.length isnt 0
      @error "#{moduleDeclarationType} statements must be at top-level scope"

exports.ImportDeclaration = class ImportDeclaration extends ModuleDeclaration
  compileNode: (o) ->
    @checkScope o, 'import'
    o.importedSymbols = []

    code = []
    code.push @makeCode "#{@tab}import "
    code.push @clause.compileNode(o)... if @clause?

    if @source?.value?
      code.push @makeCode ' from ' unless @clause is null
      code.push @makeCode @source.value

    code.push @makeCode ';'
    code

exports.ImportClause = class ImportClause extends Base
  constructor: (@defaultBinding, @namedImports) ->
    super()

  children: ['defaultBinding', 'namedImports']

  compileNode: (o) ->
    code = []

    if @defaultBinding?
      code.push @defaultBinding.compileNode(o)...
      code.push @makeCode ', ' if @namedImports?

    if @namedImports?
      code.push @namedImports.compileNode(o)...

    code

exports.ExportDeclaration = class ExportDeclaration extends ModuleDeclaration
  compileNode: (o) ->
    @checkScope o, 'export'

    code = []
    code.push @makeCode "#{@tab}export "
    code.push @makeCode 'default ' if @ instanceof ExportDefaultDeclaration

    if @ not instanceof ExportDefaultDeclaration and
       (@clause instanceof Assign or @clause instanceof Class)
      # Prevent exporting an anonymous class; all exported members must be named
      if @clause instanceof Class and not @clause.variable
        @clause.error 'anonymous classes cannot be exported'

      code.push @makeCode 'var '
      @clause.moduleDeclaration = 'export'

    if @clause.body? and @clause.body instanceof Block
      code = code.concat @clause.compileToFragments o, LEVEL_TOP
    else
      code = code.concat @clause.compileNode o

    code.push @makeCode " from #{@source.value}" if @source?.value?
    code.push @makeCode ';'
    code

exports.ExportNamedDeclaration = class ExportNamedDeclaration extends ExportDeclaration

exports.ExportDefaultDeclaration = class ExportDefaultDeclaration extends ExportDeclaration

exports.ExportAllDeclaration = class ExportAllDeclaration extends ExportDeclaration

exports.ModuleSpecifierList = class ModuleSpecifierList extends Base
  constructor: (@specifiers) ->
    super()

  children: ['specifiers']

  compileNode: (o) ->
    code = []
    o.indent += TAB
    compiledList = (specifier.compileToFragments o, LEVEL_LIST for specifier in @specifiers)

    if @specifiers.length isnt 0
      code.push @makeCode "{\n#{o.indent}"
      for fragments, index in compiledList
        code.push @makeCode(",\n#{o.indent}") if index
        code.push fragments...
      code.push @makeCode "\n}"
    else
      code.push @makeCode '{}'
    code

exports.ImportSpecifierList = class ImportSpecifierList extends ModuleSpecifierList

exports.ExportSpecifierList = class ExportSpecifierList extends ModuleSpecifierList

exports.ModuleSpecifier = class ModuleSpecifier extends Base
  constructor: (@original, @alias, @moduleDeclarationType) ->
    super()

    # The name of the variable entering the local scope
    @identifier = if @alias? then @alias.value else @original.value

  children: ['original', 'alias']

  compileNode: (o) ->
    o.scope.find @identifier, @moduleDeclarationType
    code = []
    code.push @makeCode @original.value
    code.push @makeCode " as #{@alias.value}" if @alias?
    code

exports.ImportSpecifier = class ImportSpecifier extends ModuleSpecifier
  constructor: (imported, local) ->
    super imported, local, 'import'

  compileNode: (o) ->
    # Per the spec, symbols can’t be imported multiple times
    # (e.g. `import { foo, foo } from 'lib'` is invalid)
    if @identifier in o.importedSymbols or o.scope.check(@identifier)
      @error "'#{@identifier}' has already been declared"
    else
      o.importedSymbols.push @identifier
    super o

exports.ImportDefaultSpecifier = class ImportDefaultSpecifier extends ImportSpecifier

exports.ImportNamespaceSpecifier = class ImportNamespaceSpecifier extends ImportSpecifier

exports.ExportSpecifier = class ExportSpecifier extends ModuleSpecifier
  constructor: (local, exported) ->
    super local, exported, 'export'

#### Assign

# The **Assign** is used to assign a local variable to value, or to set the
# property of an object -- including within object literals.
exports.Assign = class Assign extends Base
  constructor: (@variable, @value, @context, options = {}) ->
    super()
    {@param, @subpattern, @operatorToken, @moduleDeclaration} = options

  children: ['variable', 'value']

  isAssignable: YES

  isStatement: (o) ->
    o?.level is LEVEL_TOP and @context? and (@moduleDeclaration or "?" in @context)

  checkAssignability: (o, varBase) ->
    if Object::hasOwnProperty.call(o.scope.positions, varBase.value) and
       o.scope.variables[o.scope.positions[varBase.value]].type is 'import'
      varBase.error "'#{varBase.value}' is read-only"

  assigns: (name) ->
    @[if @context is 'object' then 'value' else 'variable'].assigns name

  unfoldSoak: (o) ->
    unfoldSoak o, this, 'variable'

  # Compile an assignment, delegating to `compileDestructuring` or
  # `compileSplice` if appropriate. Keep track of the name of the base object
  # we've been assigned to, for correct internal references. If the variable
  # has not been seen yet within the current scope, declare it.
  compileNode: (o) ->
    isValue = @variable instanceof Value
    if isValue
      # When compiling `@variable`, remember if it is part of a function parameter.
      @variable.param = @param
<<<<<<< HEAD
      
=======

>>>>>>> ad388415
      # If `@variable` is an array or an object, we’re destructuring;
      # if it’s also `isAssignable()`, the destructuring syntax is supported
      # in ES and we can output it as is; otherwise we `@compileDestructuring`
      # and convert this ES-unsupported destructuring into acceptable output.
      if @variable.isArray() or @variable.isObject()
        # This is the left-hand side of an assignment; let `Arr` and `Obj`
        # know that, so that those nodes know that they’re assignable as
        # destructured variables.
        @variable.base.lhs = yes
        return @compileDestructuring o unless @variable.isAssignable()
<<<<<<< HEAD
        # Object destructuring. Can be removed once ES proposal hits Stage 4.
        return @compileObjectDestruct(o) if @variable.isObject() and @variable.contains((n) -> n instanceof Splat)
=======

>>>>>>> ad388415
      return @compileSplice       o if @variable.isSplice()
      return @compileConditional  o if @context in ['||=', '&&=', '?=']
      return @compileSpecialMath  o if @context in ['**=', '//=', '%%=']

    unless @context
      varBase = @variable.unwrapAll()
      unless varBase.isAssignable()
        @variable.error "'#{@variable.compile o}' can't be assigned"

      varBase.eachName (name) =>
        return if name.hasProperties?()

        message = isUnassignable name.value
        name.error message if message

        # `moduleDeclaration` can be `'import'` or `'export'`
        @checkAssignability o, name
        if @moduleDeclaration
          o.scope.add name.value, @moduleDeclaration
        else
          o.scope.find name.value

    if @value instanceof Code
      if @value.isStatic
        @value.name = @variable.properties[0]
      else if @variable.properties?.length >= 2
        [properties..., prototype, name] = @variable.properties
        @value.name = name if prototype.name?.value is 'prototype'

    val = @value.compileToFragments o, LEVEL_LIST
    val = [@makeCode('{'), val..., @makeCode('}')] if @jsxAttribute
    compiledName = @variable.compileToFragments o, LEVEL_LIST

    if @context is 'object'
      if @variable.shouldCache()
        compiledName.unshift @makeCode '['
        compiledName.push @makeCode ']'
      return compiledName.concat @makeCode(': '), val

    answer = compiledName.concat @makeCode("#{ if @jsxAttribute then '' else ' '}#{ @context or '=' }#{ if @jsxAttribute then '' else ' '}"), val
    # Per https://developer.mozilla.org/en-US/docs/Web/JavaScript/Reference/Operators/Destructuring_assignment#Assignment_without_declaration,
    # if we’re destructuring without declaring, the destructuring assignment must be wrapped in parentheses.
<<<<<<< HEAD
    if o.level > LEVEL_LIST or (isValue and @variable.base instanceof Obj and not @nestedLhs and not @param)
      @wrapInParentheses answer
    else
      answer

  # Check object destructuring variable for rest elements;
  # can be removed once ES proposal hits Stage 4.
  compileObjectDestruct: (o) ->
    # Per https://developer.mozilla.org/en-US/docs/Web/JavaScript/Reference/Operators/Destructuring_assignment#Assignment_without_declaration,
    # if we’re destructuring without declaring, the destructuring assignment must be wrapped in parentheses.
    # ({a, b} = obj)
    # Helper function setScopeVar() declares vars 'a' and 'b' at the top of the current scope.
    setScopeVar = (prop) ->
      newVar = false
      return if prop instanceof Assign and prop.value.base instanceof Obj
      if prop instanceof Assign
        if prop.value.base instanceof IdentifierLiteral
          newVar = prop.value.base.compile o
        else 
          newVar = prop.variable.base.compile o
      else
        newVar = prop.compile o
      o.scope.add(newVar, 'var', true) if newVar
    # Helper function getPropValue() returns compiled object property value.
    # These values are then passed as an argument to helper function objectWithoutKeys 
    # which is used to assign object value to the destructuring rest variable.
    getPropValue = (prop, quote = no) ->
      wrapInQutes = (prop) -> 
        compiledProp = prop.compile o
        compiledProp = "'#{compiledProp}'" if quote
        (new Literal compiledProp).compile o
      setScopeVar prop # Declare a variable in the scope.
      if prop instanceof Assign
        return prop.variable.compile o if prop.variable.base instanceof StringWithInterpolations or prop.variable.base instanceof StringLiteral
        return wrapInQutes prop.variable
      else
        return wrapInQutes prop
    # Recursive function for searching and storing rest elements in objects.
    # Parameter props[] is used to store nested object properties,
    # e.g. `{a: {b, c: {d, r1...}, r2...}, r3...} = obj`.
    traverseRest = (properties, path = []) ->
      results = []
      restElement = no
      for prop, key in properties
        if prop instanceof Assign and prop.value.base instanceof Obj          
          results = traverseRest prop.value.base.objects, [path..., getPropValue prop]
        if prop instanceof Splat
          prop.error "multiple rest elements are disallowed in object destructuring" if restElement
          restKey = key
          restElement = { 
            name: prop.unwrap(), 
            path
          }  
      if restElement
        # Remove rest element from the properties.
        properties.splice restKey, 1
        # Prepare array of compiled property keys to be excluded from the object.
        restElement["excludeProps"] = new Literal "[#{(getPropValue(prop, yes) for prop in properties)}]"
        results.push restElement
      results
    fragments = []
    {properties} = @variable.base
    # Find all rest elements.
    restList = traverseRest properties
    val = @value.compileToFragments o, LEVEL_LIST  
    vvarText = fragmentsToText val
    # Make value into a simple variable if it isn't already.
    if (@value.unwrap() not instanceof IdentifierLiteral) or @variable.assigns vvarText 
      ref = o.scope.freeVariable 'obj'
      fragments.push [@makeCode(ref + ' = '), val...]
      val = (new IdentifierLiteral ref).compileToFragments o, LEVEL_TOP
      vvarText = ref
    compiledName = @variable.compileToFragments o, LEVEL_TOP
    objVar = compiledName.concat @makeCode(" = "), val
    fragments.push @wrapInParentheses objVar
    for restElement in restList
      varProp = if restElement.path.length then ".#{restElement.path.join '.'}" else ""
      vvarPropText = new Literal "#{vvarText}#{varProp}"
      extractKeys = new Call new Value(new Literal(utility('objectWithoutKeys', o))), [vvarPropText, restElement.excludeProps]
      fragments.push new Assign(restElement.name, extractKeys, null).compileToFragments o, LEVEL_LIST
    @joinFragmentArrays fragments, ", "
=======
    if o.level > LEVEL_LIST or (isValue and @variable.base instanceof Obj and not @param)
      @wrapInParentheses answer
    else
      answer
>>>>>>> ad388415

  # Brief implementation of recursive pattern matching, when assigning array or
  # object literals to a value. Peeks at their properties to assign inner names.
  compileDestructuring: (o) ->
    top       = o.level is LEVEL_TOP
    {value}   = this
    {objects} = @variable.base
    olen      = objects.length

    # Special-case for `{} = a` and `[] = a` (empty patterns).
    # Compile to simply `a`.
    if olen is 0
      code = value.compileToFragments o
      return if o.level >= LEVEL_OP then @wrapInParentheses code else code
    [obj] = objects

    # Disallow `[...] = a` for some reason. (Could be equivalent to `[] = a`?)
    if olen is 1 and obj instanceof Expansion
      obj.error 'Destructuring assignment has no target'

    isObject = @variable.isObject()

    # Special case for when there's only one thing destructured off of
    # something. `{a} = b`, `[a] = b`, `{a: b} = c`
    if top and olen is 1 and obj not instanceof Splat
      # Pick the property straight off the value when there’s just one to pick
      # (no need to cache the value into a variable).
      defaultValue = undefined
      if obj instanceof Assign and obj.context is 'object'
        # A regular object pattern-match.
        {variable: {base: idx}, value: obj} = obj
        if obj instanceof Assign
          defaultValue = obj.value
          obj = obj.variable
      else
        if obj instanceof Assign
          defaultValue = obj.value
          obj = obj.variable
        idx = if isObject
          # A shorthand `{a, b, @c} = val` pattern-match.
          if obj.this
            obj.properties[0].name
          else
            new PropertyName obj.unwrap().value
        else
          # A regular array pattern-match.
          new NumberLiteral 0
      acc   = idx.unwrap() instanceof PropertyName
      value = new Value value
      value.properties.push new (if acc then Access else Index) idx
      message = isUnassignable obj.unwrap().value
      obj.error message if message
      if defaultValue
        defaultValue.isDefaultValue = yes
        value = new Op '?', value, defaultValue
      return new Assign(obj, value, null, param: @param).compileToFragments o, LEVEL_TOP

    vvar     = value.compileToFragments o, LEVEL_LIST
    vvarText = fragmentsToText vvar
    assigns  = []
    expandedIdx = false

    # At this point, there are several things to destructure. So the `fn()` in
    # `{a, b} = fn()` must be cached, for example. Make vvar into a simple
    # variable if it isn't already.
    if value.unwrap() not instanceof IdentifierLiteral or @variable.assigns(vvarText)
      ref = o.scope.freeVariable 'ref'
      assigns.push [@makeCode(ref + ' = '), vvar...]
      vvar = [@makeCode ref]
      vvarText = ref

    # And here comes the big loop that handles all of these cases:
    # `[a, b] = c`
    # `[a..., b] = c`
    # `[..., a, b] = c`
    # `[@a, b] = c`
    # `[a = 1, b] = c`
    # `{a, b} = c`
    # `{@a, b} = c`
    # `{a = 1, b} = c`
    # etc.
    for obj, i in objects
      idx = i
      if not expandedIdx and obj instanceof Splat
        name = obj.name.unwrap().value
        obj = obj.unwrap()
        val = "#{olen} <= #{vvarText}.length ? #{utility 'slice', o}.call(#{vvarText}, #{i}"
        rest = olen - i - 1
        if rest isnt 0
          ivar = o.scope.freeVariable 'i', single: true
          val += ", #{ivar} = #{vvarText}.length - #{rest}) : (#{ivar} = #{i}, [])"
        else
          val += ") : []"
        val   = new Literal val
        expandedIdx = "#{ivar}++"
      else if not expandedIdx and obj instanceof Expansion
        rest = olen - i - 1
        if rest isnt 0
          if rest is 1
            expandedIdx = "#{vvarText}.length - 1"
          else
            ivar = o.scope.freeVariable 'i', single: true
            val = new Literal "#{ivar} = #{vvarText}.length - #{rest}"
            expandedIdx = "#{ivar}++"
            assigns.push val.compileToFragments o, LEVEL_LIST
        continue
      else
        if obj instanceof Splat or obj instanceof Expansion
          obj.error "multiple splats/expansions are disallowed in an assignment"
        defaultValue = undefined
        if obj instanceof Assign and obj.context is 'object'
          # A regular object pattern-match.
          {variable: {base: idx}, value: obj} = obj
          if obj instanceof Assign
            defaultValue = obj.value
            obj = obj.variable
        else
          if obj instanceof Assign
            defaultValue = obj.value
            obj = obj.variable
          idx = if isObject
            # A shorthand `{a, b, @c} = val` pattern-match.
            if obj.this
              obj.properties[0].name
            else
              new PropertyName obj.unwrap().value
          else
            # A regular array pattern-match.
            new Literal expandedIdx or idx
        name = obj.unwrap().value
        acc = idx.unwrap() instanceof PropertyName
        val = new Value new Literal(vvarText), [new (if acc then Access else Index) idx]
        if defaultValue
          defaultValue.isDefaultValue = yes
          val = new Op '?', val, defaultValue
      if name?
        message = isUnassignable name
        obj.error message if message
      assigns.push new Assign(obj, val, null, param: @param, subpattern: yes).compileToFragments o, LEVEL_LIST

    assigns.push vvar unless top or @subpattern
    fragments = @joinFragmentArrays assigns, ', '
    if o.level < LEVEL_LIST then fragments else @wrapInParentheses fragments

  # When compiling a conditional assignment, take care to ensure that the
  # operands are only evaluated once, even though we have to reference them
  # more than once.
  compileConditional: (o) ->
    [left, right] = @variable.cacheReference o
    # Disallow conditional assignment of undefined variables.
    if not left.properties.length and left.base instanceof Literal and
           left.base not instanceof ThisLiteral and not o.scope.check left.base.value
      @variable.error "the variable \"#{left.base.value}\" can't be assigned with #{@context} because it has not been declared before"
    if "?" in @context
      o.isExistentialEquals = true
      new If(new Existence(left), right, type: 'if').addElse(new Assign(right, @value, '=')).compileToFragments o
    else
      fragments = new Op(@context[...-1], left, new Assign(right, @value, '=')).compileToFragments o
      if o.level <= LEVEL_LIST then fragments else @wrapInParentheses fragments

  # Convert special math assignment operators like `a **= b` to the equivalent
  # extended form `a = a ** b` and then compiles that.
  compileSpecialMath: (o) ->
    [left, right] = @variable.cacheReference o
    new Assign(left, new Op(@context[...-1], right, @value)).compileToFragments o

  # Compile the assignment from an array splice literal, using JavaScript's
  # `Array#splice` method.
  compileSplice: (o) ->
    {range: {from, to, exclusive}} = @variable.properties.pop()
    name = @variable.compile o
    if from
      [fromDecl, fromRef] = @cacheToCodeFragments from.cache o, LEVEL_OP
    else
      fromDecl = fromRef = '0'
    if to
      if from?.isNumber() and to.isNumber()
        to = to.compile(o) - fromRef
        to += 1 unless exclusive
      else
        to = to.compile(o, LEVEL_ACCESS) + ' - ' + fromRef
        to += ' + 1' unless exclusive
    else
      to = "9e9"
    [valDef, valRef] = @value.cache o, LEVEL_LIST
    answer = [].concat @makeCode("#{utility 'splice', o}.apply(#{name}, [#{fromDecl}, #{to}].concat("), valDef, @makeCode(")), "), valRef
    if o.level > LEVEL_TOP then @wrapInParentheses answer else answer

  eachName: (iterator) ->
    @variable.unwrapAll().eachName iterator

#### Code

# A function definition. This is the only node that creates a new Scope.
# When for the purposes of walking the contents of a function body, the Code
# has no *children* -- they're within the inner scope.
exports.Code = class Code extends Base
  constructor: (params, body, tag) ->
    super()

    @params      = params or []
    @body        = body or new Block
    @bound       = tag is 'boundfunc'
    @isGenerator = no
    @isAsync     = no
    @isMethod    = no

    @body.traverseChildren no, (node) =>
      if (node instanceof Op and node.isYield()) or node instanceof YieldReturn
        @isGenerator = yes
      if (node instanceof Op and node.isAwait()) or node instanceof AwaitReturn
        @isAsync = yes
      if @isGenerator and @isAsync
        node.error "function can't contain both yield and await"

  children: ['params', 'body']

  isStatement: -> @isMethod

  jumps: NO

  makeScope: (parentScope) -> new Scope parentScope, @body, this

  # Compilation creates a new scope unless explicitly asked to share with the
  # outer scope. Handles splat parameters in the parameter list by setting
  # such parameters to be the final parameter in the function definition, as
  # required per the ES2015 spec. If the CoffeeScript function definition had
  # parameters after the splat, they are declared via expressions in the
  # function body.
  compileNode: (o) ->
    if @ctor
      @name.error 'Class constructor may not be async'       if @isAsync
      @name.error 'Class constructor may not be a generator' if @isGenerator

    if @bound
      @context = o.scope.method.context if o.scope.method?.bound
      @context = 'this' unless @context

    o.scope         = del(o, 'classScope') or @makeScope o.scope
    o.scope.shared  = del(o, 'sharedScope')
    o.indent        += TAB
    delete o.bare
    delete o.isExistentialEquals
    params           = []
    exprs            = []
    thisAssignments  = @thisAssignments?.slice() ? []
    paramsAfterSplat = []
    haveSplatParam   = no
    haveBodyParam    = no

    # Check for duplicate parameters and separate `this` assignments
    paramNames = []
    @eachParamName (name, node, param) ->
      node.error "multiple parameters named '#{name}'" if name in paramNames
      paramNames.push name
<<<<<<< HEAD
=======

>>>>>>> ad388415
      if node.this
        name   = node.properties[0].name.value
        name   = "_#{name}" if name in JS_FORBIDDEN
        target = new IdentifierLiteral o.scope.freeVariable name
        param.renameParam node, target
        thisAssignments.push new Assign node, target
<<<<<<< HEAD
        
=======

>>>>>>> ad388415
    # Parse the parameters, adding them to the list of parameters to put in the
    # function definition; and dealing with splats or expansions, including
    # adding expressions to the function body to declare all parameter
    # variables that would have been after the splat/expansion parameter.
    # If we encounter a parameter that needs to be declared in the function
    # body for any reason, for example it’s destructured with `this`, also
    # declare and assign all subsequent parameters in the function body so that
    # any non-idempotent parameters are evaluated in the correct order.
    for param, i in @params
      # Was `...` used with this parameter? (Only one such parameter is allowed
      # per function.) Splat/expansion parameters cannot have default values,
      # so we need not worry about that.
      if param.splat or param instanceof Expansion
        if haveSplatParam
          param.error 'only one splat or expansion parameter is allowed per function definition'
        else if param instanceof Expansion and @params.length is 1
          param.error 'an expansion parameter cannot be the only parameter in a function definition'
<<<<<<< HEAD
=======

>>>>>>> ad388415
        haveSplatParam = yes
        if param.splat
          if param.name instanceof Arr
            # Splat arrays are treated oddly by ES; deal with them the legacy
            # way in the function body. TODO: Should this be handled in the
            # function parameter list, and if so, how?
            splatParamName = o.scope.freeVariable 'arg'
            params.push ref = new Value new IdentifierLiteral splatParamName
            exprs.push new Assign new Value(param.name), ref, null, param: yes
          else
            params.push ref = param.asReference o
            splatParamName = fragmentsToText ref.compileNode o
          if param.shouldCache()
            exprs.push new Assign new Value(param.name), ref, null, param: yes
        else # `param` is an Expansion
          splatParamName = o.scope.freeVariable 'args'
          params.push new Value new IdentifierLiteral splatParamName

        o.scope.parameter splatParamName

      # Parse all other parameters; if a splat paramater has not yet been
      # encountered, add these other parameters to the list to be output in
      # the function definition.
      else
        if param.shouldCache() or haveBodyParam
          param.assignedInBody = yes
          haveBodyParam = yes
          # This parameter cannot be declared or assigned in the parameter
          # list. So put a reference in the parameter list and add a statement
          # to the function body assigning it, e.g.
          # `(arg) => { var a = arg.a; }`, with a default value if it has one.
          if param.value?
            condition = new Op '===', param, new UndefinedLiteral
            ifTrue = new Assign new Value(param.name), param.value, null, param: yes
            exprs.push new If condition, ifTrue
          else
            exprs.push new Assign new Value(param.name), param.asReference(o), null, param: yes

        # If this parameter comes before the splat or expansion, it will go
        # in the function definition parameter list.
        unless haveSplatParam
          # If this parameter has a default value, and it hasn’t already been
          # set by the `shouldCache()` block above, define it as a statement in
          # the function body. This parameter comes after the splat parameter,
          # so we can’t define its default value in the parameter list.
          if param.shouldCache()
            ref = param.asReference o
          else
            if param.value? and not param.assignedInBody
              ref = new Assign new Value(param.name), param.value, null, param: yes
            else
              ref = param
          # Add this parameter’s reference(s) to the function scope.
          if param.name instanceof Arr or param.name instanceof Obj
            # This parameter is destructured.
            param.name.lhs = yes
            param.name.eachName (prop) ->
              o.scope.parameter prop.value
          else
            o.scope.parameter fragmentsToText (if param.value? then param else ref).compileToFragments o
          params.push ref
        else
          paramsAfterSplat.push param
          # If this parameter had a default value, since it’s no longer in the
          # function parameter list we need to assign its default value
          # (if necessary) as an expression in the body.
          if param.value? and not param.shouldCache()
            condition = new Op '===', param, new UndefinedLiteral
            ifTrue = new Assign new Value(param.name), param.value
            exprs.push new If condition, ifTrue
          # Add this parameter to the scope, since it wouldn’t have been added yet since it was skipped earlier.
          o.scope.add param.name.value, 'var', yes if param.name?.value?

    # If there were parameters after the splat or expansion parameter, those
    # parameters need to be assigned in the body of the function.
    if paramsAfterSplat.length isnt 0
      # Create a destructured assignment, e.g. `[a, b, c] = [args..., b, c]`
      exprs.unshift new Assign new Value(
          new Arr [new Splat(new IdentifierLiteral(splatParamName)), (param.asReference o for param in paramsAfterSplat)...]
        ), new Value new IdentifierLiteral splatParamName

    # Add new expressions to the function body
    wasEmpty = @body.isEmpty()
    @body.expressions.unshift thisAssignments... unless @expandCtorSuper thisAssignments
    @body.expressions.unshift exprs...
    if @isMethod and @bound and not @isStatic and @parentClass
      boundMethodCheck = new Value new Literal utility 'boundMethodCheck', o
      @body.expressions.unshift new Call(boundMethodCheck, [new Value(new ThisLiteral), @parentClass])
    @body.makeReturn() unless wasEmpty or @noReturn

    # Assemble the output
    modifiers = []
    modifiers.push 'static' if @isMethod and @isStatic
    modifiers.push 'async'  if @isAsync
    unless @isMethod or @bound
      modifiers.push "function#{if @isGenerator then '*' else ''}"
    else if @isGenerator
      modifiers.push '*'

    signature = [@makeCode '(']
    for param, i in params
      signature.push @makeCode ', ' if i
      signature.push @makeCode '...' if haveSplatParam and i is params.length - 1
      signature.push param.compileToFragments(o)...
    signature.push @makeCode ')'

    body = @body.compileWithDeclarations o unless @body.isEmpty()

    # We need to compile the body before method names to ensure super references are handled
    if @isMethod
      [methodScope, o.scope] = [o.scope, o.scope.parent]
      name = @name.compileToFragments o
      name.shift() if name[0].code is '.'
      o.scope = methodScope

    answer = @joinFragmentArrays (@makeCode m for m in modifiers), ' '
    answer.push @makeCode ' ' if modifiers.length and name
    answer.push name... if name
    answer.push signature...
    answer.push @makeCode ' =>' if @bound and not @isMethod
    answer.push @makeCode ' {'
    answer.push @makeCode('\n'), body..., @makeCode("\n#{@tab}") if body?.length
    answer.push @makeCode '}'

    return [@makeCode(@tab), answer...] if @isMethod
    if @front or (o.level >= LEVEL_ACCESS) then @wrapInParentheses answer else answer

  eachParamName: (iterator) ->
    param.eachName iterator for param in @params

  # Short-circuit `traverseChildren` method to prevent it from crossing scope
  # boundaries unless `crossScope` is `true`.
  traverseChildren: (crossScope, func) ->
    super(crossScope, func) if crossScope

  # Short-circuit `replaceInContext` method to prevent it from crossing context boundaries. Bound
  # functions have the same context.
  replaceInContext: (child, replacement) ->
    if @bound
      super child, replacement
    else
      false

  expandCtorSuper: (thisAssignments) ->
    return false unless @ctor

    @eachSuperCall Block.wrap(@params), (superCall) ->
      superCall.error "'super' is not allowed in constructor parameter defaults"

    seenSuper = @eachSuperCall @body, (superCall) =>
      superCall.error "'super' is only allowed in derived class constructors" if @ctor is 'base'
      superCall.expressions = thisAssignments

    haveThisParam = thisAssignments.length and thisAssignments.length isnt @thisAssignments?.length
    if @ctor is 'derived' and not seenSuper and haveThisParam
      param = thisAssignments[0].variable
      param.error "Can't use @params in derived class constructors without calling super"

    seenSuper

  # Find all super calls in the given context node
  # Returns `true` if `iterator` is called
  eachSuperCall: (context, iterator) ->
    seenSuper = no

    context.traverseChildren true, (child) =>
      if child instanceof SuperCall
        seenSuper = yes
        iterator child
      else if child instanceof ThisLiteral and @ctor is 'derived' and not seenSuper
        child.error "Can't reference 'this' before calling super in derived class constructors"

      # `super` has the same target in bound (arrow) functions, so check them too
      child not instanceof SuperCall and (child not instanceof Code or child.bound)

    seenSuper

#### Param

# A parameter in a function definition. Beyond a typical JavaScript parameter,
# these parameters can also attach themselves to the context of the function,
# as well as be a splat, gathering up a group of parameters into an array.
exports.Param = class Param extends Base
  constructor: (@name, @value, @splat) ->
    super()

    message = isUnassignable @name.unwrapAll().value
    @name.error message if message
    if @name instanceof Obj and @name.generated
      token = @name.objects[0].operatorToken
      token.error "unexpected #{token.value}"

  children: ['name', 'value']

  compileToFragments: (o) ->
    @name.compileToFragments o, LEVEL_LIST

  asReference: (o) ->
    return @reference if @reference
    node = @name
    if node.this
      name = node.properties[0].name.value
      name = "_#{name}" if name in JS_FORBIDDEN
      node = new IdentifierLiteral o.scope.freeVariable name
<<<<<<< HEAD
    else if node.shouldCache() or node.lhs
      # node.lhs is checked in case we have object destructuring as function parameter. Can be removed once ES proposal for object spread hots Stage 4.
=======
    else if node.shouldCache()
>>>>>>> ad388415
      node = new IdentifierLiteral o.scope.freeVariable 'arg'
    node = new Value node
    node.updateLocationDataIfMissing @locationData
    @reference = node

  shouldCache: ->
    @name.shouldCache()

  # Iterates the name or names of a `Param`.
  # In a sense, a destructured parameter represents multiple JS parameters. This
  # method allows to iterate them all.
  # The `iterator` function will be called as `iterator(name, node)` where
  # `name` is the name of the parameter and `node` is the AST node corresponding
  # to that name.
  eachName: (iterator, name = @name) ->
    atParam = (obj) => iterator "@#{obj.properties[0].name.value}", obj, @
    # * simple literals `foo`
    return iterator name.value, name, @ if name instanceof Literal
    # * at-params `@foo`
    return atParam name if name instanceof Value
    for obj in name.objects ? []
      # * destructured parameter with default value
      if obj instanceof Assign and not obj.context?
        obj = obj.variable
      # * assignments within destructured parameters `{foo:bar}`
      if obj instanceof Assign
        # ... possibly with a default value
        if obj.value instanceof Assign
          obj = obj.value
        @eachName iterator, obj.value.unwrap()
      # * splats within destructured parameters `[xs...]`
      else if obj instanceof Splat
        node = obj.name.unwrap()
        iterator node.value, node, @
      else if obj instanceof Value
        # * destructured parameters within destructured parameters `[{a}]`
        if obj.isArray() or obj.isObject()
          @eachName iterator, obj.base
        # * at-params within destructured parameters `{@foo}`
        else if obj.this
          atParam obj
        # * simple destructured parameters {foo}
        else iterator obj.base.value, obj.base, @
      else if obj not instanceof Expansion
        obj.error "illegal parameter #{obj.compile()}"
    return

  # Rename a param by replacing the given AST node for a name with a new node.
  # This needs to ensure that the the source for object destructuring does not change.
  renameParam: (node, newNode) ->
    isNode      = (candidate) -> candidate is node
    replacement = (node, parent) =>
      if parent instanceof Obj
        key = node
        key = node.properties[0].name if node.this
        new Assign new Value(key), newNode, 'object'
      else
        newNode

    @replaceInContext isNode, replacement

#### Splat

# A splat, either as a parameter to a function, an argument to a call,
# or as part of a destructuring assignment.
exports.Splat = class Splat extends Base

  children: ['name']

  isAssignable: ->
    @name.isAssignable() and (not @name.isAtomic or @name.isAtomic())

  constructor: (name) ->
    super()
    @name = if name.compile then name else new Literal name

  assigns: (name) ->
    @name.assigns name

  compileToFragments: (o) ->
    [ @makeCode('...')
      @name.compileToFragments(o)... ]

  unwrap: -> @name

#### Expansion

# Used to skip values inside an array destructuring (pattern matching) or
# parameter list.
exports.Expansion = class Expansion extends Base

  shouldCache: NO

  compileNode: (o) ->
    @error 'Expansion must be used inside a destructuring assignment or parameter list'

  asReference: (o) ->
    this

  eachName: (iterator) ->

#### While

# A while loop, the only sort of low-level loop exposed by CoffeeScript. From
# it, all other loops can be manufactured. Useful in cases where you need more
# flexibility or more speed than a comprehension can provide.
exports.While = class While extends Base
  constructor: (condition, options) ->
    super()

    @condition = if options?.invert then condition.invert() else condition
    @guard     = options?.guard

  children: ['condition', 'guard', 'body']

  isStatement: YES

  makeReturn: (res) ->
    if res
      super res
    else
      @returns = not @jumps loop: yes
      this

  addBody: (@body) ->
    this

  jumps: ->
    {expressions} = @body
    return no unless expressions.length
    for node in expressions
      return jumpNode if jumpNode = node.jumps loop: yes
    no

  # The main difference from a JavaScript *while* is that the CoffeeScript
  # *while* can be used as a part of a larger expression -- while loops may
  # return an array containing the computed result of each iteration.
  compileNode: (o) ->
    o.indent += TAB
    set      = ''
    {body}   = this
    if body.isEmpty()
      body = @makeCode ''
    else
      if @returns
        body.makeReturn rvar = o.scope.freeVariable 'results'
        set  = "#{@tab}#{rvar} = [];\n"
      if @guard
        if body.expressions.length > 1
          body.expressions.unshift new If (new Parens @guard).invert(), new StatementLiteral "continue"
        else
          body = Block.wrap [new If @guard, body] if @guard
      body = [].concat @makeCode("\n"), (body.compileToFragments o, LEVEL_TOP), @makeCode("\n#{@tab}")
    answer = [].concat @makeCode(set + @tab + "while ("), @condition.compileToFragments(o, LEVEL_PAREN),
      @makeCode(") {"), body, @makeCode("}")
    if @returns
      answer.push @makeCode "\n#{@tab}return #{rvar};"
    answer

#### Op

# Simple Arithmetic and logical operations. Performs some conversion from
# CoffeeScript operations into their JavaScript equivalents.
exports.Op = class Op extends Base
  constructor: (op, first, second, flip) ->
    super()

    return new In first, second if op is 'in'
    if op is 'do'
      return Op::generateDo first
    if op is 'new'
      return first.newInstance() if first instanceof Call and not first.do and not first.isNew
      first = new Parens first   if first instanceof Code and first.bound or first.do

    @operator = CONVERSIONS[op] or op
    @first    = first
    @second   = second
    @flip     = !!flip
    return this

  # The map of conversions from CoffeeScript to JavaScript symbols.
  CONVERSIONS =
    '==':        '==='
    '!=':        '!=='
    'of':        'in'
    'yieldfrom': 'yield*'

  # The map of invertible operators.
  INVERSIONS =
    '!==': '==='
    '===': '!=='

  children: ['first', 'second']

  isNumber: ->
    @isUnary() and @operator in ['+', '-'] and
      @first instanceof Value and @first.isNumber()

  isAwait: ->
    @operator is 'await'

  isYield: ->
    @operator in ['yield', 'yield*']

  isUnary: ->
    not @second

  shouldCache: ->
    not @isNumber()

  # Am I capable of
  # [Python-style comparison chaining](https://docs.python.org/3/reference/expressions.html#not-in)?
  isChainable: ->
    @operator in ['<', '>', '>=', '<=', '===', '!==']

  invert: ->
    if @isChainable() and @first.isChainable()
      allInvertable = yes
      curr = this
      while curr and curr.operator
        allInvertable and= (curr.operator of INVERSIONS)
        curr = curr.first
      return new Parens(this).invert() unless allInvertable
      curr = this
      while curr and curr.operator
        curr.invert = !curr.invert
        curr.operator = INVERSIONS[curr.operator]
        curr = curr.first
      this
    else if op = INVERSIONS[@operator]
      @operator = op
      if @first.unwrap() instanceof Op
        @first.invert()
      this
    else if @second
      new Parens(this).invert()
    else if @operator is '!' and (fst = @first.unwrap()) instanceof Op and
                                  fst.operator in ['!', 'in', 'instanceof']
      fst
    else
      new Op '!', this

  unfoldSoak: (o) ->
    @operator in ['++', '--', 'delete'] and unfoldSoak o, this, 'first'

  generateDo: (exp) ->
    passedParams = []
    func = if exp instanceof Assign and (ref = exp.value.unwrap()) instanceof Code
      ref
    else
      exp
    for param in func.params or []
      if param.value
        passedParams.push param.value
        delete param.value
      else
        passedParams.push param
    call = new Call exp, passedParams
    call.do = yes
    call

  compileNode: (o) ->
    isChain = @isChainable() and @first.isChainable()
    # In chains, there's no need to wrap bare obj literals in parens,
    # as the chained expression is wrapped.
    @first.front = @front unless isChain
    if @operator is 'delete' and o.scope.check(@first.unwrapAll().value)
      @error 'delete operand may not be argument or var'
    if @operator in ['--', '++']
      message = isUnassignable @first.unwrapAll().value
      @first.error message if message
    return @compileContinuation o if @isYield() or @isAwait()
    return @compileUnary        o if @isUnary()
    return @compileChain        o if isChain
    switch @operator
      when '?'  then @compileExistence o, @second.isDefaultValue
      when '**' then @compilePower o
      when '//' then @compileFloorDivision o
      when '%%' then @compileModulo o
      else
        lhs = @first.compileToFragments o, LEVEL_OP
        rhs = @second.compileToFragments o, LEVEL_OP
        answer = [].concat lhs, @makeCode(" #{@operator} "), rhs
        if o.level <= LEVEL_OP then answer else @wrapInParentheses answer

  # Mimic Python's chained comparisons when multiple comparison operators are
  # used sequentially. For example:
  #
  #     bin/coffee -e 'console.log 50 < 65 > 10'
  #     true
  compileChain: (o) ->
    [@first.second, shared] = @first.second.cache o
    fst = @first.compileToFragments o, LEVEL_OP
    fragments = fst.concat @makeCode(" #{if @invert then '&&' else '||'} "),
      (shared.compileToFragments o), @makeCode(" #{@operator} "), (@second.compileToFragments o, LEVEL_OP)
    @wrapInParentheses fragments

  # Keep reference to the left expression, unless this an existential assignment
  compileExistence: (o, checkOnlyUndefined) ->
    if @first.shouldCache()
      ref = new IdentifierLiteral o.scope.freeVariable 'ref'
      fst = new Parens new Assign ref, @first
    else
      fst = @first
      ref = fst
    new If(new Existence(fst, checkOnlyUndefined), ref, type: 'if').addElse(@second).compileToFragments o

  # Compile a unary **Op**.
  compileUnary: (o) ->
    parts = []
    op = @operator
    parts.push [@makeCode op]
    if op is '!' and @first instanceof Existence
      @first.negated = not @first.negated
      return @first.compileToFragments o
    if o.level >= LEVEL_ACCESS
      return (new Parens this).compileToFragments o
    plusMinus = op in ['+', '-']
    parts.push [@makeCode(' ')] if op in ['new', 'typeof', 'delete'] or
                      plusMinus and @first instanceof Op and @first.operator is op
    if (plusMinus and @first instanceof Op) or (op is 'new' and @first.isStatement o)
      @first = new Parens @first
    parts.push @first.compileToFragments o, LEVEL_OP
    parts.reverse() if @flip
    @joinFragmentArrays parts, ''

  compileContinuation: (o) ->
    parts = []
    op = @operator
    unless o.scope.parent?
      @error "#{@operator} can only occur inside functions"
    if o.scope.method?.bound and o.scope.method.isGenerator
      @error 'yield cannot occur inside bound (fat arrow) functions'
    if 'expression' in Object.keys(@first) and not (@first instanceof Throw)
      parts.push @first.expression.compileToFragments o, LEVEL_OP if @first.expression?
    else
      parts.push [@makeCode "("] if o.level >= LEVEL_PAREN
      parts.push [@makeCode op]
      parts.push [@makeCode " "] if @first.base?.value isnt ''
      parts.push @first.compileToFragments o, LEVEL_OP
      parts.push [@makeCode ")"] if o.level >= LEVEL_PAREN
    @joinFragmentArrays parts, ''

  compilePower: (o) ->
    # Make a Math.pow call
    pow = new Value new IdentifierLiteral('Math'), [new Access new PropertyName 'pow']
    new Call(pow, [@first, @second]).compileToFragments o

  compileFloorDivision: (o) ->
    floor = new Value new IdentifierLiteral('Math'), [new Access new PropertyName 'floor']
    second = if @second.shouldCache() then new Parens @second else @second
    div = new Op '/', @first, second
    new Call(floor, [div]).compileToFragments o

  compileModulo: (o) ->
    mod = new Value new Literal utility 'modulo', o
    new Call(mod, [@first, @second]).compileToFragments o

  toString: (idt) ->
    super idt, @constructor.name + ' ' + @operator

#### In
exports.In = class In extends Base
  constructor: (@object, @array) ->
    super()

  children: ['object', 'array']

  invert: NEGATE

  compileNode: (o) ->
    if @array instanceof Value and @array.isArray() and @array.base.objects.length
      for obj in @array.base.objects when obj instanceof Splat
        hasSplat = yes
        break
      # `compileOrTest` only if we have an array literal with no splats
      return @compileOrTest o unless hasSplat
    @compileLoopTest o

  compileOrTest: (o) ->
    [sub, ref] = @object.cache o, LEVEL_OP
    [cmp, cnj] = if @negated then [' !== ', ' && '] else [' === ', ' || ']
    tests = []
    for item, i in @array.base.objects
      if i then tests.push @makeCode cnj
      tests = tests.concat (if i then ref else sub), @makeCode(cmp), item.compileToFragments(o, LEVEL_ACCESS)
    if o.level < LEVEL_OP then tests else @wrapInParentheses tests

  compileLoopTest: (o) ->
    [sub, ref] = @object.cache o, LEVEL_LIST
    fragments = [].concat @makeCode(utility('indexOf', o) + ".call("), @array.compileToFragments(o, LEVEL_LIST),
      @makeCode(", "), ref, @makeCode(") " + if @negated then '< 0' else '>= 0')
    return fragments if fragmentsToText(sub) is fragmentsToText(ref)
    fragments = sub.concat @makeCode(', '), fragments
    if o.level < LEVEL_LIST then fragments else @wrapInParentheses fragments

  toString: (idt) ->
    super idt, @constructor.name + if @negated then '!' else ''

#### Try

# A classic *try/catch/finally* block.
exports.Try = class Try extends Base
  constructor: (@attempt, @errorVariable, @recovery, @ensure) ->
    super()

  children: ['attempt', 'recovery', 'ensure']

  isStatement: YES

  jumps: (o) -> @attempt.jumps(o) or @recovery?.jumps(o)

  makeReturn: (res) ->
    @attempt  = @attempt .makeReturn res if @attempt
    @recovery = @recovery.makeReturn res if @recovery
    this

  # Compilation is more or less as you would expect -- the *finally* clause
  # is optional, the *catch* is not.
  compileNode: (o) ->
    o.indent  += TAB
    tryPart   = @attempt.compileToFragments o, LEVEL_TOP

    catchPart = if @recovery
      generatedErrorVariableName = o.scope.freeVariable 'error', reserve: no
      placeholder = new IdentifierLiteral generatedErrorVariableName
      if @errorVariable
        message = isUnassignable @errorVariable.unwrapAll().value
        @errorVariable.error message if message
        @recovery.unshift new Assign @errorVariable, placeholder
      [].concat @makeCode(" catch ("), placeholder.compileToFragments(o), @makeCode(") {\n"),
        @recovery.compileToFragments(o, LEVEL_TOP), @makeCode("\n#{@tab}}")
    else unless @ensure or @recovery
      generatedErrorVariableName = o.scope.freeVariable 'error', reserve: no
      [@makeCode(" catch (#{generatedErrorVariableName}) {}")]
    else
      []

    ensurePart = if @ensure then ([].concat @makeCode(" finally {\n"), @ensure.compileToFragments(o, LEVEL_TOP),
      @makeCode("\n#{@tab}}")) else []

    [].concat @makeCode("#{@tab}try {\n"),
      tryPart,
      @makeCode("\n#{@tab}}"), catchPart, ensurePart

#### Throw

# Simple node to throw an exception.
exports.Throw = class Throw extends Base
  constructor: (@expression) ->
    super()

  children: ['expression']

  isStatement: YES
  jumps:       NO

  # A **Throw** is already a return, of sorts...
  makeReturn: THIS

  compileNode: (o) ->
    [].concat @makeCode(@tab + "throw "), @expression.compileToFragments(o), @makeCode(";")

#### Existence

# Checks a variable for existence -- not `null` and not `undefined`. This is
# similar to `.nil?` in Ruby, and avoids having to consult a JavaScript truth
# table. Optionally only check if a variable is not `undefined`.
exports.Existence = class Existence extends Base
  constructor: (@expression, onlyNotUndefined = no) ->
    super()
    @comparisonTarget = if onlyNotUndefined then 'undefined' else 'null'

  children: ['expression']

  invert: NEGATE

  compileNode: (o) ->
    @expression.front = @front
    code = @expression.compile o, LEVEL_OP
    if @expression.unwrap() instanceof IdentifierLiteral and not o.scope.check code
      [cmp, cnj] = if @negated then ['===', '||'] else ['!==', '&&']
      code = "typeof #{code} #{cmp} \"undefined\"" + if @comparisonTarget isnt 'undefined' then " #{cnj} #{code} #{cmp} #{@comparisonTarget}" else ''
    else
      # We explicity want to use loose equality (`==`) when comparing against `null`,
      # so that an existence check roughly corresponds to a check for truthiness.
      # Do *not* change this to `===` for `null`, as this will break mountains of
      # existing code. When comparing only against `undefined`, however, we want to
      # use `===` because this use case is for parity with ES2015+ default values,
      # which only get assigned when the variable is `undefined` (but not `null`).
      cmp = if @comparisonTarget is 'null'
        if @negated then '==' else '!='
      else # `undefined`
        if @negated then '===' else '!=='
      code = "#{code} #{cmp} #{@comparisonTarget}"
    [@makeCode(if o.level <= LEVEL_COND then code else "(#{code})")]

#### Parens

# An extra set of parentheses, specified explicitly in the source. At one time
# we tried to clean up the results by detecting and removing redundant
# parentheses, but no longer -- you can put in as many as you please.
#
# Parentheses are a good way to force any statement to become an expression.
exports.Parens = class Parens extends Base
  constructor: (@body) ->
    super()

  children: ['body']

  unwrap: -> @body

  shouldCache: -> @body.shouldCache()

  compileNode: (o) ->
    expr = @body.unwrap()
    if expr instanceof Value and expr.isAtomic()
      expr.front = @front
      return expr.compileToFragments o
    fragments = expr.compileToFragments o, LEVEL_PAREN
    bare = o.level < LEVEL_OP and (expr instanceof Op or expr instanceof Call or
      (expr instanceof For and expr.returns)) and (o.level < LEVEL_COND or
        fragments.length <= 3)
    if bare then fragments else @wrapInParentheses fragments

#### StringWithInterpolations

exports.StringWithInterpolations = class StringWithInterpolations extends Base
  constructor: (@body) ->
    super()
<<<<<<< HEAD

  children: ['body']

  # `unwrap` returns `this` to stop ancestor nodes reaching in to grab @body,
  # and using @body.compileNode. `StringWithInterpolations.compileNode` is
  # _the_ custom logic to output interpolated strings as code.
  unwrap: -> this

=======

  children: ['body']

  # `unwrap` returns `this` to stop ancestor nodes reaching in to grab @body,
  # and using @body.compileNode. `StringWithInterpolations.compileNode` is
  # _the_ custom logic to output interpolated strings as code.
  unwrap: -> this

>>>>>>> ad388415
  shouldCache: -> @body.shouldCache()

  compileNode: (o) ->
    # Assumes that `expr` is `Value` » `StringLiteral` or `Op`
    expr = @body.unwrap()

    elements = []
    expr.traverseChildren no, (node) ->
      if node instanceof StringLiteral
        elements.push node
        return yes
      else if node instanceof Parens
        elements.push node
        return no
      return yes

    fragments = []
    fragments.push @makeCode '`'
    for element in elements
      if element instanceof StringLiteral
        value = element.value[1...-1]
        # Backticks and `${` inside template literals must be escaped.
        value = value.replace /(\\*)(`|\$\{)/g, (match, backslashes, toBeEscaped) ->
          if backslashes.length % 2 is 0
            "#{backslashes}\\#{toBeEscaped}"
          else
            match
        fragments.push @makeCode value
      else
        fragments.push @makeCode '$'
        code = element.compileToFragments(o, LEVEL_PAREN)
        code = @wrapInBraces code
        fragments.push code...
    fragments.push @makeCode '`'
    fragments

#### For

# CoffeeScript's replacement for the *for* loop is our array and object
# comprehensions, that compile into *for* loops here. They also act as an
# expression, able to return the result of each filtered iteration.
#
# Unlike Python array comprehensions, they can be multi-line, and you can pass
# the current index of the loop as a second parameter. Unlike Ruby blocks,
# you can map and filter in a single pass.
exports.For = class For extends While
  constructor: (body, source) ->
    super()

    {@source, @guard, @step, @name, @index} = source
    @body    = Block.wrap [body]
    @own     = !!source.own
    @object  = !!source.object
    @from    = !!source.from
    @index.error 'cannot use index with for-from' if @from and @index
    source.ownTag.error "cannot use own with for-#{if @from then 'from' else 'in'}" if @own and not @object
    [@name, @index] = [@index, @name] if @object
    @index.error 'index cannot be a pattern matching expression' if @index?.isArray?() or @index?.isObject?()
    @range   = @source instanceof Value and @source.base instanceof Range and not @source.properties.length and not @from
    @pattern = @name instanceof Value
    @index.error 'indexes do not apply to range loops' if @range and @index
    @name.error 'cannot pattern match over range loops' if @range and @pattern
    @returns = false

  children: ['body', 'source', 'guard', 'step']

  # Welcome to the hairiest method in all of CoffeeScript. Handles the inner
  # loop, filtering, stepping, and result saving for array, object, and range
  # comprehensions. Some of the generated code can be shared in common, and
  # some cannot.
  compileNode: (o) ->
    body        = Block.wrap [@body]
    [..., last] = body.expressions
    @returns    = no if last?.jumps() instanceof Return
    source      = if @range then @source.base else @source
    scope       = o.scope
    name        = @name  and (@name.compile o, LEVEL_LIST) if not @pattern
    index       = @index and (@index.compile o, LEVEL_LIST)
    scope.find(name)  if name and not @pattern
    scope.find(index) if index and @index not instanceof Value
    rvar        = scope.freeVariable 'results' if @returns
    if @from
      ivar = scope.freeVariable 'x', single: true if @pattern
    else
      ivar = (@object and index) or scope.freeVariable 'i', single: true
    kvar        = ((@range or @from) and name) or index or ivar
    kvarAssign  = if kvar isnt ivar then "#{kvar} = " else ""
    if @step and not @range
      [step, stepVar] = @cacheToCodeFragments @step.cache o, LEVEL_LIST, shouldCacheOrIsAssignable
      stepNum   = Number stepVar if @step.isNumber()
    name        = ivar if @pattern
    varPart     = ''
    guardPart   = ''
    defPart     = ''
    idt1        = @tab + TAB
    if @range
      forPartFragments = source.compileToFragments merge o,
        {index: ivar, name, @step, shouldCache: shouldCacheOrIsAssignable}
    else
      svar    = @source.compile o, LEVEL_LIST
      if (name or @own) and @source.unwrap() not instanceof IdentifierLiteral
        defPart    += "#{@tab}#{ref = scope.freeVariable 'ref'} = #{svar};\n"
        svar       = ref
      if name and not @pattern and not @from
        namePart   = "#{name} = #{svar}[#{kvar}]"
      if not @object and not @from
        defPart += "#{@tab}#{step};\n" if step isnt stepVar
        down = stepNum < 0
        lvar = scope.freeVariable 'len' unless @step and stepNum? and down
        declare = "#{kvarAssign}#{ivar} = 0, #{lvar} = #{svar}.length"
        declareDown = "#{kvarAssign}#{ivar} = #{svar}.length - 1"
        compare = "#{ivar} < #{lvar}"
        compareDown = "#{ivar} >= 0"
        if @step
          if stepNum?
            if down
              compare = compareDown
              declare = declareDown
          else
            compare = "#{stepVar} > 0 ? #{compare} : #{compareDown}"
            declare = "(#{stepVar} > 0 ? (#{declare}) : #{declareDown})"
          increment = "#{ivar} += #{stepVar}"
        else
          increment = "#{if kvar isnt ivar then "++#{ivar}" else "#{ivar}++"}"
        forPartFragments = [@makeCode("#{declare}; #{compare}; #{kvarAssign}#{increment}")]
    if @returns
      resultPart   = "#{@tab}#{rvar} = [];\n"
      returnResult = "\n#{@tab}return #{rvar};"
      body.makeReturn rvar
    if @guard
      if body.expressions.length > 1
        body.expressions.unshift new If (new Parens @guard).invert(), new StatementLiteral "continue"
      else
        body = Block.wrap [new If @guard, body] if @guard
    if @pattern
      body.expressions.unshift new Assign @name, if @from then new IdentifierLiteral kvar else new Literal "#{svar}[#{kvar}]"
    defPartFragments = [].concat @makeCode(defPart), @pluckDirectCall(o, body)
    varPart = "\n#{idt1}#{namePart};" if namePart
    if @object
      forPartFragments = [@makeCode("#{kvar} in #{svar}")]
      guardPart = "\n#{idt1}if (!#{utility 'hasProp', o}.call(#{svar}, #{kvar})) continue;" if @own
    else if @from
      forPartFragments = [@makeCode("#{kvar} of #{svar}")]
    bodyFragments = body.compileToFragments merge(o, indent: idt1), LEVEL_TOP
    if bodyFragments and bodyFragments.length > 0
      bodyFragments = [].concat @makeCode("\n"), bodyFragments, @makeCode("\n")
    [].concat defPartFragments, @makeCode("#{resultPart or ''}#{@tab}for ("),
      forPartFragments, @makeCode(") {#{guardPart}#{varPart}"), bodyFragments,
      @makeCode("#{@tab}}#{returnResult or ''}")

  pluckDirectCall: (o, body) ->
    defs = []
    for expr, idx in body.expressions
      expr = expr.unwrapAll()
      continue unless expr instanceof Call
      val = expr.variable?.unwrapAll()
      continue unless (val instanceof Code) or
                      (val instanceof Value and
                      val.base?.unwrapAll() instanceof Code and
                      val.properties.length is 1 and
                      val.properties[0].name?.value in ['call', 'apply'])
      fn    = val.base?.unwrapAll() or val
      ref   = new IdentifierLiteral o.scope.freeVariable 'fn'
      base  = new Value ref
      if val.base
        [val.base, base] = [base, val]
      body.expressions[idx] = new Call base, expr.args
      defs = defs.concat @makeCode(@tab), (new Assign(ref, fn).compileToFragments(o, LEVEL_TOP)), @makeCode(';\n')
    defs

#### Switch

# A JavaScript *switch* statement. Converts into a returnable expression on-demand.
exports.Switch = class Switch extends Base
  constructor: (@subject, @cases, @otherwise) ->
    super()

  children: ['subject', 'cases', 'otherwise']

  isStatement: YES

  jumps: (o = {block: yes}) ->
    for [conds, block] in @cases
      return jumpNode if jumpNode = block.jumps o
    @otherwise?.jumps o

  makeReturn: (res) ->
    pair[1].makeReturn res for pair in @cases
    @otherwise or= new Block [new Literal 'void 0'] if res
    @otherwise?.makeReturn res
    this

  compileNode: (o) ->
    idt1 = o.indent + TAB
    idt2 = o.indent = idt1 + TAB
    fragments = [].concat @makeCode(@tab + "switch ("),
      (if @subject then @subject.compileToFragments(o, LEVEL_PAREN) else @makeCode "false"),
      @makeCode(") {\n")
    for [conditions, block], i in @cases
      for cond in flatten [conditions]
        cond  = cond.invert() unless @subject
        fragments = fragments.concat @makeCode(idt1 + "case "), cond.compileToFragments(o, LEVEL_PAREN), @makeCode(":\n")
      fragments = fragments.concat body, @makeCode('\n') if (body = block.compileToFragments o, LEVEL_TOP).length > 0
      break if i is @cases.length - 1 and not @otherwise
      expr = @lastNonComment block.expressions
      continue if expr instanceof Return or expr instanceof Throw or (expr instanceof Literal and expr.jumps() and expr.value isnt 'debugger')
      fragments.push cond.makeCode(idt2 + 'break;\n')
    if @otherwise and @otherwise.expressions.length
      fragments.push @makeCode(idt1 + "default:\n"), (@otherwise.compileToFragments o, LEVEL_TOP)..., @makeCode("\n")
    fragments.push @makeCode @tab + '}'
    fragments

#### If

# *If/else* statements. Acts as an expression by pushing down requested returns
# to the last line of each clause.
#
# Single-expression **Ifs** are compiled into conditional operators if possible,
# because ternaries are already proper expressions, and don't need conversion.
exports.If = class If extends Base
  constructor: (condition, @body, options = {}) ->
    super()

    @condition = if options.type is 'unless' then condition.invert() else condition
    @elseBody  = null
    @isChain   = false
    {@soak}    = options

  children: ['condition', 'body', 'elseBody']

  bodyNode:     -> @body?.unwrap()
  elseBodyNode: -> @elseBody?.unwrap()

  # Rewrite a chain of **Ifs** to add a default case as the final *else*.
  addElse: (elseBody) ->
    if @isChain
      @elseBodyNode().addElse elseBody
    else
      @isChain  = elseBody instanceof If
      @elseBody = @ensureBlock elseBody
      @elseBody.updateLocationDataIfMissing elseBody.locationData
    this

  # The **If** only compiles into a statement if either of its bodies needs
  # to be a statement. Otherwise a conditional operator is safe.
  isStatement: (o) ->
    o?.level is LEVEL_TOP or
      @bodyNode().isStatement(o) or @elseBodyNode()?.isStatement(o)

  jumps: (o) -> @body.jumps(o) or @elseBody?.jumps(o)

  compileNode: (o) ->
    if @isStatement o then @compileStatement o else @compileExpression o

  makeReturn: (res) ->
    @elseBody  or= new Block [new Literal 'void 0'] if res
    @body     and= new Block [@body.makeReturn res]
    @elseBody and= new Block [@elseBody.makeReturn res]
    this

  ensureBlock: (node) ->
    if node instanceof Block then node else new Block [node]

  # Compile the `If` as a regular *if-else* statement. Flattened chains
  # force inner *else* bodies into statement form.
  compileStatement: (o) ->
    child    = del o, 'chainChild'
    exeq     = del o, 'isExistentialEquals'

    if exeq
      return new If(@condition.invert(), @elseBodyNode(), type: 'if').compileToFragments o

    indent   = o.indent + TAB
    cond     = @condition.compileToFragments o, LEVEL_PAREN
    body     = @ensureBlock(@body).compileToFragments merge o, {indent}
    ifPart   = [].concat @makeCode("if ("), cond, @makeCode(") {\n"), body, @makeCode("\n#{@tab}}")
    ifPart.unshift @makeCode @tab unless child
    return ifPart unless @elseBody
    answer = ifPart.concat @makeCode(' else ')
    if @isChain
      o.chainChild = yes
      answer = answer.concat @elseBody.unwrap().compileToFragments o, LEVEL_TOP
    else
      answer = answer.concat @makeCode("{\n"), @elseBody.compileToFragments(merge(o, {indent}), LEVEL_TOP), @makeCode("\n#{@tab}}")
    answer

  # Compile the `If` as a conditional operator.
  compileExpression: (o) ->
    cond = @condition.compileToFragments o, LEVEL_COND
    body = @bodyNode().compileToFragments o, LEVEL_LIST
    alt  = if @elseBodyNode() then @elseBodyNode().compileToFragments(o, LEVEL_LIST) else [@makeCode('void 0')]
    fragments = cond.concat @makeCode(" ? "), body, @makeCode(" : "), alt
    if o.level >= LEVEL_COND then @wrapInParentheses fragments else fragments

  unfoldSoak: ->
    @soak and this

# Constants
# ---------

UTILITIES =
  modulo: -> 'function(a, b) { return (+a % (b = +b) + b) % b; }'
  boundMethodCheck: -> "
    function(instance, Constructor) {
      if (!(instance instanceof Constructor)) {
        throw new Error('Bound instance method accessed before binding');
      }
    }
  "
<<<<<<< HEAD
  # objectWithoutKeys: -> 'function(obj, props) { return Object.keys(obj).reduce(function(a,c) { return (![].includes.call(props, c)) && (a[c] = obj[c]), a; }, {}); }'
  objectWithoutKeys: -> "
      function(o, ks) {
        var res = {};
        for (var k in o) ([].indexOf.call(ks, k) < 0 && {}.hasOwnProperty.call(o, k)) && (res[k] = o[k]);
        return res;
      }"
=======

>>>>>>> ad388415
  # Shortcuts to speed up the lookup time for native functions.
  hasProp: -> '{}.hasOwnProperty'
  indexOf: -> '[].indexOf'
  slice  : -> '[].slice'
  splice : -> '[].splice'
<<<<<<< HEAD
  
=======
>>>>>>> ad388415

# Levels indicate a node's position in the AST. Useful for knowing if
# parens are necessary or superfluous.
LEVEL_TOP    = 1  # ...;
LEVEL_PAREN  = 2  # (...)
LEVEL_LIST   = 3  # [...]
LEVEL_COND   = 4  # ... ? x : y
LEVEL_OP     = 5  # !...
LEVEL_ACCESS = 6  # ...[0]

# Tabs are two spaces for pretty printing.
TAB = '  '

SIMPLENUM = /^[+-]?\d+$/

# Helper Functions
# ----------------

# Helper for ensuring that utility functions are assigned at the top level.
utility = (name, o) ->
  {root} = o.scope
  if name of root.utilities
    root.utilities[name]
  else
    ref = root.freeVariable name
    root.assign ref, UTILITIES[name] o
    root.utilities[name] = ref

multident = (code, tab) ->
  code = code.replace /\n/g, '$&' + tab
  code.replace /\s+$/, ''

isLiteralArguments = (node) ->
  node instanceof IdentifierLiteral and node.value is 'arguments'

isLiteralThis = (node) ->
  node instanceof ThisLiteral or (node instanceof Code and node.bound)

shouldCacheOrIsAssignable = (node) -> node.shouldCache() or node.isAssignable?()

# Unfold a node's child if soak, then tuck the node under created `If`
unfoldSoak = (o, parent, name) ->
  return unless ifn = parent[name].unfoldSoak o
  parent[name] = ifn.body
  ifn.body = new Value parent
  ifn<|MERGE_RESOLUTION|>--- conflicted
+++ resolved
@@ -1250,7 +1250,6 @@
     yes
 
   shouldCache: ->
-<<<<<<< HEAD
     # @hasSplat() in condition is needed to properly process object spread properties
     # in function parameters, and can be removed once the proposal hits Stage 4.
     # Example: foo({a, b, r...}) => foo(arg) { ({a,b} = arg), r = ... }
@@ -1260,16 +1259,12 @@
   hasSplat: ->
     splat = yes for prop in @properties when prop instanceof Splat 
     splat ? no
-=======
-    not @isAssignable()
->>>>>>> ad388415
 
   compileNode: (o) ->
     props = @properties
     if @generated
       for node in props when node instanceof Value
         node.error 'cannot have an implicit value in an implicit object'
-<<<<<<< HEAD
     
     # Object spread properties. https://github.com/tc39/proposal-object-rest-spread/blob/master/Spread.md
     # obj2 = {a:1, obj..., c:3, d:4} => obj2 = Object.assign({}, {a:1}, obj1, {c:3, d:4})
@@ -1289,11 +1284,6 @@
         else if unwrappedVal instanceof Assign
           unwrappedVal.nestedLhs = yes
 
-=======
-    idt        = o.indent += TAB
-    lastNoncom = @lastNonComment @properties
-
->>>>>>> ad388415
     isCompact = yes
     for prop in @properties
       if prop instanceof Comment or (prop instanceof Assign and prop.context is 'object')
@@ -1311,11 +1301,7 @@
       else
         ',\n'
       indent = if isCompact or prop instanceof Comment then '' else idt
-<<<<<<< HEAD
       
-=======
-
->>>>>>> ad388415
       key = if prop instanceof Assign and prop.context is 'object'
         prop.variable
       else if prop instanceof Assign
@@ -1323,18 +1309,10 @@
         prop.variable
       else if prop not instanceof Comment
         prop
-<<<<<<< HEAD
-=======
-
->>>>>>> ad388415
       if key instanceof Value and key.hasProperties()
         key.error 'invalid object key' if prop.context is 'object' or not key.this
         key  = key.properties[0].name
         prop = new Assign key, prop, 'object'
-<<<<<<< HEAD
-=======
-
->>>>>>> ad388415
       if key is prop
         if prop.shouldCache()
           [key, value] = prop.base.cache o
@@ -1342,10 +1320,6 @@
           prop = new Assign key, value, 'object'
         else if not prop.bareLiteral?(IdentifierLiteral)
           prop = new Assign prop, prop, 'object'
-<<<<<<< HEAD
-=======
-
->>>>>>> ad388415
       if indent then answer.push @makeCode indent
       answer.push prop.compileToFragments(o, LEVEL_TOP)...
       if join then answer.push @makeCode join
@@ -1363,7 +1337,6 @@
       prop = prop.unwrapAll()
       prop.eachName iterator if prop.eachName?
 
-<<<<<<< HEAD
   # Object spread properties. https://github.com/tc39/proposal-object-rest-spread/blob/master/Spread.md
   # obj2 = {a:1, obj..., c:3, d:4} => obj2 = Object.assign({}, {a:1}, obj1, {c:3, d:4})
   compileSpread: (o) ->
@@ -1387,8 +1360,6 @@
     slices.unshift new Obj unless slices[0] instanceof Obj
     (new Call new Literal('Object.assign'), slices).compileToFragments o
       
-=======
->>>>>>> ad388415
 exports.JsxAttributesObj = class JsxAttributesObj extends Obj
   compileNode: (o) ->
     answer = []
@@ -1481,7 +1452,6 @@
     parentName    = @parent.base.value if @parent instanceof Value and not @parent.hasProperties()
     @hasNameClash = @name? and @name is parentName
 
-<<<<<<< HEAD
     node = @
 
     if executableBody or @hasNameClash
@@ -1507,32 +1477,6 @@
 
     o.indent += TAB
 
-=======
-    if executableBody or @hasNameClash
-      @compileNode = @compileClassDeclaration
-      result = new ExecutableClassBody(@, executableBody).compileToFragments o
-      @compileNode = @constructor::compileNode
-    else
-      result = @compileClassDeclaration o
-
-      # Anonymous classes are only valid in expressions
-      result = @wrapInParentheses result if not @name? and o.level is LEVEL_TOP
-
-    if @variable
-      assign = new Assign @variable, new Literal(''), null, { @moduleDeclaration }
-      [ assign.compileToFragments(o)..., result... ]
-    else
-      result
-
-  compileClassDeclaration: (o) ->
-    @ctor ?= @makeDefaultConstructor() if @externalCtor or @boundMethods.length
-    @ctor?.noReturn = true
-
-    @proxyBoundMethods o if @boundMethods.length
-
-    o.indent += TAB
-
->>>>>>> ad388415
     result = []
     if @assignParentRef
       result.push @makeCode "("
@@ -1727,21 +1671,12 @@
       wrapper.params.push new Param parent
       args.push @class.parent
       @class.parent = parent
-<<<<<<< HEAD
 
     if @externalCtor
       externalCtor = new IdentifierLiteral o.classScope.freeVariable 'ctor', reserve: no
       @class.externalCtor = externalCtor
       @externalCtor.variable.base = externalCtor
 
-=======
-
-    if @externalCtor
-      externalCtor = new IdentifierLiteral o.classScope.freeVariable 'ctor', reserve: no
-      @class.externalCtor = externalCtor
-      @externalCtor.variable.base = externalCtor
-
->>>>>>> ad388415
     if @name isnt @class.name
       @body.expressions.unshift new Assign (new IdentifierLiteral @name), @class
     else
@@ -2002,11 +1937,7 @@
     if isValue
       # When compiling `@variable`, remember if it is part of a function parameter.
       @variable.param = @param
-<<<<<<< HEAD
       
-=======
-
->>>>>>> ad388415
       # If `@variable` is an array or an object, we’re destructuring;
       # if it’s also `isAssignable()`, the destructuring syntax is supported
       # in ES and we can output it as is; otherwise we `@compileDestructuring`
@@ -2017,12 +1948,8 @@
         # destructured variables.
         @variable.base.lhs = yes
         return @compileDestructuring o unless @variable.isAssignable()
-<<<<<<< HEAD
         # Object destructuring. Can be removed once ES proposal hits Stage 4.
         return @compileObjectDestruct(o) if @variable.isObject() and @variable.contains((n) -> n instanceof Splat)
-=======
-
->>>>>>> ad388415
       return @compileSplice       o if @variable.isSplice()
       return @compileConditional  o if @context in ['||=', '&&=', '?=']
       return @compileSpecialMath  o if @context in ['**=', '//=', '%%=']
@@ -2065,7 +1992,6 @@
     answer = compiledName.concat @makeCode("#{ if @jsxAttribute then '' else ' '}#{ @context or '=' }#{ if @jsxAttribute then '' else ' '}"), val
     # Per https://developer.mozilla.org/en-US/docs/Web/JavaScript/Reference/Operators/Destructuring_assignment#Assignment_without_declaration,
     # if we’re destructuring without declaring, the destructuring assignment must be wrapped in parentheses.
-<<<<<<< HEAD
     if o.level > LEVEL_LIST or (isValue and @variable.base instanceof Obj and not @nestedLhs and not @param)
       @wrapInParentheses answer
     else
@@ -2147,12 +2073,6 @@
       extractKeys = new Call new Value(new Literal(utility('objectWithoutKeys', o))), [vvarPropText, restElement.excludeProps]
       fragments.push new Assign(restElement.name, extractKeys, null).compileToFragments o, LEVEL_LIST
     @joinFragmentArrays fragments, ", "
-=======
-    if o.level > LEVEL_LIST or (isValue and @variable.base instanceof Obj and not @param)
-      @wrapInParentheses answer
-    else
-      answer
->>>>>>> ad388415
 
   # Brief implementation of recursive pattern matching, when assigning array or
   # object literals to a value. Peeks at their properties to assign inner names.
@@ -2408,21 +2328,13 @@
     @eachParamName (name, node, param) ->
       node.error "multiple parameters named '#{name}'" if name in paramNames
       paramNames.push name
-<<<<<<< HEAD
-=======
-
->>>>>>> ad388415
       if node.this
         name   = node.properties[0].name.value
         name   = "_#{name}" if name in JS_FORBIDDEN
         target = new IdentifierLiteral o.scope.freeVariable name
         param.renameParam node, target
         thisAssignments.push new Assign node, target
-<<<<<<< HEAD
         
-=======
-
->>>>>>> ad388415
     # Parse the parameters, adding them to the list of parameters to put in the
     # function definition; and dealing with splats or expansions, including
     # adding expressions to the function body to declare all parameter
@@ -2440,10 +2352,6 @@
           param.error 'only one splat or expansion parameter is allowed per function definition'
         else if param instanceof Expansion and @params.length is 1
           param.error 'an expansion parameter cannot be the only parameter in a function definition'
-<<<<<<< HEAD
-=======
-
->>>>>>> ad388415
         haveSplatParam = yes
         if param.splat
           if param.name instanceof Arr
@@ -2648,12 +2556,8 @@
       name = node.properties[0].name.value
       name = "_#{name}" if name in JS_FORBIDDEN
       node = new IdentifierLiteral o.scope.freeVariable name
-<<<<<<< HEAD
     else if node.shouldCache() or node.lhs
       # node.lhs is checked in case we have object destructuring as function parameter. Can be removed once ES proposal for object spread hots Stage 4.
-=======
-    else if node.shouldCache()
->>>>>>> ad388415
       node = new IdentifierLiteral o.scope.freeVariable 'arg'
     node = new Value node
     node.updateLocationDataIfMissing @locationData
@@ -3184,7 +3088,6 @@
 exports.StringWithInterpolations = class StringWithInterpolations extends Base
   constructor: (@body) ->
     super()
-<<<<<<< HEAD
 
   children: ['body']
 
@@ -3193,16 +3096,6 @@
   # _the_ custom logic to output interpolated strings as code.
   unwrap: -> this
 
-=======
-
-  children: ['body']
-
-  # `unwrap` returns `this` to stop ancestor nodes reaching in to grab @body,
-  # and using @body.compileNode. `StringWithInterpolations.compileNode` is
-  # _the_ custom logic to output interpolated strings as code.
-  unwrap: -> this
-
->>>>>>> ad388415
   shouldCache: -> @body.shouldCache()
 
   compileNode: (o) ->
@@ -3512,7 +3405,6 @@
       }
     }
   "
-<<<<<<< HEAD
   # objectWithoutKeys: -> 'function(obj, props) { return Object.keys(obj).reduce(function(a,c) { return (![].includes.call(props, c)) && (a[c] = obj[c]), a; }, {}); }'
   objectWithoutKeys: -> "
       function(o, ks) {
@@ -3520,18 +3412,12 @@
         for (var k in o) ([].indexOf.call(ks, k) < 0 && {}.hasOwnProperty.call(o, k)) && (res[k] = o[k]);
         return res;
       }"
-=======
-
->>>>>>> ad388415
   # Shortcuts to speed up the lookup time for native functions.
   hasProp: -> '{}.hasOwnProperty'
   indexOf: -> '[].indexOf'
   slice  : -> '[].slice'
   splice : -> '[].splice'
-<<<<<<< HEAD
   
-=======
->>>>>>> ad388415
 
 # Levels indicate a node's position in the AST. Useful for knowing if
 # parens are necessary or superfluous.
