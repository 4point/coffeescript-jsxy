# `nodes.coffee` contains all of the node classes for the syntax tree. Most
# nodes are created as the result of actions in the [grammar](grammar.html),
# but some are created by other nodes as a method of code generation. To convert
# the syntax tree into a string of JavaScript code, call `compile()` on the root.

Error.stackTraceLimit = Infinity

{Scope} = require './scope'
{isUnassignable, JS_FORBIDDEN} = require './lexer'

# Import the helpers we plan to use.
{compact, flatten, extend, merge, del, starts, ends, some,
addDataToNode, attachCommentsToNode, locationDataToString,
throwSyntaxError} = require './helpers'

# Functions required by parser.
exports.extend = extend
exports.addDataToNode = addDataToNode

# Constant functions for nodes that don’t need customization.
YES     = -> yes
NO      = -> no
THIS    = -> this
NEGATE  = -> @negated = not @negated; this

#### CodeFragment

# The various nodes defined below all compile to a collection of **CodeFragment** objects.
# A CodeFragments is a block of generated code, and the location in the source file where the code
# came from. CodeFragments can be assembled together into working code just by catting together
# all the CodeFragments' `code` snippets, in order.
exports.CodeFragment = class CodeFragment
  constructor: (parent, code) ->
    @code = "#{code}"
    @type = parent?.constructor?.name or 'unknown'
    @locationData = parent?.locationData
    @comments = parent?.comments

  toString: ->
    # This is only intended for debugging.
    "#{@code}#{if @locationData then ": " + locationDataToString(@locationData) else ''}"

# Convert an array of CodeFragments into a string.
fragmentsToText = (fragments) ->
  (fragment.code for fragment in fragments).join('')

#### Base

# The **Base** is the abstract base class for all nodes in the syntax tree.
# Each subclass implements the `compileNode` method, which performs the
# code generation for that node. To compile a node to JavaScript,
# call `compile` on it, which wraps `compileNode` in some generic extra smarts,
# to know when the generated code needs to be wrapped up in a closure.
# An options hash is passed and cloned throughout, containing information about
# the environment from higher in the tree (such as if a returned value is
# being requested by the surrounding function), information about the current
# scope, and indentation level.
exports.Base = class Base

  compile: (o, lvl) ->
    fragmentsToText @compileToFragments o, lvl

  # Occasionally a node is compiled multiple times, for example to get the name
  # of a variable to add to scope tracking. When we know that a “premature”
  # compilation won’t result in comments being output, set those comments aside
  # so that they’re preserved for a later `compile` call that will result in
  # the comments being included in the output.
  compileWithoutComments: (o, lvl, method = 'compile') ->
    if @comments
      @ignoreTheseCommentsTemporarily = @comments
      delete @comments
    unwrapped = @unwrapAll()
    if unwrapped.comments
      unwrapped.ignoreTheseCommentsTemporarily = unwrapped.comments
      delete unwrapped.comments

    fragments = @[method] o, lvl

    if @ignoreTheseCommentsTemporarily
      @comments = @ignoreTheseCommentsTemporarily
      delete @ignoreTheseCommentsTemporarily
    if unwrapped.ignoreTheseCommentsTemporarily
      unwrapped.comments = unwrapped.ignoreTheseCommentsTemporarily
      delete unwrapped.ignoreTheseCommentsTemporarily

    fragments

  compileNodeWithoutComments: (o, lvl) ->
    @compileWithoutComments o, lvl, 'compileNode'

  # Common logic for determining whether to wrap this node in a closure before
  # compiling it, or to compile directly. We need to wrap if this node is a
  # *statement*, and it's not a *pureStatement*, and we're not at
  # the top level of a block (which would be unnecessary), and we haven't
  # already been asked to return the result (because statements know how to
  # return results).
  compileToFragments: (o, lvl) ->
    o        = extend {}, o
    o.level  = lvl if lvl
    node     = @unfoldSoak(o) or this
    node.tab = o.indent

    fragments = if o.level is LEVEL_TOP or not node.isStatement(o)
      node.compileNode o
    else
      node.compileClosure o
    @compileCommentFragments o, node, fragments
    fragments

  # Statements converted into expressions via closure-wrapping share a scope
  # object with their parent closure, to preserve the expected lexical scope.
  compileClosure: (o) ->
    if jumpNode = @jumps()
      jumpNode.error 'cannot use a pure statement in an expression'
    o.sharedScope = yes
    func = new Code [], Block.wrap [this]
    args = []
    if @contains ((node) -> node instanceof SuperCall)
      func.bound = yes
    else if (argumentsNode = @contains isLiteralArguments) or @contains isLiteralThis
      args = [new ThisLiteral]
      if argumentsNode
        meth = 'apply'
        args.push new IdentifierLiteral 'arguments'
      else
        meth = 'call'
      func = new Value func, [new Access new PropertyName meth]
    parts = (new Call func, args).compileNode o

    switch
      when func.isGenerator or func.base?.isGenerator
        parts.unshift @makeCode "(yield* "
        parts.push    @makeCode ")"
      when func.isAsync or func.base?.isAsync
        parts.unshift @makeCode "(await "
        parts.push    @makeCode ")"
    parts

  compileCommentFragments: (o, node, fragments) ->
    return fragments unless node.comments
    # This is where comments, that are attached to nodes as a `comments`
    # property, become `CodeFragment`s. “Inline block comments,” e.g.
    # `/* */`-delimited comments that are interspersed within code on a line,
    # are added to the current `fragments` stream. All other fragments are
    # attached as properties to the nearest preceding or following fragment,
    # to remain stowaways until they get properly output in `compileComments`
    # later on.
    unshiftCommentFragment = (commentFragment) ->
      if commentFragment.unshift
        # Find the first non-comment fragment and insert `commentFragment`
        # before it.
        unshiftAfterComments fragments, commentFragment
      else
        if fragments.length isnt 0
          precedingFragment = fragments[fragments.length - 1]
          if commentFragment.newLine and precedingFragment.code isnt '' and
             not /\n\s*$/.test precedingFragment.code
            commentFragment.code = "\n#{commentFragment.code}"
        fragments.push commentFragment

    for comment in node.comments when comment not in @compiledComments
      @compiledComments.push comment # Don’t output this comment twice.
      # For block/here comments, denoted by `###`, that are inline comments
      # like `1 + ### comment ### 2`, create fragments and insert them into
      # the fragments array.
      # Otherwise attach comment fragments to their closest fragment for now,
      # so they can be inserted into the output later after all the newlines
      # have been added.
      if comment.here # Block comment, delimited by `###`.
        commentFragment = new HereComment(comment).compileNode o
      else # Line comment, delimited by `#`.
        commentFragment = new LineComment(comment).compileNode o
      if (commentFragment.isHereComment and not commentFragment.newLine) or
         node.includeCommentFragments()
        # Inline block comments, like `1 + /* comment */ 2`, or a node whose
        # `compileToFragments` method has logic for outputting comments.
        unshiftCommentFragment commentFragment
      else
        if commentFragment.unshift
          fragments[0].precedingComments ?= []
          fragments[0].precedingComments.push commentFragment
        else
          fragments[fragments.length - 1].followingComments ?= []
          fragments[fragments.length - 1].followingComments.push commentFragment
    fragments

  # If the code generation wishes to use the result of a complex expression
  # in multiple places, ensure that the expression is only ever evaluated once,
  # by assigning it to a temporary variable. Pass a level to precompile.
  #
  # If `level` is passed, then returns `[val, ref]`, where `val` is the compiled value, and `ref`
  # is the compiled reference. If `level` is not passed, this returns `[val, ref]` where
  # the two values are raw nodes which have not been compiled.
  cache: (o, level, shouldCache) ->
    complex = if shouldCache? then shouldCache this else @shouldCache()
    if complex
      ref = new IdentifierLiteral o.scope.freeVariable 'ref'
      sub = new Assign ref, this
      if level then [sub.compileToFragments(o, level), [@makeCode(ref.value)]] else [sub, ref]
    else
      ref = if level then @compileToFragments o, level else this
      [ref, ref]

  # Occasionally it may be useful to make an expression behave as if it was 'hoisted', whereby the
  # result of the expression is available before its location in the source, but the expression's
  # variable scope corresponds the source position. This is used extensively to deal with executable
  # class bodies in classes.
  #
  # Calling this method mutates the node, proxying the `compileNode` and `compileToFragments`
  # methods to store their result for later replacing the `target` node, which is returned by the
  # call.
  hoist: ->
    @hoisted = yes
    target   = new HoistTarget @

    compileNode        = @compileNode
    compileToFragments = @compileToFragments

    @compileNode = (o) ->
      target.update compileNode, o

    @compileToFragments = (o) ->
      target.update compileToFragments, o

    target

  cacheToCodeFragments: (cacheValues) ->
    [fragmentsToText(cacheValues[0]), fragmentsToText(cacheValues[1])]

  # Construct a node that returns the current node's result.
  # Note that this is overridden for smarter behavior for
  # many statement nodes (e.g. If, For)...
  makeReturn: (res) ->
    me = @unwrapAll()
    if res
      new Call new Literal("#{res}.push"), [me]
    else
      new Return me

  # Does this node, or any of its children, contain a node of a certain kind?
  # Recursively traverses down the *children* nodes and returns the first one
  # that verifies `pred`. Otherwise return undefined. `contains` does not cross
  # scope boundaries.
  contains: (pred) ->
    node = undefined
    @traverseChildren no, (n) ->
      if pred n
        node = n
        return no
    node

  # Pull out the last node of a node list.
  lastNode: (list) ->
    if list.length is 0 then null else list[list.length - 1]

  # `toString` representation of the node, for inspecting the parse tree.
  # This is what `coffee --nodes` prints out.
  toString: (idt = '', name = @constructor.name) ->
    tree = '\n' + idt + name
    tree += '?' if @soak
    @eachChild (node) -> tree += node.toString idt + TAB
    tree

  # Passes each child to a function, breaking when the function returns `false`.
  eachChild: (func) ->
    return this unless @children
    for attr in @children when @[attr]
      for child in flatten [@[attr]]
        return this if func(child) is false
    this

  traverseChildren: (crossScope, func) ->
    @eachChild (child) ->
      recur = func(child)
      child.traverseChildren(crossScope, func) unless recur is no

  # `replaceInContext` will traverse children looking for a node for which `match` returns
  # true. Once found, the matching node will be replaced by the result of calling `replacement`.
  replaceInContext: (match, replacement) ->
    return false unless @children
    for attr in @children when children = @[attr]
      if Array.isArray children
        for child, i in children
          if match child
            children[i..i] = replacement child, @
            return true
          else
            return true if child.replaceInContext match, replacement
      else if match children
        @[attr] = replacement children, @
        return true
      else
        return true if children.replaceInContext match, replacement

  invert: ->
    new Op '!', this

  unwrapAll: ->
    node = this
    continue until node is node = node.unwrap()
    node

  # Default implementations of the common node properties and methods. Nodes
  # will override these with custom logic, if needed.

  # `children` are the properties to recurse into when tree walking. The
  # `children` list *is* the structure of the AST. The `parent` pointer, and
  # the pointer to the `children` are how you can traverse the tree.
  children: []

  # `isStatement` has to do with “everything is an expression”. A few things
  # can’t be expressions, such as `break`. Things that `isStatement` returns
  # `true` for are things that can’t be used as expressions. There are some
  # error messages that come from `nodes.coffee` due to statements ending up
  # in expression position.
  isStatement: NO

  # Track comments that have been compiled into fragments, to avoid outputting
  # them twice.
  compiledComments: []

  # `includeCommentFragments` lets `compileCommentFragments` know whether this node
  # has special awareness of how to handle comments within its output.
  includeCommentFragments: NO

  # `jumps` tells you if an expression, or an internal part of an expression
  # has a flow control construct (like `break`, or `continue`, or `return`,
  # or `throw`) that jumps out of the normal flow of control and can’t be
  # used as a value. This is important because things like this make no sense;
  # we have to disallow them.
  jumps: NO

  # If `node.shouldCache() is false`, it is safe to use `node` more than once.
  # Otherwise you need to store the value of `node` in a variable and output
  # that variable several times instead. Kind of like this: `5` need not be
  # cached. `returnFive()`, however, could have side effects as a result of
  # evaluating it more than once, and therefore we need to cache it. The
  # parameter is named `shouldCache` rather than `mustCache` because there are
  # also cases where we might not need to cache but where we want to, for
  # example a long expression that may well be idempotent but we want to cache
  # for brevity.
  shouldCache: YES

  isChainable: NO
  isAssignable: NO
  isNumber: NO

  unwrap: THIS
  unfoldSoak: NO

  # Is this node used to assign a certain variable?
  assigns: NO

  # For this node and all descendents, set the location data to `locationData`
  # if the location data is not already set.
  updateLocationDataIfMissing: (locationData) ->
    return this if @locationData and not @forceUpdateLocation
    delete @forceUpdateLocation
    @locationData = locationData

    @eachChild (child) ->
      child.updateLocationDataIfMissing locationData

  # Throw a SyntaxError associated with this node’s location.
  error: (message) ->
    throwSyntaxError message, @locationData

  makeCode: (code) ->
    new CodeFragment this, code

  wrapInParentheses: (fragments) ->
    [@makeCode('('), fragments..., @makeCode(')')]

  wrapInBraces: (fragments) ->
    [@makeCode('{'), fragments..., @makeCode('}')]

  # `fragmentsList` is an array of arrays of fragments. Each array in fragmentsList will be
  # concatenated together, with `joinStr` added in between each, to produce a final flat array
  # of fragments.
  joinFragmentArrays: (fragmentsList, joinStr) ->
    answer = []
    for fragments, i in fragmentsList
      if i then answer.push @makeCode joinStr
      answer = answer.concat fragments
    answer

#### HoistTarget

# A **HoistTargetNode** represents the output location in the node tree for a hoisted node.
# See Base#hoist.
exports.HoistTarget = class HoistTarget extends Base
  # Expands hoisted fragments in the given array
  @expand = (fragments) ->
    for fragment, i in fragments by -1 when fragment.fragments
      fragments[i..i] = @expand fragment.fragments
    fragments

  constructor: (@source) ->
    super()

    # Holds presentational options to apply when the source node is compiled.
    @options = {}

    # Placeholder fragments to be replaced by the source node’s compilation.
    @targetFragments = { fragments: [] }

  isStatement: (o) ->
    @source.isStatement o

  # Update the target fragments with the result of compiling the source.
  # Calls the given compile function with the node and options (overriden with the target
  # presentational options).
  update: (compile, o) ->
    @targetFragments.fragments = compile.call @source, merge o, @options

  # Copies the target indent and level, and returns the placeholder fragments
  compileToFragments: (o, level) ->
    @options.indent = o.indent
    @options.level  = level ? o.level
    [ @targetFragments ]

  compileNode: (o) ->
    @compileToFragments o

  compileClosure: (o) ->
    @compileToFragments o

#### Block

# The block is the list of expressions that forms the body of an
# indented block of code -- the implementation of a function, a clause in an
# `if`, `switch`, or `try`, and so on...
exports.Block = class Block extends Base
  constructor: (nodes) ->
    super()

    @expressions = compact flatten nodes or []

  children: ['expressions']

  # Tack an expression on to the end of this expression list.
  push: (node) ->
    @expressions.push node
    this

  # Remove and return the last expression of this expression list.
  pop: ->
    @expressions.pop()

  # Add an expression at the beginning of this expression list.
  unshift: (node) ->
    @expressions.unshift node
    this

  # If this Block consists of just a single node, unwrap it by pulling
  # it back out.
  unwrap: ->
    if @expressions.length is 1 then @expressions[0] else this

  # Is this an empty block of code?
  isEmpty: ->
    not @expressions.length

  isStatement: (o) ->
    for exp in @expressions when exp.isStatement o
      return yes
    no

  jumps: (o) ->
    for exp in @expressions
      return jumpNode if jumpNode = exp.jumps o

  # A Block node does not return its entire body, rather it
  # ensures that the final expression is returned.
  makeReturn: (res) ->
    len = @expressions.length
    while len--
      expr = @expressions[len]
      @expressions[len] = expr.makeReturn res
      @expressions.splice(len, 1) if expr instanceof Return and not expr.expression
      break
    this

  # A **Block** is the only node that can serve as the root.
  compileToFragments: (o = {}, level) ->
    if o.scope then super o, level else @compileRoot o

  # Compile all expressions within the **Block** body. If we need to return
  # the result, and it’s an expression, simply return it. If it’s a statement,
  # ask the statement to do so.
  compileNode: (o) ->
    @tab  = o.indent
    top   = o.level is LEVEL_TOP
    compiledNodes = []

    for node, index in @expressions
      node = node.unwrapAll()
      node = (node.unfoldSoak(o) or node)
      if node instanceof Block
        # This is a nested block. We don’t do anything special here like
        # enclose it in a new scope; we just compile the statements in this
        # block along with our own.
        compiledNodes.push node.compileNode o
      else if node.hoisted
        # This is a hoisted expression.
        # We want to compile this and ignore the result.
        node.compileToFragments o
      else if top
        node.front = yes
        fragments = node.compileToFragments o
        unless node.isStatement o
          fragments = indentInitial fragments, @
          [..., lastFragment] = fragments
          unless lastFragment.code is '' or lastFragment.isComment
            fragments.push @makeCode ';'
        compiledNodes.push fragments
      else
        compiledNodes.push node.compileToFragments o, LEVEL_LIST
    if top
      if @spaced
        return [].concat @joinFragmentArrays(compiledNodes, '\n\n'), @makeCode('\n')
      else
        return @joinFragmentArrays(compiledNodes, '\n')
    if compiledNodes.length
      answer = @joinFragmentArrays(compiledNodes, ', ')
    else
      answer = [@makeCode 'void 0']
    if compiledNodes.length > 1 and o.level >= LEVEL_LIST then @wrapInParentheses answer else answer

  # If we happen to be the top-level **Block**, wrap everything in a safety
  # closure, unless requested not to. It would be better not to generate them
  # in the first place, but for now, clean up obvious double-parentheses.
  compileRoot: (o) ->
    @generateJsxImports o if o.containsJsx
    o.indent  = if o.bare then '' else TAB
    o.level   = LEVEL_TOP
    @spaced   = yes
    o.scope   = new Scope null, this, null, o.referencedVars ? []
    # Mark given local variables in the root scope as parameters so they don’t
    # end up being declared on this block.
    o.scope.parameter name for name in o.locals or []
    fragments = @compileWithDeclarations o
    HoistTarget.expand fragments
    fragments = @compileComments fragments
    return fragments if o.bare
    [].concat @makeCode("(function() {\n"), fragments, @makeCode("\n}).call(this);\n")

  generateJsxImports: (o) ->
    {jsxImports = []} = o
    addedDynamicClassNamesImport = no
    @traverseChildren yes, (child) =>
      return if addedDynamicClassNamesImport
      return unless child instanceof JsxElement
      if child.shorthands.classes.some((klass) -> Array.isArray klass)
        addedDynamicClassNamesImport = yes
        jsxImports.push
          importDefault: 'classNames', from: 'classnames'

    explicitImports = []
    @traverseChildren false, (child) =>
      return false unless child instanceof ImportDeclaration
      explicitImports.push child
    alreadyExplicitlyImported = ({importDefault, from}) ->
      for {clause, source} in explicitImports
        continue unless importDefault is clause?.defaultBinding?.identifier
        continue unless from is source?.value?[1...-1]
        return yes

    for jsxImport in jsxImports when not alreadyExplicitlyImported jsxImport
      @expressions.unshift new ImportDeclaration new ImportClause(new IdentifierLiteral jsxImport.importDefault), new StringLiteral "'#{jsxImport.from}'"

    o.bare = yes if jsxImports.length

  # Compile the expressions body for the contents of a function, with
  # declarations of all inner variables pushed up to the top.
  compileWithDeclarations: (o) ->
    fragments = []
    post = []
    for exp, i in @expressions
      exp = exp.unwrap()
      break unless exp instanceof Literal
    o = merge(o, level: LEVEL_TOP)
    if i
      rest = @expressions.splice i, 9e9
      [spaced,    @spaced] = [@spaced, no]
      [fragments, @spaced] = [@compileNode(o), spaced]
      @expressions = rest
    post = @compileNode o
    {scope} = o
    if scope.expressions is this
      declars = o.scope.hasDeclarations()
      assigns = scope.hasAssignments
      if declars or assigns
        fragments.push @makeCode '\n' if i
        fragments.push @makeCode "#{@tab}var "
        if declars
          fragments.push @makeCode scope.declaredVariables().join(', ')
        if assigns
          fragments.push @makeCode ",\n#{@tab + TAB}" if declars
          fragments.push @makeCode scope.assignedVariables().join(",\n#{@tab + TAB}")
        fragments.push @makeCode ";\n#{if @spaced then '\n' else ''}"
      else if fragments.length and post.length
        fragments.push @makeCode "\n"
    fragments.concat post

  compileComments: (fragments) ->
    for fragment, fragmentIndex in fragments
      # Insert comments into the output at the next or previous newline.
      # If there are no newlines at which to place comments, create them.
      if fragment.precedingComments
        # Determine the indentation level of the fragment that we are about
        # to insert comments before, and use that indentation level for our
        # inserted comments. At this point, the fragments’ `code` property
        # is the generated output JavaScript, and CoffeeScript always
        # generates output indented by two spaces; so all we need to do is
        # search for a `code` property that begins with at least two spaces.
        fragmentIndent = ''
        for pastFragment in fragments[0...(fragmentIndex + 1)] by -1
          indent = /^ {2,}/m.exec pastFragment.code
          if indent
            fragmentIndent = indent[0]
            break
          else if '\n' in pastFragment.code
            break
        code = "\n#{fragmentIndent}" + (
            for commentFragment in fragment.precedingComments
              if commentFragment.isHereComment and commentFragment.multiline
                multident commentFragment.code, fragmentIndent, no
              else
                commentFragment.code
          ).join("\n#{fragmentIndent}").replace /^(\s*)$/gm, ''
        for pastFragment, pastFragmentIndex in fragments[0...(fragmentIndex + 1)] by -1
          newLineIndex = pastFragment.code.lastIndexOf '\n'
          if newLineIndex is -1
            # Keep searching previous fragments until we can’t go back any
            # further, either because there are no fragments left or we’ve
            # discovered that we’re in a code block that is interpolated
            # inside a string.
            if pastFragmentIndex is 0
              pastFragment.code = '\n' + pastFragment.code
              newLineIndex = 0
            else if pastFragment.isStringWithInterpolations and pastFragment.code is '{'
              code = code[1..] + '\n' # Move newline to end.
              newLineIndex = 1
            else
              continue
          delete fragment.precedingComments
          pastFragment.code = pastFragment.code[0...newLineIndex] +
            code + pastFragment.code[newLineIndex..]
          break

      # Yes, this is awfully similar to the previous `if` block, but if you
      # look closely you’ll find lots of tiny differences that make this
      # confusing if it were abstracted into a function that both blocks share.
      if fragment.followingComments
        # Does the first trailing comment follow at the end of a line of code,
        # like `; // Comment`, or does it start a new line after a line of code?
        trail = fragment.followingComments[0].trail
        fragmentIndent = ''
        # Find the indent of the next line of code, if we have any non-trailing
        # comments to output. We need to first find the next newline, as these
        # comments will be output after that; and then the indent of the line
        # that follows the next newline.
        unless trail and fragment.followingComments.length is 1
          onNextLine = no
          for upcomingFragment in fragments[fragmentIndex...]
            unless onNextLine
              if '\n' in upcomingFragment.code
                onNextLine = yes
              else
                continue
            else
              indent = /^ {2,}/m.exec upcomingFragment.code
              if indent
                fragmentIndent = indent[0]
                break
              else if '\n' in upcomingFragment.code
                break
        # Is this comment following the indent inserted by bare mode?
        # If so, there’s no need to indent this further.
        code = if fragmentIndex is 1 and /^\s+$/.test fragments[0].code
          ''
        else if trail
          ' '
        else
          "\n#{fragmentIndent}"
        # Assemble properly indented comments.
        code += (
            for commentFragment in fragment.followingComments
              if commentFragment.isHereComment and commentFragment.multiline
                multident commentFragment.code, fragmentIndent, no
              else
                commentFragment.code
          ).join("\n#{fragmentIndent}").replace /^(\s*)$/gm, ''
        for upcomingFragment, upcomingFragmentIndex in fragments[fragmentIndex...]
          newLineIndex = upcomingFragment.code.indexOf '\n'
          if newLineIndex is -1
            # Keep searching upcoming fragments until we can’t go any
            # further, either because there are no fragments left or we’ve
            # discovered that we’re in a code block that is interpolated
            # inside a string.
            if upcomingFragmentIndex is fragments.length - 1
              upcomingFragment.code = upcomingFragment.code + '\n'
              newLineIndex = upcomingFragment.code.length
            else if upcomingFragment.isStringWithInterpolations and upcomingFragment.code is '}'
              code = "#{code}\n"
              newLineIndex = 0
            else
              continue
          delete fragment.followingComments
          # Avoid inserting extra blank lines.
          code = code.replace /^\n/, '' if upcomingFragment.code is '\n'
          upcomingFragment.code = upcomingFragment.code[0...newLineIndex] +
            code + upcomingFragment.code[newLineIndex..]
          break

    fragments

  # Wrap up the given nodes as a **Block**, unless it already happens
  # to be one.
  @wrap: (nodes) ->
    return nodes[0] if nodes.length is 1 and nodes[0] instanceof Block
    new Block nodes

#### Literal

# `Literal` is a base class for static values that can be passed through
# directly into JavaScript without translation, such as: strings, numbers,
# `true`, `false`, `null`...
exports.Literal = class Literal extends Base
  constructor: (@value) ->
    super()

  shouldCache: NO

  assigns: (name) ->
    name is @value

  compileNode: (o) ->
    [@makeCode @value]

  toString: ->
    # This is only intended for debugging.
    " #{if @isStatement() then super() else @constructor.name}: #{@value}"

exports.NumberLiteral = class NumberLiteral extends Literal

exports.InfinityLiteral = class InfinityLiteral extends NumberLiteral
  compileNode: ->
    [@makeCode '2e308']

exports.NaNLiteral = class NaNLiteral extends NumberLiteral
  constructor: ->
    super 'NaN'

  compileNode: (o) ->
    code = [@makeCode '0/0']
    if o.level >= LEVEL_OP then @wrapInParentheses code else code

exports.StringLiteral = class StringLiteral extends Literal
  compileNode: (o) ->
    if @jsxAttributeName then [@makeCode @unquote()] else super()

  unquote: ->
    @value[1...-1]

exports.RegexLiteral = class RegexLiteral extends Literal

exports.PassthroughLiteral = class PassthroughLiteral extends Literal

exports.IdentifierLiteral = class IdentifierLiteral extends Literal
  isAssignable: YES

  eachName: (iterator) ->
    iterator @

exports.PropertyName = class PropertyName extends Literal
  isAssignable: YES

exports.StatementLiteral = class StatementLiteral extends Literal
  isStatement: YES

  makeReturn: THIS

  jumps: (o) ->
    return this if @value is 'break' and not (o?.loop or o?.block)
    return this if @value is 'continue' and not o?.loop

  compileNode: (o) ->
    [@makeCode "#{@tab}#{@value};"]

exports.ThisLiteral = class ThisLiteral extends Literal
  constructor: ->
    super 'this'

  compileNode: (o) ->
    code = if o.scope.method?.bound then o.scope.method.context else @value
    [@makeCode code]

exports.UndefinedLiteral = class UndefinedLiteral extends Literal
  constructor: ->
    super 'undefined'

  compileNode: (o) ->
    [@makeCode if o.level >= LEVEL_ACCESS then '(void 0)' else 'void 0']

exports.NullLiteral = class NullLiteral extends Literal
  constructor: ->
    super 'null'

exports.BooleanLiteral = class BooleanLiteral extends Literal

#### Return

# A `return` is a *pureStatement*—wrapping it in a closure wouldn’t make sense.
exports.Return = class Return extends Base
  constructor: (@expression) ->
    super()

  children: ['expression']

  isStatement:     YES
  makeReturn:      THIS
  jumps:           THIS

  compileToFragments: (o, level) ->
    expr = @expression?.makeReturn()
    if expr and expr not instanceof Return then expr.compileToFragments o, level else super o, level

  compileNode: (o) ->
    answer = []
    # TODO: If we call `expression.compile()` here twice, we’ll sometimes
    # get back different results!
    if @expression
      answer = @expression.compileToFragments o, LEVEL_PAREN
      unshiftAfterComments answer, @makeCode "#{@tab}return "
      # Since the `return` got indented by `@tab`, preceding comments that are
      # multiline need to be indented.
      for fragment in answer
        if fragment.isHereComment and '\n' in fragment.code
          fragment.code = multident fragment.code, @tab
        else if fragment.isLineComment
          fragment.code = "#{@tab}#{fragment.code}"
        else
          break
    else
      answer.push @makeCode "#{@tab}return"
    answer.push @makeCode ';'
    answer

# `yield return` works exactly like `return`, except that it turns the function
# into a generator.
exports.YieldReturn = class YieldReturn extends Return
  compileNode: (o) ->
    unless o.scope.parent?
      @error 'yield can only occur inside functions'
    super o

exports.AwaitReturn = class AwaitReturn extends Return
  compileNode: (o) ->
    unless o.scope.parent?
      @error 'await can only occur inside functions'
    super o


#### Value

# A value, variable or literal or parenthesized, indexed or dotted into,
# or vanilla.
exports.Value = class Value extends Base
  constructor: (base, props, tag, isDefaultValue = no) ->
    super()
    return base if not props and base instanceof Value
    @base           = base
    @properties     = props or []
    @[tag]          = yes if tag
    @isDefaultValue = isDefaultValue
    # If this is a `@foo =` assignment, if there are comments on `@` move them
    # to be on `foo`.
    if @base?.comments and @base instanceof ThisLiteral and @properties[0]?.name?
      moveComments @base, @properties[0].name

  children: ['base', 'properties']

  # Add a property (or *properties* ) `Access` to the list.
  add: (props) ->
    @properties = @properties.concat props
    @forceUpdateLocation = yes
    this

  hasProperties: ->
    @properties.length isnt 0

  bareLiteral: (type) ->
    not @properties.length and @base instanceof type

  # Some boolean checks for the benefit of other nodes.
  isArray        : -> @bareLiteral(Arr)
  isRange        : -> @bareLiteral(Range)
  shouldCache    : -> @hasProperties() or @base.shouldCache()
  isAssignable   : -> @hasProperties() or @base.isAssignable()
  isNumber       : -> @bareLiteral(NumberLiteral)
  isString       : -> @bareLiteral(StringLiteral)
  isRegex        : -> @bareLiteral(RegexLiteral)
  isUndefined    : -> @bareLiteral(UndefinedLiteral)
  isNull         : -> @bareLiteral(NullLiteral)
  isBoolean      : -> @bareLiteral(BooleanLiteral)
  isAtomic       : ->
    for node in @properties.concat @base
      return no if node.soak or node instanceof Call
    yes

  isNotCallable  : -> @isNumber() or @isString() or @isRegex() or
                      @isArray() or @isRange() or @isSplice() or @isObject() or
                      @isUndefined() or @isNull() or @isBoolean()

  isStatement : (o)    -> not @properties.length and @base.isStatement o
  assigns     : (name) -> not @properties.length and @base.assigns name
  jumps       : (o)    -> not @properties.length and @base.jumps o

  isObject: (onlyGenerated) ->
    return no if @properties.length
    (@base instanceof Obj) and (not onlyGenerated or @base.generated)

  isSplice: ->
    [..., lastProp] = @properties
    lastProp instanceof Slice

  looksStatic: (className) ->
    (@this or @base instanceof ThisLiteral or @base.value is className) and
      @properties.length is 1 and @properties[0].name?.value isnt 'prototype'

  # The value can be unwrapped as its inner node, if there are no attached
  # properties.
  unwrap: ->
    if @properties.length then this else @base

  # A reference has base part (`this` value) and name part.
  # We cache them separately for compiling complex expressions.
  # `a()[b()] ?= c` -> `(_base = a())[_name = b()] ? _base[_name] = c`
  cacheReference: (o) ->
    [..., name] = @properties
    if @properties.length < 2 and not @base.shouldCache() and not name?.shouldCache()
      return [this, this]  # `a` `a.b`
    base = new Value @base, @properties[...-1]
    if base.shouldCache()  # `a().b`
      bref = new IdentifierLiteral o.scope.freeVariable 'base'
      base = new Value new Parens new Assign bref, base
    return [base, bref] unless name  # `a()`
    if name.shouldCache()  # `a[b()]`
      nref = new IdentifierLiteral o.scope.freeVariable 'name'
      name = new Index new Assign nref, name.index
      nref = new Index nref
    [base.add(name), new Value(bref or base.base, [nref or name])]

  # We compile a value to JavaScript by compiling and joining each property.
  # Things get much more interesting if the chain of properties has *soak*
  # operators `?.` interspersed. Then we have to take care not to accidentally
  # evaluate anything twice when building the soak chain.
  compileNode: (o) ->
    @base.front = @front
    @base.jsxAttributeName = @jsxAttributeName
    props = @properties
    fragments = @base.compileToFragments o, (if props.length then LEVEL_ACCESS else null)
    if props.length and SIMPLENUM.test fragmentsToText fragments
      fragments.push @makeCode '.'
    for prop in props
      fragments.push (prop.compileToFragments o)...
    fragments

  # Unfold a soak into an `If`: `a?.b` -> `a.b if a?`
  unfoldSoak: (o) ->
    @unfoldedSoak ?= do =>
      ifn = @base.unfoldSoak o
      if ifn
        ifn.body.properties.push @properties...
        return ifn
      for prop, i in @properties when prop.soak
        prop.soak = off
        fst = new Value @base, @properties[...i]
        snd = new Value @base, @properties[i..]
        if fst.shouldCache()
          ref = new IdentifierLiteral o.scope.freeVariable 'ref'
          fst = new Parens new Assign ref, fst
          snd.base = ref
        return new If new Existence(fst), snd, soak: on
      no

  eachName: (iterator) ->
    if @hasProperties()
      iterator @
    else if @base.isAssignable()
      @base.eachName iterator
    else
      @error 'tried to assign to unassignable value'

#### HereComment

# Comment delimited by `###` (becoming `/* */`).
exports.HereComment = class HereComment extends Base
  constructor: ({ @content, @newLine, @unshift }) ->
    super()

  compileNode: (o) ->
    multiline = '\n' in @content
    hasLeadingMarks = /\n\s*[#|\*]/.test @content
    @content = @content.replace /^([ \t]*)#(?=\s)/gm, ' *' if hasLeadingMarks

    # Unindent multiline comments. They will be reindented later.
    if multiline
      largestIndent = ''
      for line in @content.split '\n'
        leadingWhitespace = /^\s*/.exec(line)[0]
        if leadingWhitespace.length > largestIndent.length
          largestIndent = leadingWhitespace
      @content = @content.replace ///^(#{leadingWhitespace})///gm, ''

    @content = "/*#{@content}#{if hasLeadingMarks then ' ' else ''}*/"
    fragment = @makeCode @content
    fragment.newLine = @newLine
    fragment.unshift = @unshift
    fragment.multiline = multiline
    # Don’t rely on `fragment.type`, which can break when the compiler is minified.
    fragment.isComment = fragment.isHereComment = yes
    fragment

#### LineComment

# Comment running from `#` to the end of a line (becoming `//`).
exports.LineComment = class LineComment extends Base
  constructor: ({ @content, @newLine, @unshift }) ->
    super()

  compileNode: (o) ->
    fragment = @makeCode(if /^\s*$/.test @content then '' else "//#{@content}")
    fragment.newLine = @newLine
    fragment.unshift = @unshift
    fragment.trail = not @newLine and not @unshift
    # Don’t rely on `fragment.type`, which can break when the compiler is minified.
    fragment.isComment = fragment.isLineComment = yes
    fragment

#### Call

# Node for a function invocation.
exports.Call = class Call extends Base
  constructor: (@variable, @args = [], @soak, @token) ->
    super()

    @isNew = no
    if @variable instanceof Value and @variable.isNotCallable()
      @variable.error "literal is not a function"

<<<<<<< HEAD
=======
    @csx = @variable.base instanceof CSXTag

    # `@variable` never gets output as a result of this node getting created as
    # part of `RegexWithInterpolations`, so for that case move any comments to
    # the `args` property that gets passed into `RegexWithInterpolations` via
    # the grammar.
    if @variable.base?.value is 'RegExp' and @args.length isnt 0
      moveComments @variable, @args[0]

>>>>>>> ae7f97b6
  children: ['variable', 'args']

  # When setting the location, we sometimes need to update the start location to
  # account for a newly-discovered `new` operator to the left of us. This
  # expands the range on the left, but not the right.
  updateLocationDataIfMissing: (locationData) ->
    if @locationData and @needsUpdatedStartLocation
      @locationData.first_line = locationData.first_line
      @locationData.first_column = locationData.first_column
      base = @variable?.base or @variable
      if base.needsUpdatedStartLocation
        @variable.locationData.first_line = locationData.first_line
        @variable.locationData.first_column = locationData.first_column
        base.updateLocationDataIfMissing locationData
      delete @needsUpdatedStartLocation
    super locationData

  # Tag this invocation as creating a new instance.
  newInstance: ->
    base = @variable?.base or @variable
    if base instanceof Call and not base.isNew
      base.newInstance()
    else
      @isNew = true
    @needsUpdatedStartLocation = true
    this

  # Soaked chained invocations unfold into if/else ternary structures.
  unfoldSoak: (o) ->
    if @soak
      if @variable instanceof Super
        left = new Literal @variable.compile o
        rite = new Value left
        @variable.error "Unsupported reference to 'super'" unless @variable.accessor?
      else
        return ifn if ifn = unfoldSoak o, this, 'variable'
        [left, rite] = new Value(@variable).cacheReference o
      rite = new Call rite, @args
      rite.isNew = @isNew
      left = new Literal "typeof #{ left.compile o } === \"function\""
      return new If left, new Value(rite), soak: yes
    call = this
    list = []
    loop
      if call.variable instanceof Call
        list.push call
        call = call.variable
        continue
      break unless call.variable instanceof Value
      list.push call
      break unless (call = call.variable.base) instanceof Call
    for call in list.reverse()
      if ifn
        if call.variable instanceof Call
          call.variable = ifn
        else
          call.variable.base = ifn
      ifn = unfoldSoak o, call, 'variable'
    ifn

  # Compile a vanilla function call.
  compileNode: (o) ->
    @variable?.front = @front
    compiledArgs = []
    for arg, argIndex in @args
      if argIndex then compiledArgs.push @makeCode ", "
      compiledArgs.push (arg.compileToFragments o, LEVEL_LIST)...

    fragments = []
    if @isNew
      @variable.error "Unsupported reference to 'super'" if @variable instanceof Super
      fragments.push @makeCode 'new '
    fragments.push @variable.compileToFragments(o, LEVEL_ACCESS)...
    fragments.push @makeCode('('), compiledArgs..., @makeCode(')')
    fragments

<<<<<<< HEAD
=======
  compileCSX: (o) ->
    [attributes, content] = @args
    attributes.base.csx = yes
    content?.base.csx = yes
    fragments = [@makeCode('<')]
    fragments.push (tag = @variable.compileToFragments(o, LEVEL_ACCESS))...
    if attributes.base instanceof Arr
      for obj in attributes.base.objects
        attr = obj.base
        attrProps = attr?.properties or []
        # Catch invalid CSX attributes: <div {a:"b", props} {props} "value" />
        if not (attr instanceof Obj or attr instanceof IdentifierLiteral) or (attr instanceof Obj and not attr.generated and (attrProps.length > 1 or not (attrProps[0] instanceof Splat)))
          obj.error """
            Unexpected token. Allowed CSX attributes are: id="val", src={source}, {props...} or attribute.
          """
        obj.base.csx = yes if obj.base instanceof Obj
        fragments.push @makeCode ' '
        fragments.push obj.compileToFragments(o, LEVEL_PAREN)...
    if content
      fragments.push @makeCode('>')
      fragments.push content.compileNode(o, LEVEL_LIST)...
      fragments.push [@makeCode('</'), tag..., @makeCode('>')]...
    else
      fragments.push @makeCode(' />')
    fragments

>>>>>>> ae7f97b6
#### Super

# Takes care of converting `super()` calls into calls against the prototype's
# function of the same name.
# When `expressions` are set the call will be compiled in such a way that the
# expressions are evaluated without altering the return value of the `SuperCall`
# expression.
exports.SuperCall = class SuperCall extends Call
  children: Call::children.concat ['expressions']

  isStatement: (o) ->
    @expressions?.length and o.level is LEVEL_TOP

  compileNode: (o) ->
    return super o unless @expressions?.length

    superCall   = new Literal fragmentsToText super o
    replacement = new Block @expressions.slice()

    if o.level > LEVEL_TOP
      # If we might be in an expression we need to cache and return the result
      [superCall, ref] = superCall.cache o, null, YES
      replacement.push ref

    replacement.unshift superCall
    replacement.compileToFragments o, if o.level is LEVEL_TOP then o.level else LEVEL_LIST

exports.Super = class Super extends Base
  constructor: (@accessor) ->
    super()

  children: ['accessor']

  compileNode: (o) ->
    method = o.scope.namedMethod()
    @error 'cannot use super outside of an instance method' unless method?.isMethod

    unless method.ctor? or @accessor?
      {name, variable} = method
      if name.shouldCache() or (name instanceof Index and name.index.isAssignable())
        nref = new IdentifierLiteral o.scope.parent.freeVariable 'name'
        name.index = new Assign nref, name.index
      @accessor = if nref? then new Index nref else name

    if @accessor?.name?.comments
      # A `super()` call gets compiled to e.g. `super.method()`, which means
      # the `method` property name gets compiled for the first time here, and
      # again when the `method:` property of the class gets compiled. Since
      # this compilation happens first, comments attached to `method:` would
      # get incorrectly output near `super.method()`, when we want them to
      # get output on the second pass when `method:` is output. So set them
      # aside during this compilation pass, and put them back on the object so
      # that they’re there for the later compilation.
      salvagedComments = @accessor.name.comments
      delete @accessor.name.comments
    fragments = (new Value (new Literal 'super'), if @accessor then [ @accessor ] else [])
    .compileToFragments o
    attachCommentsToNode salvagedComments, @accessor.name if salvagedComments
    fragments

#### RegexWithInterpolations

# Regexes with interpolations are in fact just a variation of a `Call` (a
# `RegExp()` call to be precise) with a `StringWithInterpolations` inside.
exports.RegexWithInterpolations = class RegexWithInterpolations extends Call
  constructor: (args = []) ->
    super (new Value new IdentifierLiteral 'RegExp'), args, false

#### TaggedTemplateCall

exports.TaggedTemplateCall = class TaggedTemplateCall extends Call
  constructor: (variable, arg, soak) ->
    arg = new StringWithInterpolations Block.wrap([ new Value arg ]) if arg instanceof StringLiteral
    super variable, [ arg ], soak

  compileNode: (o) ->
    @variable.compileToFragments(o, LEVEL_ACCESS).concat @args[0].compileToFragments(o, LEVEL_LIST)

#### Extends

# Node to extend an object's prototype with an ancestor object.
# After `goog.inherits` from the
# [Closure Library](https://github.com/google/closure-library/blob/master/closure/goog/base.js).
exports.Extends = class Extends extends Base
  constructor: (@child, @parent) ->
    super()

  children: ['child', 'parent']

  # Hooks one constructor into another's prototype chain.
  compileToFragments: (o) ->
    new Call(new Value(new Literal utility 'extend', o), [@child, @parent]).compileToFragments o

#### Access

# A `.` access into a property of a value, or the `::` shorthand for
# an access into the object's prototype.
exports.Access = class Access extends Base
  constructor: (@name, tag) ->
    super()
    @soak  = tag is 'soak'

  children: ['name']

  compileToFragments: (o) ->
    name = @name.compileToFragments o
    node = @name.unwrap()
    if node instanceof PropertyName
      [@makeCode('.'), name...]
    else
      [@makeCode('['), name..., @makeCode(']')]

  shouldCache: NO

#### Index

# A `[ ... ]` indexed access into an array or object.
exports.Index = class Index extends Base
  constructor: (@index) ->
    super()

  children: ['index']

  compileToFragments: (o) ->
    [].concat @makeCode("["), @index.compileToFragments(o, LEVEL_PAREN), @makeCode("]")

  shouldCache: ->
    @index.shouldCache()

#### Range

# A JSX element
exports.JsxElement = class JsxElement extends Base

  children: ['children_', 'objAttributes']

  constructor: (options) ->
    super()
    {@name, children: @children_ = [], @attributes = {}, @shorthands = {}, @inline} = options
    @inlineTagBody = @children_.inlineBody
    @attributes.list   ?= []
    {list: @listAttributes, object: @objAttributes} = @attributes
    @shorthands.classes ?= []

  compileNode: (o) ->
    compiledIdAttribute = do =>
      return [] unless @shorthands.id
      [@makeCode " id='#{@shorthands.id}'"]

    compiledClassAttribute = do =>
      {classes} = @shorthands
      return [] unless classes.length
      hasInterpretedClasses = classes.some (klass) -> Array.isArray klass
      return [@makeCode " className='#{classes.join ' '}'"] unless hasInterpretedClasses

      combined = []
      for klass in classes
        if Array.isArray klass
          combined.push klass...
        else
          combined.push new Value new StringLiteral "'#{klass}'"
      (@objAttributes ?= new JsxAttributesObj).properties.push(
        new Assign(
          new Value new IdentifierLiteral('className')
          new Call(
            new Value new IdentifierLiteral('classNames')
            combined
          )
          'object'
          new Literal ':'
        )
      )

      []

    compiledListAttributes = do =>
      return [] unless @listAttributes.length
      attr = []
      for {name, value} in @listAttributes
        attr.push @makeCode ' '
        attr.push @makeCode name
        attr.push @makeCode '='
        if value instanceof StringLiteral
          attr.push value.compileToFragments(o)...
        else # expression value
          attr.push @makeCode '{'
          attr.push value.compileToFragments(o)...
          attr.push @makeCode '}'
      attr

    compiledObjectAttributes =
      @objAttributes?.compileToFragments?(o) ? []

    startTag = [
      @makeCode '<'
      @makeCode @name
      compiledIdAttribute...
      compiledClassAttribute...
      compiledListAttributes...
      compiledObjectAttributes...
      @makeCode '>'
    ]

    isString = (obj) -> Object.prototype.toString.call(obj) is '[object String]'
    initialIndent = o.indent
    compiledChildren = do =>
      return [] unless @children_.length

      idt = o.indent += TAB
      compiled =
        flatten(
          for child, index in @children_
            [
              @makeCode(
                if @inlineTagBody
                  ''
                else if child.inline and index
                  if child.inline is 'IMMEDIATE'
                    ''
                  else
                    ' '
                else if index and @children_[index - 1].inline is 'both'
                  ' '
                else
                  "\n#{idt}"
              )
              (if child instanceof JsxContent
                [@makeCode child.str]
              else if child instanceof JsxInlineContent
                [@makeCode child.str]
              else if child instanceof JsxElement
                child.compileToFragments(o)
              else # expression
                [
                  @makeCode '{'
                  child.compileToFragments(o)
                  @makeCode '}'
                ]
              )...
            ]
        )
      compiled

    idt = initialIndent
    endTag = [
      @makeCode '</'
      @makeCode @name
      @makeCode '>'
    ]
    endTag.unshift @makeCode "\n#{idt}" if @children_.length and not @inlineTagBody

    [
      startTag...
      compiledChildren...
      endTag...
    ]

exports.JsxContent = class JsxContent extends Base

  constructor: (@str) ->
    super()

exports.JsxInlineContent = class JsxInlineContent extends Base

  constructor: (@str) ->
    super()

    @inline = 'IMMEDIATE'

# A range literal. Ranges can be used to extract portions (slices) of arrays,
# to specify a range for comprehensions, or as a value, to be expanded into the
# corresponding array of integers at runtime.
exports.Range = class Range extends Base

  children: ['from', 'to']

  constructor: (@from, @to, tag) ->
    super()

    @exclusive = tag is 'exclusive'
    @equals = if @exclusive then '' else '='

  # Compiles the range's source variables -- where it starts and where it ends.
  # But only if they need to be cached to avoid double evaluation.
  compileVariables: (o) ->
    o = merge o, top: true
    shouldCache = del o, 'shouldCache'
    [@fromC, @fromVar] = @cacheToCodeFragments @from.cache o, LEVEL_LIST, shouldCache
    [@toC, @toVar]     = @cacheToCodeFragments @to.cache o, LEVEL_LIST, shouldCache
    [@step, @stepVar]  = @cacheToCodeFragments step.cache o, LEVEL_LIST, shouldCache if step = del o, 'step'
    @fromNum = if @from.isNumber() then Number @fromVar else null
    @toNum   = if @to.isNumber()   then Number @toVar   else null
    @stepNum = if step?.isNumber() then Number @stepVar else null

  # When compiled normally, the range returns the contents of the *for loop*
  # needed to iterate over the values in the range. Used by comprehensions.
  compileNode: (o) ->
    @compileVariables o unless @fromVar
    return @compileArray(o) unless o.index

    # Set up endpoints.
    known    = @fromNum? and @toNum?
    idx      = del o, 'index'
    idxName  = del o, 'name'
    namedIndex = idxName and idxName isnt idx
    varPart  = "#{idx} = #{@fromC}"
    varPart += ", #{@toC}" if @toC isnt @toVar
    varPart += ", #{@step}" if @step isnt @stepVar
    [lt, gt] = ["#{idx} <#{@equals}", "#{idx} >#{@equals}"]

    # Generate the condition.
    condPart = if @stepNum?
      if @stepNum > 0 then "#{lt} #{@toVar}" else "#{gt} #{@toVar}"
    else if known
      [from, to] = [@fromNum, @toNum]
      if from <= to then "#{lt} #{to}" else "#{gt} #{to}"
    else
      cond = if @stepVar then "#{@stepVar} > 0" else "#{@fromVar} <= #{@toVar}"
      "#{cond} ? #{lt} #{@toVar} : #{gt} #{@toVar}"

    # Generate the step.
    stepPart = if @stepVar
      "#{idx} += #{@stepVar}"
    else if known
      if namedIndex
        if from <= to then "++#{idx}" else "--#{idx}"
      else
        if from <= to then "#{idx}++" else "#{idx}--"
    else
      if namedIndex
        "#{cond} ? ++#{idx} : --#{idx}"
      else
        "#{cond} ? #{idx}++ : #{idx}--"

    varPart  = "#{idxName} = #{varPart}" if namedIndex
    stepPart = "#{idxName} = #{stepPart}" if namedIndex

    # The final loop body.
    [@makeCode "#{varPart}; #{condPart}; #{stepPart}"]


  # When used as a value, expand the range into the equivalent array.
  compileArray: (o) ->
    known = @fromNum? and @toNum?
    if known and Math.abs(@fromNum - @toNum) <= 20
      range = [@fromNum..@toNum]
      range.pop() if @exclusive
      return [@makeCode "[#{ range.join(', ') }]"]
    idt    = @tab + TAB
    i      = o.scope.freeVariable 'i', single: true
    result = o.scope.freeVariable 'results'
    pre    = "\n#{idt}#{result} = [];"
    if known
      o.index = i
      body    = fragmentsToText @compileNode o
    else
      vars    = "#{i} = #{@fromC}" + if @toC isnt @toVar then ", #{@toC}" else ''
      cond    = "#{@fromVar} <= #{@toVar}"
      body    = "var #{vars}; #{cond} ? #{i} <#{@equals} #{@toVar} : #{i} >#{@equals} #{@toVar}; #{cond} ? #{i}++ : #{i}--"
    post   = "{ #{result}.push(#{i}); }\n#{idt}return #{result};\n#{o.indent}"
    hasArgs = (node) -> node?.contains isLiteralArguments
    args   = ', arguments' if hasArgs(@from) or hasArgs(@to)
    [@makeCode "(function() {#{pre}\n#{idt}for (#{body})#{post}}).apply(this#{args ? ''})"]

#### Slice

# An array slice literal. Unlike JavaScript's `Array#slice`, the second parameter
# specifies the index of the end of the slice, just as the first parameter
# is the index of the beginning.
exports.Slice = class Slice extends Base

  children: ['range']

  constructor: (@range) ->
    super()

  # We have to be careful when trying to slice through the end of the array,
  # `9e9` is used because not all implementations respect `undefined` or `1/0`.
  # `9e9` should be safe because `9e9` > `2**32`, the max array length.
  compileNode: (o) ->
    {to, from} = @range
    fromCompiled = from and from.compileToFragments(o, LEVEL_PAREN) or [@makeCode '0']
    # TODO: jwalton - move this into the 'if'?
    if to
      compiled     = to.compileToFragments o, LEVEL_PAREN
      compiledText = fragmentsToText compiled
      if not (not @range.exclusive and +compiledText is -1)
        toStr = ', ' + if @range.exclusive
          compiledText
        else if to.isNumber()
          "#{+compiledText + 1}"
        else
          compiled = to.compileToFragments o, LEVEL_ACCESS
          "+#{fragmentsToText compiled} + 1 || 9e9"
    [@makeCode ".slice(#{ fragmentsToText fromCompiled }#{ toStr or '' })"]

#### Obj

# An object literal, nothing fancy.
exports.Obj = class Obj extends Base
  constructor: (props, @generated = no, @lhs = no) ->
    super()

    @objects = @properties = props or []

  children: ['properties']

  isAssignable: ->
    for prop in @properties
      # Check for reserved words.
      message = isUnassignable prop.unwrapAll().value
      prop.error message if message

      prop = prop.value if prop instanceof Assign and prop.context is 'object'
      return no unless prop.isAssignable()
    yes

  shouldCache: ->
    not @isAssignable()

  # Check if object contains splat.
  hasSplat: ->
    splat = yes for prop in @properties when prop instanceof Splat
    splat ? no

  compileNode: (o) ->
    props = @properties
    if @generated
      for node in props when node instanceof Value
        node.error 'cannot have an implicit value in an implicit object'

    # Object spread properties. https://github.com/tc39/proposal-object-rest-spread/blob/master/Spread.md
<<<<<<< HEAD
    # `obj2 = {a:1, obj..., c:3, d:4} => obj2 = Object.assign({}, {a:1}, obj1, {c:3, d:4})`
    return @compileSpread o if @hasSplat()

    idt        = o.indent += TAB
    lastNoncom = @lastNonComment @properties
=======
    return @compileSpread o if @hasSplat() and not @csx

    idt      = o.indent += TAB
    lastNode = @lastNode @properties

    # CSX attributes <div id="val" attr={aaa} {props...} />
    return @compileCSXAttributes o if @csx

    # If this object is the left-hand side of an assignment, all its children
    # are too.
    if @lhs
      for prop in props when prop instanceof Assign
        {value} = prop
        unwrappedVal = value.unwrapAll()
        if unwrappedVal instanceof Arr or unwrappedVal instanceof Obj
          unwrappedVal.lhs = yes
        else if unwrappedVal instanceof Assign
          unwrappedVal.nestedLhs = yes
>>>>>>> ae7f97b6

    # If this object is the left-hand side of an assignment, all its children
    # are too.
    if @lhs
      for prop in props when prop instanceof Assign
        {value} = prop
        unwrappedVal = value.unwrapAll()
        if unwrappedVal instanceof Arr or unwrappedVal instanceof Obj
          unwrappedVal.lhs = yes
        else if unwrappedVal instanceof Assign
          unwrappedVal.nestedLhs = yes

    isCompact = yes
    for prop in @properties
<<<<<<< HEAD
      if prop instanceof Comment or (prop instanceof Assign and prop.context is 'object')
=======
      if prop instanceof Assign and prop.context is 'object'
>>>>>>> ae7f97b6
        isCompact = no

    answer = []
    answer.push @makeCode if isCompact then '' else '\n'
    for prop, i in props
      join = if i is props.length - 1
        ''
      else if isCompact
        ', '
<<<<<<< HEAD
      else if prop is lastNoncom or prop instanceof Comment
=======
      else if prop is lastNode
>>>>>>> ae7f97b6
        '\n'
      else
        ',\n'
      indent = if isCompact then '' else idt

      key = if prop instanceof Assign and prop.context is 'object'
        prop.variable
      else if prop instanceof Assign
        prop.operatorToken.error "unexpected #{prop.operatorToken.value}" unless @lhs
        prop.variable
      else
        prop
      if key instanceof Value and key.hasProperties()
        key.error 'invalid object key' if prop.context is 'object' or not key.this
        key  = key.properties[0].name
        prop = new Assign key, prop, 'object'
      if key is prop
        if prop.shouldCache()
          [key, value] = prop.base.cache o
          key  = new PropertyName key.value if key instanceof IdentifierLiteral
          prop = new Assign key, value, 'object'
        else if not prop.bareLiteral?(IdentifierLiteral)
          prop = new Assign prop, prop, 'object'
      if indent then answer.push @makeCode indent
      answer.push prop.compileToFragments(o, LEVEL_TOP)...
      if join then answer.push @makeCode join
    answer.push @makeCode if isCompact then '' else "\n#{@tab}"
    answer = @wrapInBraces answer
    if @front then @wrapInParentheses answer else answer

  assigns: (name) ->
    for prop in @properties when prop.assigns name then return yes
    no

  eachName: (iterator) ->
    for prop in @properties
      prop = prop.value if prop instanceof Assign and prop.context is 'object'
      prop = prop.unwrapAll()
      prop.eachName iterator if prop.eachName?

  # Object spread properties. https://github.com/tc39/proposal-object-rest-spread/blob/master/Spread.md
<<<<<<< HEAD
  # `obj2 = {a:1, obj..., c:3, d:4} => obj2 = Object.assign({}, {a:1}, obj1, {c:3, d:4})`
=======
  # `obj2 = {a: 1, obj..., c: 3, d: 4}` → `obj2 = Object.assign({}, {a: 1}, obj, {c: 3, d: 4})`
>>>>>>> ae7f97b6
  compileSpread: (o) ->
    props = @properties
    # Store object spreads.
    splatSlice = []
    propSlices = []
    slices = []
    addSlice = ->
      slices.push new Obj propSlices if propSlices.length
      slices.push splatSlice... if splatSlice.length
      splatSlice = []
      propSlices = []
    for prop in props
      if prop instanceof Splat
        splatSlice.push new Value prop.name
        addSlice()
      else
        propSlices.push prop
    addSlice()
    slices.unshift new Obj unless slices[0] instanceof Obj
    (new Call new Literal('Object.assign'), slices).compileToFragments o
<<<<<<< HEAD
      
exports.JsxAttributesObj = class JsxAttributesObj extends Obj
  compileNode: (o) ->
    answer = []
    for prop in @properties
      answer.push @makeCode ' '
      if prop instanceof Assign
        prop.context = '='
        if prop.variable instanceof Value and prop.variable.hasProperties()
          prop.variable.error 'invalid object key'
      else if prop instanceof Value and prop.this
        prop = new Assign prop.properties[0].name, prop, '='
      else unless prop instanceof Splat
        prop = new Assign prop, prop, '='
      prop.jsxAttribute = yes
      compiled = prop.compileToFragments(o, LEVEL_TOP)
      if prop instanceof Splat
        compiled = [
          @makeCode '{'
          compiled...
          @makeCode '}'
        ]
      answer.push compiled...
    answer
=======

  compileCSXAttributes: (o) ->
    props = @properties
    answer = []
    for prop, i in props
      prop.csx = yes
      join = if i is props.length - 1 then '' else ' '
      prop = new Literal "{#{prop.compile(o)}}" if prop instanceof Splat
      answer.push prop.compileToFragments(o, LEVEL_TOP)...
      answer.push @makeCode join
    if @front then @wrapInParentheses answer else answer
>>>>>>> ae7f97b6

#### Arr

# An array literal.
exports.Arr = class Arr extends Base
  constructor: (objs, @lhs = no) ->
    super()
    @objects = objs or []

  children: ['objects']

  isAssignable: ->
    return no unless @objects.length

    for obj, i in @objects
      return no if obj instanceof Splat and i + 1 isnt @objects.length
      return no unless obj.isAssignable() and (not obj.isAtomic or obj.isAtomic())
    yes

  shouldCache: ->
    not @isAssignable()

  compileNode: (o) ->
    return [@makeCode '[]'] unless @objects.length
    o.indent += TAB

    answer = []
    for obj, objIndex in @objects
      unwrappedObj = obj.unwrapAll()
      # Let `compileCommentFragments` know to intersperse block comments
      # into the fragments created when compiling this array.
      if unwrappedObj.comments and
         unwrappedObj.comments.filter((comment) -> not comment.here).length is 0
        unwrappedObj.includeCommentFragments = YES
      # If this array is the left-hand side of an assignment, all its children
      # are too.
      if @lhs
        unwrappedObj.lhs = yes if unwrappedObj instanceof Arr or unwrappedObj instanceof Obj

    compiledObjs = (obj.compileToFragments o, LEVEL_LIST for obj in @objects)
    # If `compiledObjs` includes newlines, we will output this as a multiline
    # array (i.e. with a newline and indentation after the `[`). If an element
    # contains line comments, that should also trigger multiline output since
    # by definition line comments will introduce newlines into our output.
    # The exception is if only the first element has line comments; in that
    # case, output as the compact form if we otherwise would have, so that the
    # first element’s line comments get output before or after the array.
    includesLineCommentsOnNonFirstElement = no
    for fragments, index in compiledObjs
      for fragment in fragments
        if fragment.isHereComment
          fragment.code = fragment.code.trim()
        else if index isnt 0 and includesLineCommentsOnNonFirstElement is no and hasLineComments fragment
          includesLineCommentsOnNonFirstElement = yes
      if index isnt 0
        answer.push @makeCode ', '
      answer.push fragments...
    if includesLineCommentsOnNonFirstElement or '\n' in fragmentsToText(answer)
      for fragment, fragmentIndex in answer
        if fragment.isHereComment
          fragment.code = "#{multident(fragment.code, o.indent, no)}\n#{o.indent}"
        else if fragment.code is ', '
          fragment.code = ",\n#{o.indent}"
      answer.unshift @makeCode "[\n#{o.indent}"
      answer.push @makeCode "\n#{@tab}]"
    else
      for fragment in answer when fragment.isHereComment
        fragment.code = "#{fragment.code} "
      answer.unshift @makeCode '['
      answer.push @makeCode ']'
    answer

  assigns: (name) ->
    for obj in @objects when obj.assigns name then return yes
    no

  eachName: (iterator) ->
    for obj in @objects
      obj = obj.unwrapAll()
      obj.eachName iterator

#### Class

# The CoffeeScript class definition.
# Initialize a **Class** with its name, an optional superclass, and a body.

exports.Class = class Class extends Base
  children: ['variable', 'parent', 'body']

  constructor: (@variable, @parent, @body = new Block) ->
    super()

  compileNode: (o) ->
    @name          = @determineName()
    executableBody = @walkBody(o)

    # Special handling to allow `class expr.A extends A` declarations
    parentName    = @parent.base.value if @parent instanceof Value and not @parent.hasProperties()
    @hasNameClash = @name? and @name is parentName

    node = @

    if executableBody or @hasNameClash
      node = new ExecutableClassBody node, executableBody
    else if not @name? and o.level is LEVEL_TOP
      # Anonymous classes are only valid in expressions
      node = new Parens node

    if @boundMethods.length and @parent
      @variable ?= new IdentifierLiteral o.scope.freeVariable '_class'
      [@variable, @variableRef] = @variable.cache o unless @variableRef?

    if @variable
      node = new Assign @variable, node, null, { @moduleDeclaration }

    @compileNode = @compileClassDeclaration
    try
      return node.compileToFragments o
    finally
      delete @compileNode

  compileClassDeclaration: (o) ->
    @ctor ?= @makeDefaultConstructor() if @externalCtor or @boundMethods.length
    @ctor?.noReturn = true

    @proxyBoundMethods() if @boundMethods.length

    o.indent += TAB

    result = []
    if @assignParentRef
      result.push @makeCode "("
      result.push @assignParentRef.compileToFragments(o)...
      result.push @makeCode ", "
    result.push @makeCode "class "
    result.push @makeCode "#{@name} " if @name
    result.push @makeCode('extends '), @parent.compileToFragments(o)..., @makeCode ' ' if @parent

    result.push @makeCode '{'
    unless @body.isEmpty()
      @body.spaced = true
      result.push @makeCode '\n'
      result.push @body.compileToFragments(o, LEVEL_TOP)...
      result.push @makeCode "\n#{@tab}"
    result.push @makeCode '}'
    if @assignParentRef
      result.push @makeCode ")"

    result

  # Figure out the appropriate name for this class
  determineName: ->
    return null unless @variable
    [..., tail] = @variable.properties
    node = if tail
      tail instanceof Access and tail.name
    else
      @variable.base
    unless node instanceof IdentifierLiteral or node instanceof PropertyName
      return null
    name = node.value
    unless tail
      message = isUnassignable name
      @variable.error message if message
    if name in JS_FORBIDDEN then "_#{name}" else name

  setParentRef: (o) ->
    return if @_setParentRef
    @_setParentRef = yes

    if @parent?.shouldCache()
      ref = new IdentifierLiteral o.scope.freeVariable 'ref'
      @assignParentRef = new Assign ref, @parent
      @parent = ref

  walkBody: (o) ->
    @ctor          = null
    @boundMethods  = []
    executableBody = null

    initializer     = []
    { expressions } = @body

    i = 0
    for expression in expressions.slice()
      if expression instanceof Value and expression.isObject true
        { properties } = expression.base
        exprs     = []
        end       = 0
        start     = 0
        pushSlice = -> exprs.push new Value new Obj properties[start...end], true if end > start

        while assign = properties[end]
          if initializerExpression = @addInitializerExpression assign
            pushSlice()
            exprs.push initializerExpression
            initializer.push initializerExpression
            start = end + 1
          end++
        pushSlice()

        expressions[i..i] = exprs
        i += exprs.length
      else
        if initializerExpression = @addInitializerExpression expression
          initializer.push initializerExpression
          expressions[i] = initializerExpression
        i += 1

    for method in initializer when method instanceof Code
      if method.ctor
        method.error 'Cannot define more than one constructor in a class' if @ctor
        @ctor = method
      else if method.isStatic and method.bound
        method.context = @name
      else if method.bound
        @boundMethods.push method

    if initializer.length isnt expressions.length
      @body.expressions = (expression.hoist() for expression in initializer)
      new Block expressions

  # Add an expression to the class initializer
  #
  # NOTE Currently, only methods and static methods are valid in ES class initializers.
  # When additional expressions become valid, this method should be updated to handle them.
  addInitializerExpression: (node) ->
    if @validInitializerMethod node
      @addInitializerMethod node
    else
      null

  # Checks if the given node is a valid ES class initializer method.
  validInitializerMethod: (node) ->
    return no unless node instanceof Assign and node.value instanceof Code
    return yes if node.context is 'object' and not node.variable.hasProperties()
    return node.variable.looksStatic(@name) and (@name or not node.value.bound)

  # Returns a configured class initializer method
  addInitializerMethod: (assign) ->
    { variable, value: method } = assign
    method.isMethod = yes
    method.isStatic = variable.looksStatic @name

    if method.isStatic
      method.name = variable.properties[0]
    else
      methodName  = variable.base
      method.name = new (if methodName.shouldCache() then Index else Access) methodName
      method.name.updateLocationDataIfMissing methodName.locationData
      method.ctor = (if @parent then 'derived' else 'base') if methodName.value is 'constructor'
      method.error 'Cannot define a constructor as a bound (fat arrow) function' if method.bound and method.ctor

    method

  makeDefaultConstructor: ->
    ctor = @addInitializerMethod new Assign (new Value new PropertyName 'constructor'), new Code
    @body.unshift ctor

    if @parent
      ctor.body.push new SuperCall new Super, [new Splat new IdentifierLiteral 'arguments']

    if @externalCtor
      applyCtor = new Value @externalCtor, [ new Access new PropertyName 'apply' ]
      applyArgs = [ new ThisLiteral, new IdentifierLiteral 'arguments' ]
      ctor.body.push new Call applyCtor, applyArgs
      ctor.body.makeReturn()

    ctor

  proxyBoundMethods: ->
    @ctor.thisAssignments = for method in @boundMethods
      method.classVariable = @variableRef if @parent

      name = new Value(new ThisLiteral, [ method.name ])
      new Assign name, new Call(new Value(name, [new Access new PropertyName 'bind']), [new ThisLiteral])

    null

exports.ExecutableClassBody = class ExecutableClassBody extends Base
  children: [ 'class', 'body' ]

  defaultClassVariableName: '_Class'

  constructor: (@class, @body = new Block) ->
    super()

  compileNode: (o) ->
    if jumpNode = @body.jumps()
      jumpNode.error 'Class bodies cannot contain pure statements'
    if argumentsNode = @body.contains isLiteralArguments
      argumentsNode.error "Class bodies shouldn't reference arguments"

    @name      = @class.name ? @defaultClassVariableName
    directives = @walkBody()
    @setContext()

    ident   = new IdentifierLiteral @name
    params  = []
    args    = []
    wrapper = new Code params, @body
    klass   = new Parens new Call wrapper, args

    @body.spaced = true

    o.classScope = wrapper.makeScope o.scope

    if @class.hasNameClash
      parent = new IdentifierLiteral o.classScope.freeVariable 'superClass'
      wrapper.params.push new Param parent
      args.push @class.parent
      @class.parent = parent

    if @externalCtor
      externalCtor = new IdentifierLiteral o.classScope.freeVariable 'ctor', reserve: no
      @class.externalCtor = externalCtor
      @externalCtor.variable.base = externalCtor

    if @name isnt @class.name
      @body.expressions.unshift new Assign (new IdentifierLiteral @name), @class
    else
      @body.expressions.unshift @class
    @body.expressions.unshift directives...
    @body.push ident

    klass.compileToFragments o

  # Traverse the class's children and:
  # - Hoist valid ES properties into `@properties`
  # - Hoist static assignments into `@properties`
  # - Convert invalid ES properties into class or prototype assignments
  walkBody: ->
    directives  = []

    index = 0
    while expr = @body.expressions[index]
      break unless expr instanceof Value and expr.isString()
      if expr.hoisted
        index++
      else
        directives.push @body.expressions.splice(index, 1)...

    @traverseChildren false, (child) =>
      return false if child instanceof Class or child instanceof HoistTarget

      cont = true
      if child instanceof Block
        for node, i in child.expressions
          if node instanceof Value and node.isObject(true)
            cont = false
            child.expressions[i] = @addProperties node.base.properties
          else if node instanceof Assign and node.variable.looksStatic @name
            node.value.isStatic = yes
        child.expressions = flatten child.expressions
      cont

    directives

  setContext: ->
    @body.traverseChildren false, (node) =>
      if node instanceof ThisLiteral
        node.value   = @name
      else if node instanceof Code and node.bound and node.isStatic
        node.context = @name

  # Make class/prototype assignments for invalid ES properties
  addProperties: (assigns) ->
    result = for assign in assigns
      variable = assign.variable
      base     = variable?.base
      value    = assign.value
      delete assign.context

      if base.value is 'constructor'
        if value instanceof Code
          base.error 'constructors must be defined at the top level of a class body'

        # The class scope is not available yet, so return the assignment to update later
        assign = @externalCtor = new Assign new Value, value
      else if not assign.variable.this
        name      = new (if base.shouldCache() then Index else Access) base
        prototype = new Access new PropertyName 'prototype'
        variable  = new Value new ThisLiteral(), [ prototype, name ]

        assign.variable = variable
      else if assign.value instanceof Code
        assign.value.isStatic = true

      assign
    compact result

#### Import and Export

exports.ModuleDeclaration = class ModuleDeclaration extends Base
  constructor: (@clause, @source) ->
    super()
    @checkSource()

  children: ['clause', 'source']

  isStatement: YES
  jumps:       THIS
  makeReturn:  THIS

  checkSource: ->
    if @source? and @source instanceof StringWithInterpolations
      @source.error 'the name of the module to be imported from must be an uninterpolated string'

  checkScope: (o, moduleDeclarationType) ->
    if o.indent.length isnt 0
      @error "#{moduleDeclarationType} statements must be at top-level scope"

exports.ImportDeclaration = class ImportDeclaration extends ModuleDeclaration
  compileNode: (o) ->
    @checkScope o, 'import'
    o.importedSymbols = []

    code = []
    code.push @makeCode "#{@tab}import "
    code.push @clause.compileNode(o)... if @clause?

    if @source?.value?
      code.push @makeCode ' from ' unless @clause is null
      code.push @makeCode @source.value

    code.push @makeCode ';'
    code

exports.ImportClause = class ImportClause extends Base
  constructor: (@defaultBinding, @namedImports) ->
    super()

  children: ['defaultBinding', 'namedImports']

  compileNode: (o) ->
    code = []

    if @defaultBinding?
      code.push @defaultBinding.compileNode(o)...
      code.push @makeCode ', ' if @namedImports?

    if @namedImports?
      code.push @namedImports.compileNode(o)...

    code

exports.ExportDeclaration = class ExportDeclaration extends ModuleDeclaration
  compileNode: (o) ->
    @checkScope o, 'export'

    code = []
    code.push @makeCode "#{@tab}export "
    code.push @makeCode 'default ' if @ instanceof ExportDefaultDeclaration

    if @ not instanceof ExportDefaultDeclaration and
       (@clause instanceof Assign or @clause instanceof Class)
      # Prevent exporting an anonymous class; all exported members must be named
      if @clause instanceof Class and not @clause.variable
        @clause.error 'anonymous classes cannot be exported'

      code.push @makeCode 'var '
      @clause.moduleDeclaration = 'export'

    if @clause.body? and @clause.body instanceof Block
      code = code.concat @clause.compileToFragments o, LEVEL_TOP
    else
      code = code.concat @clause.compileNode o

    code.push @makeCode " from #{@source.value}" if @source?.value?
    code.push @makeCode ';'
    code

exports.ExportNamedDeclaration = class ExportNamedDeclaration extends ExportDeclaration

exports.ExportDefaultDeclaration = class ExportDefaultDeclaration extends ExportDeclaration

exports.ExportAllDeclaration = class ExportAllDeclaration extends ExportDeclaration

exports.ModuleSpecifierList = class ModuleSpecifierList extends Base
  constructor: (@specifiers) ->
    super()

  children: ['specifiers']

  compileNode: (o) ->
    code = []
    o.indent += TAB
    compiledList = (specifier.compileToFragments o, LEVEL_LIST for specifier in @specifiers)

    if @specifiers.length isnt 0
      code.push @makeCode "{\n#{o.indent}"
      for fragments, index in compiledList
        code.push @makeCode(",\n#{o.indent}") if index
        code.push fragments...
      code.push @makeCode "\n}"
    else
      code.push @makeCode '{}'
    code

exports.ImportSpecifierList = class ImportSpecifierList extends ModuleSpecifierList

exports.ExportSpecifierList = class ExportSpecifierList extends ModuleSpecifierList

exports.ModuleSpecifier = class ModuleSpecifier extends Base
  constructor: (@original, @alias, @moduleDeclarationType) ->
    super()

    if @original.comments or @alias?.comments
      @comments = []
      @comments.push @original.comments... if @original.comments
      @comments.push @alias.comments...    if @alias?.comments

    # The name of the variable entering the local scope
    @identifier = if @alias? then @alias.value else @original.value

  children: ['original', 'alias']

  compileNode: (o) ->
    o.scope.find @identifier, @moduleDeclarationType
    code = []
    code.push @makeCode @original.value
    code.push @makeCode " as #{@alias.value}" if @alias?
    code

exports.ImportSpecifier = class ImportSpecifier extends ModuleSpecifier
  constructor: (imported, local) ->
    super imported, local, 'import'

  compileNode: (o) ->
    # Per the spec, symbols can’t be imported multiple times
    # (e.g. `import { foo, foo } from 'lib'` is invalid)
    if @identifier in o.importedSymbols or o.scope.check(@identifier)
      @error "'#{@identifier}' has already been declared"
    else
      o.importedSymbols.push @identifier
    super o

exports.ImportDefaultSpecifier = class ImportDefaultSpecifier extends ImportSpecifier

exports.ImportNamespaceSpecifier = class ImportNamespaceSpecifier extends ImportSpecifier

exports.ExportSpecifier = class ExportSpecifier extends ModuleSpecifier
  constructor: (local, exported) ->
    super local, exported, 'export'

#### Assign

# The **Assign** is used to assign a local variable to value, or to set the
# property of an object -- including within object literals.
exports.Assign = class Assign extends Base
  constructor: (@variable, @value, @context, options = {}) ->
    super()
    {@param, @subpattern, @operatorToken, @moduleDeclaration} = options

  children: ['variable', 'value']

  isAssignable: YES

  isStatement: (o) ->
    o?.level is LEVEL_TOP and @context? and (@moduleDeclaration or "?" in @context)

  checkAssignability: (o, varBase) ->
    if Object::hasOwnProperty.call(o.scope.positions, varBase.value) and
       o.scope.variables[o.scope.positions[varBase.value]].type is 'import'
      varBase.error "'#{varBase.value}' is read-only"

  assigns: (name) ->
    @[if @context is 'object' then 'value' else 'variable'].assigns name

  unfoldSoak: (o) ->
    unfoldSoak o, this, 'variable'

  # Compile an assignment, delegating to `compileDestructuring` or
  # `compileSplice` if appropriate. Keep track of the name of the base object
  # we've been assigned to, for correct internal references. If the variable
  # has not been seen yet within the current scope, declare it.
  compileNode: (o) ->
    isValue = @variable instanceof Value
    if isValue
      # When compiling `@variable`, remember if it is part of a function parameter.
      @variable.param = @param

      # If `@variable` is an array or an object, we’re destructuring;
      # if it’s also `isAssignable()`, the destructuring syntax is supported
      # in ES and we can output it as is; otherwise we `@compileDestructuring`
      # and convert this ES-unsupported destructuring into acceptable output.
      if @variable.isArray() or @variable.isObject()
        # This is the left-hand side of an assignment; let `Arr` and `Obj`
        # know that, so that those nodes know that they’re assignable as
        # destructured variables.
        @variable.base.lhs = yes
        return @compileDestructuring o unless @variable.isAssignable()
        # Object destructuring. Can be removed once ES proposal hits Stage 4.
<<<<<<< HEAD
        return @compileObjectDestruct(o) if @variable.isObject() and @variable.contains((n) -> n instanceof Splat)
=======
        return @compileObjectDestruct(o) if @variable.isObject() and @variable.contains (node) ->
          node instanceof Obj and node.hasSplat()

>>>>>>> ae7f97b6
      return @compileSplice       o if @variable.isSplice()
      return @compileConditional  o if @context in ['||=', '&&=', '?=']
      return @compileSpecialMath  o if @context in ['**=', '//=', '%%=']

    unless @context
      varBase = @variable.unwrapAll()
      unless varBase.isAssignable()
        @variable.error "'#{@variable.compile o}' can't be assigned"

      varBase.eachName (name) =>
        return if name.hasProperties?()

        message = isUnassignable name.value
        name.error message if message

        # `moduleDeclaration` can be `'import'` or `'export'`
        @checkAssignability o, name
        if @moduleDeclaration
          o.scope.add name.value, @moduleDeclaration
        else
          o.scope.find name.value

    if @value instanceof Code
      if @value.isStatic
        @value.name = @variable.properties[0]
      else if @variable.properties?.length >= 2
        [properties..., prototype, name] = @variable.properties
        @value.name = name if prototype.name?.value is 'prototype'

    val = @value.compileToFragments o, LEVEL_LIST
    val = [@makeCode('{'), val..., @makeCode('}')] if @jsxAttribute
    @variable.jsxAttributeName = yes if @jsxAttribute
    compiledName = @variable.compileToFragments o, LEVEL_LIST

    if @context is 'object'
      if @variable.shouldCache()
        compiledName.unshift @makeCode '['
        compiledName.push @makeCode ']'
      return compiledName.concat @makeCode(': '), val

    answer = compiledName.concat @makeCode("#{ if @jsxAttribute then '' else ' '}#{ @context or '=' }#{ if @jsxAttribute then '' else ' '}"), val
    # Per https://developer.mozilla.org/en-US/docs/Web/JavaScript/Reference/Operators/Destructuring_assignment#Assignment_without_declaration,
    # if we’re destructuring without declaring, the destructuring assignment must be wrapped in parentheses.
<<<<<<< HEAD
    if o.level > LEVEL_LIST or (isValue and @variable.base instanceof Obj and not @nestedLhs and not @param)
=======
    if o.level > LEVEL_LIST or (o.level is LEVEL_TOP and isValue and @variable.base instanceof Obj and not @nestedLhs and not @param)
>>>>>>> ae7f97b6
      @wrapInParentheses answer
    else
      answer

  # Check object destructuring variable for rest elements;
  # can be removed once ES proposal hits Stage 4.
  compileObjectDestruct: (o) ->
    # Per https://developer.mozilla.org/en-US/docs/Web/JavaScript/Reference/Operators/Destructuring_assignment#Assignment_without_declaration,
    # if we’re destructuring without declaring, the destructuring assignment
    # must be wrapped in parentheses: `({a, b} = obj)`. Helper function
    # `setScopeVar()` declares variables `a` and `b` at the top of the
    # current scope.
    setScopeVar = (prop) ->
      newVar = false
      return if prop instanceof Assign and prop.value.base instanceof Obj
      if prop instanceof Assign
        if prop.value.base instanceof IdentifierLiteral
<<<<<<< HEAD
          newVar = prop.value.base.compile o
        else
          newVar = prop.variable.base.compile o
      else
        newVar = prop.compile o
      o.scope.add(newVar, 'var', true) if newVar
    # Helper function `getPropValue()` returns compiled object property value.
    # These values are then passed as an argument to helper function
    # `objectWithoutKeys` which is used to assign object value to the
    # destructuring rest variable.
    getPropValue = (prop, quote = no) ->
      wrapInQutes = (prop) ->
        compiledProp = prop.compile o
        compiledProp = "'#{compiledProp}'" if quote
        (new Literal compiledProp).compile o
      if prop instanceof Assign
        return prop.variable.compile o if prop.variable.base instanceof StringWithInterpolations or prop.variable.base instanceof StringLiteral
        return wrapInQutes prop.variable
      else
        return wrapInQutes prop
    # Recursive function for searching and storing rest elements in objects.
    # Parameter `props[]` is used to store nested object properties,
    # e.g. `{a: {b, c: {d, r1...}, r2...}, r3...} = obj`.
    traverseRest = (properties, path = []) ->
      results = []
      restElement = no
      for prop, key in properties
        if prop instanceof Assign and prop.value.base instanceof Obj
          results = traverseRest prop.value.base.objects, [path..., getPropValue prop]
        else
          setScopeVar prop.unwrap() # Declare a variable in the scope.
        if prop instanceof Splat
          prop.error "multiple rest elements are disallowed in object destructuring" if restElement
          restKey = key
          restElement = {
            name: prop.unwrap(),
            path
          }
      if restElement
        # Remove rest element from the properties.
        properties.splice restKey, 1
        # Prepare array of compiled property keys to be excluded from the object.
        restElement["excludeProps"] = new Literal "[#{(getPropValue(prop, yes) for prop in properties)}]"
        results.push restElement
      results
    fragments = []
    {properties} = @variable.base
    # Find all rest elements.
    restList = traverseRest properties
    val = @value.compileToFragments o, LEVEL_LIST
    vvarText = fragmentsToText val
    # Make value into a simple variable if it isn’t already.
    if (@value.unwrap() not instanceof IdentifierLiteral) or @variable.assigns vvarText
      ref = o.scope.freeVariable 'obj'
      fragments.push [@makeCode(ref + ' = '), val...]
      val = (new IdentifierLiteral ref).compileToFragments o, LEVEL_TOP
      vvarText = ref
    compiledName = @variable.compileToFragments o, LEVEL_TOP
    objVar = compiledName.concat @makeCode(" = "), val
    fragments.push @wrapInParentheses objVar
    for restElement in restList
      varProp = if restElement.path.length then ".#{restElement.path.join '.'}" else ""
      vvarPropText = new Literal "#{vvarText}#{varProp}"
      extractKeys = new Call new Value(new Literal(utility('objectWithoutKeys', o))), [vvarPropText, restElement.excludeProps]
      fragments.push new Assign(restElement.name, extractKeys, null).compileToFragments o, LEVEL_LIST
    @joinFragmentArrays fragments, ", "
=======
          newVar = prop.value.base.compileWithoutComments o
        else
          newVar = prop.variable.base.compileWithoutComments o
      else
        newVar = prop.compileWithoutComments o
      o.scope.add(newVar, 'var', true) if newVar

    # Returns a safe (cached) reference to the key for a given property
    getPropKey = (prop) ->
      if prop instanceof Assign
        [prop.variable, key] = prop.variable.cache o
        key
      else
        prop

    # Returns the name of a given property for use with excludeProps
    # Property names are quoted (e.g. `a: b` -> 'a'), and everything else uses the key reference
    # (e.g. `'a': b -> 'a'`, `"#{a}": b` -> <cached>`)
    getPropName = (prop) ->
      key = getPropKey prop
      cached = prop instanceof Assign and prop.variable isnt key
      if cached or not key.isAssignable()
        key
      else
        new Literal "'#{key.compileWithoutComments o}'"

    # Recursive function for searching and storing rest elements in objects.
    # e.g. `{[properties...]} = source`.
    traverseRest = (properties, source) =>
      restElements = []
      restIndex = undefined

      for prop, index in properties
        setScopeVar prop.unwrap()
        if prop instanceof Assign
          # prop is `k: expr`, we need to check `expr` for nested splats
          if prop.value.isObject?()
            # prop is `k: {...}`
            nestedProperties = prop.value.base.properties
          else if prop.value instanceof Assign and prop.value.variable.isObject()
            # prop is `k: {...} = default`
            nestedProperties = prop.value.variable.base.properties
            [prop.value.value, nestedSourceDefault] = prop.value.value.cache o
          if nestedProperties
            nestedSource = new Value source.base, source.properties.concat [new Access getPropKey prop]
            nestedSource = new Value new Op '?', nestedSource, nestedSourceDefault if nestedSourceDefault
            restElements.push traverseRest(nestedProperties, nestedSource)...
        else if prop instanceof Splat
          prop.error "multiple rest elements are disallowed in object destructuring" if restIndex?
          restIndex = index
          restElements.push {
            name: prop.name.unwrapAll()
            source
            excludeProps: new Arr (getPropName p for p in properties when p isnt prop)
          }

      if restIndex?
        # Remove rest element from the properties after iteration
        properties.splice restIndex, 1

      restElements

    # Cache the value for reuse with rest elements
    [@value, valueRef] = @value.cache o

    # Find all rest elements.
    restElements = traverseRest @variable.base.properties, valueRef

    result = new Block [@]
    for restElement in restElements
      value = new Call new Value(new Literal utility 'objectWithoutKeys', o), [restElement.source, restElement.excludeProps]
      result.push new Assign restElement.name, value

    fragments = result.compileToFragments o
    if o.level is LEVEL_TOP
      # Remove leading tab and trailing semicolon
      fragments.shift()
      fragments.pop()

    fragments
>>>>>>> ae7f97b6

  # Brief implementation of recursive pattern matching, when assigning array or
  # object literals to a value. Peeks at their properties to assign inner names.
  compileDestructuring: (o) ->
    top       = o.level is LEVEL_TOP
    {value}   = this
    {objects} = @variable.base
    olen      = objects.length

    # Special-case for `{} = a` and `[] = a` (empty patterns).
    # Compile to simply `a`.
    if olen is 0
      code = value.compileToFragments o
      return if o.level >= LEVEL_OP then @wrapInParentheses code else code
    [obj] = objects

    # Disallow `[...] = a` for some reason. (Could be equivalent to `[] = a`?)
    if olen is 1 and obj instanceof Expansion
      obj.error 'Destructuring assignment has no target'

    isObject = @variable.isObject()

    # Special case for when there's only one thing destructured off of
    # something. `{a} = b`, `[a] = b`, `{a: b} = c`
    if top and olen is 1 and obj not instanceof Splat
      # Pick the property straight off the value when there’s just one to pick
      # (no need to cache the value into a variable).
      defaultValue = undefined
      if obj instanceof Assign and obj.context is 'object'
        # A regular object pattern-match.
        {variable: {base: idx}, value: obj} = obj
        if obj instanceof Assign
          defaultValue = obj.value
          obj = obj.variable
      else
        if obj instanceof Assign
          defaultValue = obj.value
          obj = obj.variable
        idx = if isObject
          # A shorthand `{a, b, @c} = val` pattern-match.
          if obj.this
            obj.properties[0].name
          else
            new PropertyName obj.unwrap().value
        else
          # A regular array pattern-match.
          new NumberLiteral 0
      acc   = idx.unwrap() instanceof PropertyName
      value = new Value value
      value.properties.push new (if acc then Access else Index) idx
      message = isUnassignable obj.unwrap().value
      obj.error message if message
      if defaultValue
        defaultValue.isDefaultValue = yes
        value = new Op '?', value, defaultValue
      return new Assign(obj, value, null, param: @param).compileToFragments o, LEVEL_TOP

    vvar     = value.compileToFragments o, LEVEL_LIST
    vvarText = fragmentsToText vvar
    assigns  = []
    expandedIdx = false

    # At this point, there are several things to destructure. So the `fn()` in
    # `{a, b} = fn()` must be cached, for example. Make vvar into a simple
    # variable if it isn’t already.
    if value.unwrap() not instanceof IdentifierLiteral or @variable.assigns(vvarText)
      ref = o.scope.freeVariable 'ref'
      assigns.push [@makeCode(ref + ' = '), vvar...]
      vvar = [@makeCode ref]
      vvarText = ref

    # And here comes the big loop that handles all of these cases:
    # `[a, b] = c`
    # `[a..., b] = c`
    # `[..., a, b] = c`
    # `[@a, b] = c`
    # `[a = 1, b] = c`
    # `{a, b} = c`
    # `{@a, b} = c`
    # `{a = 1, b} = c`
    # etc.
    for obj, i in objects
      idx = i
      if not expandedIdx and obj instanceof Splat
        name = obj.name.unwrap().value
        obj = obj.unwrap()
        val = "#{olen} <= #{vvarText}.length ? #{utility 'slice', o}.call(#{vvarText}, #{i}"
        rest = olen - i - 1
        if rest isnt 0
          ivar = o.scope.freeVariable 'i', single: true
          val += ", #{ivar} = #{vvarText}.length - #{rest}) : (#{ivar} = #{i}, [])"
        else
          val += ") : []"
        val   = new Literal val
        expandedIdx = "#{ivar}++"
      else if not expandedIdx and obj instanceof Expansion
        rest = olen - i - 1
        if rest isnt 0
          if rest is 1
            expandedIdx = "#{vvarText}.length - 1"
          else
            ivar = o.scope.freeVariable 'i', single: true
            val = new Literal "#{ivar} = #{vvarText}.length - #{rest}"
            expandedIdx = "#{ivar}++"
            assigns.push val.compileToFragments o, LEVEL_LIST
        continue
      else
        if obj instanceof Splat or obj instanceof Expansion
          obj.error "multiple splats/expansions are disallowed in an assignment"
        defaultValue = undefined
        if obj instanceof Assign and obj.context is 'object'
          # A regular object pattern-match.
          {variable: {base: idx}, value: obj} = obj
          if obj instanceof Assign
            defaultValue = obj.value
            obj = obj.variable
        else
          if obj instanceof Assign
            defaultValue = obj.value
            obj = obj.variable
          idx = if isObject
            # A shorthand `{a, b, @c} = val` pattern-match.
            if obj.this
              obj.properties[0].name
            else
              new PropertyName obj.unwrap().value
          else
            # A regular array pattern-match.
            new Literal expandedIdx or idx
        name = obj.unwrap().value
        acc = idx.unwrap() instanceof PropertyName
        val = new Value new Literal(vvarText), [new (if acc then Access else Index) idx]
        if defaultValue
          defaultValue.isDefaultValue = yes
          val = new Op '?', val, defaultValue
      if name?
        message = isUnassignable name
        obj.error message if message
      assigns.push new Assign(obj, val, null, param: @param, subpattern: yes).compileToFragments o, LEVEL_LIST

    assigns.push vvar unless top or @subpattern
    fragments = @joinFragmentArrays assigns, ', '
    if o.level < LEVEL_LIST then fragments else @wrapInParentheses fragments

  # When compiling a conditional assignment, take care to ensure that the
  # operands are only evaluated once, even though we have to reference them
  # more than once.
  compileConditional: (o) ->
    [left, right] = @variable.cacheReference o
    # Disallow conditional assignment of undefined variables.
    if not left.properties.length and left.base instanceof Literal and
           left.base not instanceof ThisLiteral and not o.scope.check left.base.value
      @variable.error "the variable \"#{left.base.value}\" can't be assigned with #{@context} because it has not been declared before"
    if "?" in @context
      o.isExistentialEquals = true
      new If(new Existence(left), right, type: 'if').addElse(new Assign(right, @value, '=')).compileToFragments o
    else
      fragments = new Op(@context[...-1], left, new Assign(right, @value, '=')).compileToFragments o
      if o.level <= LEVEL_LIST then fragments else @wrapInParentheses fragments

  # Convert special math assignment operators like `a **= b` to the equivalent
  # extended form `a = a ** b` and then compiles that.
  compileSpecialMath: (o) ->
    [left, right] = @variable.cacheReference o
    new Assign(left, new Op(@context[...-1], right, @value)).compileToFragments o

  # Compile the assignment from an array splice literal, using JavaScript's
  # `Array#splice` method.
  compileSplice: (o) ->
    {range: {from, to, exclusive}} = @variable.properties.pop()
    unwrappedVar = @variable.unwrapAll()
    if unwrappedVar.comments
      moveComments unwrappedVar, @
      delete @variable.comments
    name = @variable.compile o
    if from
      [fromDecl, fromRef] = @cacheToCodeFragments from.cache o, LEVEL_OP
    else
      fromDecl = fromRef = '0'
    if to
      if from?.isNumber() and to.isNumber()
        to = to.compile(o) - fromRef
        to += 1 unless exclusive
      else
        to = to.compile(o, LEVEL_ACCESS) + ' - ' + fromRef
        to += ' + 1' unless exclusive
    else
      to = "9e9"
    [valDef, valRef] = @value.cache o, LEVEL_LIST
    answer = [].concat @makeCode("#{utility 'splice', o}.apply(#{name}, [#{fromDecl}, #{to}].concat("), valDef, @makeCode(")), "), valRef
    if o.level > LEVEL_TOP then @wrapInParentheses answer else answer

  eachName: (iterator) ->
    @variable.unwrapAll().eachName iterator

#### FuncGlyph

exports.FuncGlyph = class FuncGlyph extends Base
  constructor: (@glyph) ->
    super()

#### Code

# A function definition. This is the only node that creates a new Scope.
# When for the purposes of walking the contents of a function body, the Code
# has no *children* -- they're within the inner scope.
exports.Code = class Code extends Base
  constructor: (params, body, @funcGlyph) ->
    super()

    @params      = params or []
    @body        = body or new Block
    @bound       = @funcGlyph?.glyph is '=>'
    @isGenerator = no
    @isAsync     = no
    @isMethod    = no

    @body.traverseChildren no, (node) =>
      if (node instanceof Op and node.isYield()) or node instanceof YieldReturn
        @isGenerator = yes
      if (node instanceof Op and node.isAwait()) or node instanceof AwaitReturn
        @isAsync = yes
      if @isGenerator and @isAsync
        node.error "function can't contain both yield and await"

  children: ['params', 'body']

  isStatement: -> @isMethod

  jumps: NO

  makeScope: (parentScope) -> new Scope parentScope, @body, this

  # Compilation creates a new scope unless explicitly asked to share with the
  # outer scope. Handles splat parameters in the parameter list by setting
  # such parameters to be the final parameter in the function definition, as
  # required per the ES2015 spec. If the CoffeeScript function definition had
  # parameters after the splat, they are declared via expressions in the
  # function body.
  compileNode: (o) ->
    if @ctor
      @name.error 'Class constructor may not be async'       if @isAsync
      @name.error 'Class constructor may not be a generator' if @isGenerator

    if @bound
      @context = o.scope.method.context if o.scope.method?.bound
      @context = 'this' unless @context

    o.scope         = del(o, 'classScope') or @makeScope o.scope
    o.scope.shared  = del(o, 'sharedScope')
    o.indent        += TAB
    delete o.bare
    delete o.isExistentialEquals
    params           = []
    exprs            = []
    thisAssignments  = @thisAssignments?.slice() ? []
    paramsAfterSplat = []
    haveSplatParam   = no
    haveBodyParam    = no

    # Check for duplicate parameters and separate `this` assignments.
    paramNames = []
    @eachParamName (name, node, param) ->
      node.error "multiple parameters named '#{name}'" if name in paramNames
      paramNames.push name
      if node.this
        name   = node.properties[0].name.value
        name   = "_#{name}" if name in JS_FORBIDDEN
        target = new IdentifierLiteral o.scope.freeVariable name
        param.renameParam node, target
        thisAssignments.push new Assign node, target

    # Parse the parameters, adding them to the list of parameters to put in the
    # function definition; and dealing with splats or expansions, including
    # adding expressions to the function body to declare all parameter
    # variables that would have been after the splat/expansion parameter.
    # If we encounter a parameter that needs to be declared in the function
    # body for any reason, for example it’s destructured with `this`, also
    # declare and assign all subsequent parameters in the function body so that
    # any non-idempotent parameters are evaluated in the correct order.
    for param, i in @params
      # Was `...` used with this parameter? (Only one such parameter is allowed
      # per function.) Splat/expansion parameters cannot have default values,
      # so we need not worry about that.
      if param.splat or param instanceof Expansion
        if haveSplatParam
          param.error 'only one splat or expansion parameter is allowed per function definition'
        else if param instanceof Expansion and @params.length is 1
          param.error 'an expansion parameter cannot be the only parameter in a function definition'
        haveSplatParam = yes
        if param.splat
          if param.name instanceof Arr
            # Splat arrays are treated oddly by ES; deal with them the legacy
            # way in the function body. TODO: Should this be handled in the
            # function parameter list, and if so, how?
            splatParamName = o.scope.freeVariable 'arg'
            params.push ref = new Value new IdentifierLiteral splatParamName
            exprs.push new Assign new Value(param.name), ref
          else
            params.push ref = param.asReference o
            splatParamName = fragmentsToText ref.compileNodeWithoutComments o
          if param.shouldCache()
            exprs.push new Assign new Value(param.name), ref
        else # `param` is an Expansion
          splatParamName = o.scope.freeVariable 'args'
          params.push new Value new IdentifierLiteral splatParamName

        o.scope.parameter splatParamName

      # Parse all other parameters; if a splat paramater has not yet been
      # encountered, add these other parameters to the list to be output in
      # the function definition.
      else
        if param.shouldCache() or haveBodyParam
          param.assignedInBody = yes
          haveBodyParam = yes
          # This parameter cannot be declared or assigned in the parameter
          # list. So put a reference in the parameter list and add a statement
          # to the function body assigning it, e.g.
          # `(arg) => { var a = arg.a; }`, with a default value if it has one.
          if param.value?
            condition = new Op '===', param, new UndefinedLiteral
            ifTrue = new Assign new Value(param.name), param.value
            exprs.push new If condition, ifTrue
          else
            exprs.push new Assign new Value(param.name), param.asReference(o)

        # If this parameter comes before the splat or expansion, it will go
        # in the function definition parameter list.
        unless haveSplatParam
          # If this parameter has a default value, and it hasn’t already been
          # set by the `shouldCache()` block above, define it as a statement in
          # the function body. This parameter comes after the splat parameter,
          # so we can’t define its default value in the parameter list.
          if param.shouldCache()
            ref = param.asReference o
          else
            if param.value? and not param.assignedInBody
              ref = new Assign new Value(param.name), param.value, null, param: yes
            else
              ref = param
          # Add this parameter’s reference(s) to the function scope.
          if param.name instanceof Arr or param.name instanceof Obj
            # This parameter is destructured.
            param.name.lhs = yes
            param.name.eachName (prop) ->
              o.scope.parameter prop.value
<<<<<<< HEAD
            # Compile foo({a, b...}) -> to foo(arg) -> {a, b...} = arg
=======
            # Compile `foo({a, b...}) ->` to `foo(arg) -> {a, b...} = arg`.
>>>>>>> ae7f97b6
            # Can be removed once ES proposal hits Stage 4.
            if param.name instanceof Obj and param.name.hasSplat()
              splatParamName = o.scope.freeVariable 'arg'
              o.scope.parameter splatParamName
              ref = new Value new IdentifierLiteral splatParamName
<<<<<<< HEAD
              exprs.push new Assign new Value(param.name), ref, null, param: yes
              # Compile foo({a, b...} = {}) -> to foo(arg = {}) -> {a, b...} = arg
=======
              exprs.push new Assign new Value(param.name), ref
              # Compile `foo({a, b...} = {}) ->` to `foo(arg = {}) -> {a, b...} = arg`.
>>>>>>> ae7f97b6
              if param.value?  and not param.assignedInBody
                ref = new Assign ref, param.value, null, param: yes
          else
            # This compilation of the parameter is only to get its name to add
            # to the scope name tracking; since the compilation output here
            # isn’t kept for eventual output, don’t include comments in this
            # compilation, so that they get output the “real” time this param
            # is compiled.
            paramToAddToScope = if param.value? then param else ref
            if paramToAddToScope.name?.comments
              salvagedComments = paramToAddToScope.name.comments
              delete paramToAddToScope.name.comments
            o.scope.parameter fragmentsToText paramToAddToScope.compileToFragments o
            paramToAddToScope.name.comments = salvagedComments if salvagedComments
          params.push ref
        else
          paramsAfterSplat.push param
          # If this parameter had a default value, since it’s no longer in the
          # function parameter list we need to assign its default value
          # (if necessary) as an expression in the body.
          if param.value? and not param.shouldCache()
            condition = new Op '===', param, new UndefinedLiteral
            ifTrue = new Assign new Value(param.name), param.value
            exprs.push new If condition, ifTrue
          # Add this parameter to the scope, since it wouldn’t have been added
          # yet since it was skipped earlier.
          o.scope.add param.name.value, 'var', yes if param.name?.value?

    # If there were parameters after the splat or expansion parameter, those
    # parameters need to be assigned in the body of the function.
    if paramsAfterSplat.length isnt 0
      # Create a destructured assignment, e.g. `[a, b, c] = [args..., b, c]`
      exprs.unshift new Assign new Value(
          new Arr [new Splat(new IdentifierLiteral(splatParamName)), (param.asReference o for param in paramsAfterSplat)...]
        ), new Value new IdentifierLiteral splatParamName

    # Add new expressions to the function body
    wasEmpty = @body.isEmpty()
    @body.expressions.unshift thisAssignments... unless @expandCtorSuper thisAssignments
    @body.expressions.unshift exprs...
    if @isMethod and @bound and not @isStatic and @classVariable
      boundMethodCheck = new Value new Literal utility 'boundMethodCheck', o
      @body.expressions.unshift new Call(boundMethodCheck, [new Value(new ThisLiteral), @classVariable])
    @body.makeReturn() unless wasEmpty or @noReturn

    # Assemble the output
    modifiers = []
    modifiers.push 'static' if @isMethod and @isStatic
    modifiers.push 'async'  if @isAsync
    unless @isMethod or @bound
      modifiers.push "function#{if @isGenerator then '*' else ''}"
    else if @isGenerator
      modifiers.push '*'

    signature = [@makeCode '(']
    for param, i in params
      signature.push @makeCode ', ' if i isnt 0
      signature.push @makeCode '...' if haveSplatParam and i is params.length - 1
      signature.push param.compileToFragments(o)...
    signature.push @makeCode ')'
    # Block comments between `)` and `->`/`=>` get output between `)` and `{`.
    if @funcGlyph?.comments?
      comment.unshift = no for comment in @funcGlyph.comments
      @compileCommentFragments o, @funcGlyph, signature

    body = @body.compileWithDeclarations o unless @body.isEmpty()

    # We need to compile the body before method names to ensure `super`
    # references are handled.
    if @isMethod
      [methodScope, o.scope] = [o.scope, o.scope.parent]
      name = @name.compileToFragments o
      name.shift() if name[0].code is '.'
      o.scope = methodScope

    answer = @joinFragmentArrays (@makeCode m for m in modifiers), ' '
    answer.push @makeCode ' ' if modifiers.length and name
    answer.push name... if name
    answer.push signature...
    answer.push @makeCode ' =>' if @bound and not @isMethod
    answer.push @makeCode ' {'
    answer.push @makeCode('\n'), body..., @makeCode("\n#{@tab}") if body?.length
    answer.push @makeCode '}'

    return indentInitial answer, @ if @isMethod
    if @front or (o.level >= LEVEL_ACCESS) then @wrapInParentheses answer else answer

  eachParamName: (iterator) ->
    param.eachName iterator for param in @params

  # Short-circuit `traverseChildren` method to prevent it from crossing scope
  # boundaries unless `crossScope` is `true`.
  traverseChildren: (crossScope, func) ->
    super(crossScope, func) if crossScope

  # Short-circuit `replaceInContext` method to prevent it from crossing context boundaries. Bound
  # functions have the same context.
  replaceInContext: (child, replacement) ->
    if @bound
      super child, replacement
    else
      false

  expandCtorSuper: (thisAssignments) ->
    return false unless @ctor

    @eachSuperCall Block.wrap(@params), (superCall) ->
      superCall.error "'super' is not allowed in constructor parameter defaults"

    seenSuper = @eachSuperCall @body, (superCall) =>
      superCall.error "'super' is only allowed in derived class constructors" if @ctor is 'base'
      superCall.expressions = thisAssignments

    haveThisParam = thisAssignments.length and thisAssignments.length isnt @thisAssignments?.length
    if @ctor is 'derived' and not seenSuper and haveThisParam
      param = thisAssignments[0].variable
      param.error "Can't use @params in derived class constructors without calling super"

    seenSuper

  # Find all super calls in the given context node
  # Returns `true` if `iterator` is called
  eachSuperCall: (context, iterator) ->
    seenSuper = no

    context.traverseChildren true, (child) =>
      if child instanceof SuperCall
        seenSuper = yes
        iterator child
      else if child instanceof ThisLiteral and @ctor is 'derived' and not seenSuper
        child.error "Can't reference 'this' before calling super in derived class constructors"

      # `super` has the same target in bound (arrow) functions, so check them too
      child not instanceof SuperCall and (child not instanceof Code or child.bound)

    seenSuper

#### Param

# A parameter in a function definition. Beyond a typical JavaScript parameter,
# these parameters can also attach themselves to the context of the function,
# as well as be a splat, gathering up a group of parameters into an array.
exports.Param = class Param extends Base
  constructor: (@name, @value, @splat) ->
    super()

    message = isUnassignable @name.unwrapAll().value
    @name.error message if message
    if @name instanceof Obj and @name.generated
      token = @name.objects[0].operatorToken
      token.error "unexpected #{token.value}"

  children: ['name', 'value']

  compileToFragments: (o) ->
    @name.compileToFragments o, LEVEL_LIST

  asReference: (o) ->
    return @reference if @reference
    node = @name
    if node.this
      name = node.properties[0].name.value
      name = "_#{name}" if name in JS_FORBIDDEN
      node = new IdentifierLiteral o.scope.freeVariable name
    else if node.shouldCache()
      node = new IdentifierLiteral o.scope.freeVariable 'arg'
    node = new Value node
    node.updateLocationDataIfMissing @locationData
    @reference = node

  shouldCache: ->
    @name.shouldCache()

  # Iterates the name or names of a `Param`.
  # In a sense, a destructured parameter represents multiple JS parameters. This
  # method allows to iterate them all.
  # The `iterator` function will be called as `iterator(name, node)` where
  # `name` is the name of the parameter and `node` is the AST node corresponding
  # to that name.
  eachName: (iterator, name = @name) ->
    atParam = (obj) => iterator "@#{obj.properties[0].name.value}", obj, @
    # * simple literals `foo`
    return iterator name.value, name, @ if name instanceof Literal
    # * at-params `@foo`
    return atParam name if name instanceof Value
    for obj in name.objects ? []
      # * destructured parameter with default value
      if obj instanceof Assign and not obj.context?
        obj = obj.variable
      # * assignments within destructured parameters `{foo:bar}`
      if obj instanceof Assign
        # ... possibly with a default value
        if obj.value instanceof Assign
          obj = obj.value.variable
        else
          obj = obj.value
        @eachName iterator, obj.unwrap()
      # * splats within destructured parameters `[xs...]`
      else if obj instanceof Splat
        node = obj.name.unwrap()
        iterator node.value, node, @
      else if obj instanceof Value
        # * destructured parameters within destructured parameters `[{a}]`
        if obj.isArray() or obj.isObject()
          @eachName iterator, obj.base
        # * at-params within destructured parameters `{@foo}`
        else if obj.this
          atParam obj
        # * simple destructured parameters {foo}
        else iterator obj.base.value, obj.base, @
      else if obj not instanceof Expansion
        obj.error "illegal parameter #{obj.compile()}"
    return

  # Rename a param by replacing the given AST node for a name with a new node.
  # This needs to ensure that the the source for object destructuring does not change.
  renameParam: (node, newNode) ->
    isNode      = (candidate) -> candidate is node
    replacement = (node, parent) =>
      if parent instanceof Obj
        key = node
        key = node.properties[0].name if node.this
        new Assign new Value(key), newNode, 'object'
      else
        newNode

    @replaceInContext isNode, replacement

#### Splat

# A splat, either as a parameter to a function, an argument to a call,
# or as part of a destructuring assignment.
exports.Splat = class Splat extends Base

  children: ['name']

  isAssignable: ->
    @name.isAssignable() and (not @name.isAtomic or @name.isAtomic())

  constructor: (name) ->
    super()
    @name = if name.compile then name else new Literal name

  assigns: (name) ->
    @name.assigns name

  compileToFragments: (o) ->
    [ @makeCode('...')
      @name.compileToFragments(o)... ]

  unwrap: -> @name

#### Expansion

# Used to skip values inside an array destructuring (pattern matching) or
# parameter list.
exports.Expansion = class Expansion extends Base

  shouldCache: NO

  compileNode: (o) ->
    @error 'Expansion must be used inside a destructuring assignment or parameter list'

  asReference: (o) ->
    this

  eachName: (iterator) ->

#### While

# A while loop, the only sort of low-level loop exposed by CoffeeScript. From
# it, all other loops can be manufactured. Useful in cases where you need more
# flexibility or more speed than a comprehension can provide.
exports.While = class While extends Base
  constructor: (condition, options) ->
    super()

    @condition = if options?.invert then condition.invert() else condition
    @guard     = options?.guard

  children: ['condition', 'guard', 'body']

  isStatement: YES

  makeReturn: (res) ->
    if res
      super res
    else
      @returns = not @jumps()
      this

  addBody: (@body) ->
    this

  jumps: ->
    {expressions} = @body
    return no unless expressions.length
    for node in expressions
      return jumpNode if jumpNode = node.jumps loop: yes
    no

  # The main difference from a JavaScript *while* is that the CoffeeScript
  # *while* can be used as a part of a larger expression -- while loops may
  # return an array containing the computed result of each iteration.
  compileNode: (o) ->
    o.indent += TAB
    set      = ''
    {body}   = this
    if body.isEmpty()
      body = @makeCode ''
    else
      if @returns
        body.makeReturn rvar = o.scope.freeVariable 'results'
        set  = "#{@tab}#{rvar} = [];\n"
      if @guard
        if body.expressions.length > 1
          body.expressions.unshift new If (new Parens @guard).invert(), new StatementLiteral "continue"
        else
          body = Block.wrap [new If @guard, body] if @guard
      body = [].concat @makeCode("\n"), (body.compileToFragments o, LEVEL_TOP), @makeCode("\n#{@tab}")
    answer = [].concat @makeCode(set + @tab + "while ("), @condition.compileToFragments(o, LEVEL_PAREN),
      @makeCode(") {"), body, @makeCode("}")
    if @returns
      answer.push @makeCode "\n#{@tab}return #{rvar};"
    answer

#### Op

# Simple Arithmetic and logical operations. Performs some conversion from
# CoffeeScript operations into their JavaScript equivalents.
exports.Op = class Op extends Base
  constructor: (op, first, second, flip) ->
    super()

    return new In first, second if op is 'in'
    if op is 'do'
      return Op::generateDo first
    if op is 'new'
      if (firstCall = first.unwrap()) instanceof Call and not firstCall.do and not firstCall.isNew
        return firstCall.newInstance()
      first = new Parens first   if first instanceof Code and first.bound or first.do

    @operator = CONVERSIONS[op] or op
    @first    = first
    @second   = second
    @flip     = !!flip
    return this

  # The map of conversions from CoffeeScript to JavaScript symbols.
  CONVERSIONS =
    '==':        '==='
    '!=':        '!=='
    'of':        'in'
    'yieldfrom': 'yield*'

  # The map of invertible operators.
  INVERSIONS =
    '!==': '==='
    '===': '!=='

  children: ['first', 'second']

  isNumber: ->
    @isUnary() and @operator in ['+', '-'] and
      @first instanceof Value and @first.isNumber()

  isAwait: ->
    @operator is 'await'

  isYield: ->
    @operator in ['yield', 'yield*']

  isUnary: ->
    not @second

  shouldCache: ->
    not @isNumber()

  # Am I capable of
  # [Python-style comparison chaining](https://docs.python.org/3/reference/expressions.html#not-in)?
  isChainable: ->
    @operator in ['<', '>', '>=', '<=', '===', '!==']

  invert: ->
    if @isChainable() and @first.isChainable()
      allInvertable = yes
      curr = this
      while curr and curr.operator
        allInvertable and= (curr.operator of INVERSIONS)
        curr = curr.first
      return new Parens(this).invert() unless allInvertable
      curr = this
      while curr and curr.operator
        curr.invert = !curr.invert
        curr.operator = INVERSIONS[curr.operator]
        curr = curr.first
      this
    else if op = INVERSIONS[@operator]
      @operator = op
      if @first.unwrap() instanceof Op
        @first.invert()
      this
    else if @second
      new Parens(this).invert()
    else if @operator is '!' and (fst = @first.unwrap()) instanceof Op and
                                  fst.operator in ['!', 'in', 'instanceof']
      fst
    else
      new Op '!', this

  unfoldSoak: (o) ->
    @operator in ['++', '--', 'delete'] and unfoldSoak o, this, 'first'

  generateDo: (exp) ->
    passedParams = []
    func = if exp instanceof Assign and (ref = exp.value.unwrap()) instanceof Code
      ref
    else
      exp
    for param in func.params or []
      if param.value
        passedParams.push param.value
        delete param.value
      else
        passedParams.push param
    call = new Call exp, passedParams
    call.do = yes
    call

  compileNode: (o) ->
    isChain = @isChainable() and @first.isChainable()
    # In chains, there's no need to wrap bare obj literals in parens,
    # as the chained expression is wrapped.
    @first.front = @front unless isChain
    if @operator is 'delete' and o.scope.check(@first.unwrapAll().value)
      @error 'delete operand may not be argument or var'
    if @operator in ['--', '++']
      message = isUnassignable @first.unwrapAll().value
      @first.error message if message
    return @compileContinuation o if @isYield() or @isAwait()
    return @compileUnary        o if @isUnary()
    return @compileChain        o if isChain
    switch @operator
      when '?'  then @compileExistence o, @second.isDefaultValue
      when '**' then @compilePower o
      when '//' then @compileFloorDivision o
      when '%%' then @compileModulo o
      else
        lhs = @first.compileToFragments o, LEVEL_OP
        rhs = @second.compileToFragments o, LEVEL_OP
        answer = [].concat lhs, @makeCode(" #{@operator} "), rhs
        if o.level <= LEVEL_OP then answer else @wrapInParentheses answer

  # Mimic Python's chained comparisons when multiple comparison operators are
  # used sequentially. For example:
  #
  #     bin/coffee -e 'console.log 50 < 65 > 10'
  #     true
  compileChain: (o) ->
    [@first.second, shared] = @first.second.cache o
    fst = @first.compileToFragments o, LEVEL_OP
    fragments = fst.concat @makeCode(" #{if @invert then '&&' else '||'} "),
      (shared.compileToFragments o), @makeCode(" #{@operator} "), (@second.compileToFragments o, LEVEL_OP)
    @wrapInParentheses fragments

  # Keep reference to the left expression, unless this an existential assignment
  compileExistence: (o, checkOnlyUndefined) ->
    if @first.shouldCache()
      ref = new IdentifierLiteral o.scope.freeVariable 'ref'
      fst = new Parens new Assign ref, @first
    else
      fst = @first
      ref = fst
    new If(new Existence(fst, checkOnlyUndefined), ref, type: 'if').addElse(@second).compileToFragments o

  # Compile a unary **Op**.
  compileUnary: (o) ->
    parts = []
    op = @operator
    parts.push [@makeCode op]
    if op is '!' and @first instanceof Existence
      @first.negated = not @first.negated
      return @first.compileToFragments o
    if o.level >= LEVEL_ACCESS
      return (new Parens this).compileToFragments o
    plusMinus = op in ['+', '-']
    parts.push [@makeCode(' ')] if op in ['new', 'typeof', 'delete'] or
                      plusMinus and @first instanceof Op and @first.operator is op
    if (plusMinus and @first instanceof Op) or (op is 'new' and @first.isStatement o)
      @first = new Parens @first
    parts.push @first.compileToFragments o, LEVEL_OP
    parts.reverse() if @flip
    @joinFragmentArrays parts, ''

  compileContinuation: (o) ->
    parts = []
    op = @operator
    unless o.scope.parent?
      @error "#{@operator} can only occur inside functions"
    if o.scope.method?.bound and o.scope.method.isGenerator
      @error 'yield cannot occur inside bound (fat arrow) functions'
    if 'expression' in Object.keys(@first) and not (@first instanceof Throw)
      parts.push @first.expression.compileToFragments o, LEVEL_OP if @first.expression?
    else
      parts.push [@makeCode "("] if o.level >= LEVEL_PAREN
      parts.push [@makeCode op]
      parts.push [@makeCode " "] if @first.base?.value isnt ''
      parts.push @first.compileToFragments o, LEVEL_OP
      parts.push [@makeCode ")"] if o.level >= LEVEL_PAREN
    @joinFragmentArrays parts, ''

  compilePower: (o) ->
    # Make a Math.pow call
    pow = new Value new IdentifierLiteral('Math'), [new Access new PropertyName 'pow']
    new Call(pow, [@first, @second]).compileToFragments o

  compileFloorDivision: (o) ->
    floor = new Value new IdentifierLiteral('Math'), [new Access new PropertyName 'floor']
    second = if @second.shouldCache() then new Parens @second else @second
    div = new Op '/', @first, second
    new Call(floor, [div]).compileToFragments o

  compileModulo: (o) ->
    mod = new Value new Literal utility 'modulo', o
    new Call(mod, [@first, @second]).compileToFragments o

  toString: (idt) ->
    super idt, @constructor.name + ' ' + @operator

#### In
exports.In = class In extends Base
  constructor: (@object, @array) ->
    super()

  children: ['object', 'array']

  invert: NEGATE

  compileNode: (o) ->
    if @array instanceof Value and @array.isArray() and @array.base.objects.length
      for obj in @array.base.objects when obj instanceof Splat
        hasSplat = yes
        break
      # `compileOrTest` only if we have an array literal with no splats
      return @compileOrTest o unless hasSplat
    @compileLoopTest o

  compileOrTest: (o) ->
    [sub, ref] = @object.cache o, LEVEL_OP
    [cmp, cnj] = if @negated then [' !== ', ' && '] else [' === ', ' || ']
    tests = []
    for item, i in @array.base.objects
      if i then tests.push @makeCode cnj
      tests = tests.concat (if i then ref else sub), @makeCode(cmp), item.compileToFragments(o, LEVEL_ACCESS)
    if o.level < LEVEL_OP then tests else @wrapInParentheses tests

  compileLoopTest: (o) ->
    [sub, ref] = @object.cache o, LEVEL_LIST
    fragments = [].concat @makeCode(utility('indexOf', o) + ".call("), @array.compileToFragments(o, LEVEL_LIST),
      @makeCode(", "), ref, @makeCode(") " + if @negated then '< 0' else '>= 0')
    return fragments if fragmentsToText(sub) is fragmentsToText(ref)
    fragments = sub.concat @makeCode(', '), fragments
    if o.level < LEVEL_LIST then fragments else @wrapInParentheses fragments

  toString: (idt) ->
    super idt, @constructor.name + if @negated then '!' else ''

#### Try

# A classic *try/catch/finally* block.
exports.Try = class Try extends Base
  constructor: (@attempt, @errorVariable, @recovery, @ensure) ->
    super()

  children: ['attempt', 'recovery', 'ensure']

  isStatement: YES

  jumps: (o) -> @attempt.jumps(o) or @recovery?.jumps(o)

  makeReturn: (res) ->
    @attempt  = @attempt .makeReturn res if @attempt
    @recovery = @recovery.makeReturn res if @recovery
    this

  # Compilation is more or less as you would expect -- the *finally* clause
  # is optional, the *catch* is not.
  compileNode: (o) ->
    o.indent  += TAB
    tryPart   = @attempt.compileToFragments o, LEVEL_TOP

    catchPart = if @recovery
      generatedErrorVariableName = o.scope.freeVariable 'error', reserve: no
      placeholder = new IdentifierLiteral generatedErrorVariableName
      if @errorVariable
        message = isUnassignable @errorVariable.unwrapAll().value
        @errorVariable.error message if message
        @recovery.unshift new Assign @errorVariable, placeholder
      [].concat @makeCode(" catch ("), placeholder.compileToFragments(o), @makeCode(") {\n"),
        @recovery.compileToFragments(o, LEVEL_TOP), @makeCode("\n#{@tab}}")
    else unless @ensure or @recovery
      generatedErrorVariableName = o.scope.freeVariable 'error', reserve: no
      [@makeCode(" catch (#{generatedErrorVariableName}) {}")]
    else
      []

    ensurePart = if @ensure then ([].concat @makeCode(" finally {\n"), @ensure.compileToFragments(o, LEVEL_TOP),
      @makeCode("\n#{@tab}}")) else []

    [].concat @makeCode("#{@tab}try {\n"),
      tryPart,
      @makeCode("\n#{@tab}}"), catchPart, ensurePart

#### Throw

# Simple node to throw an exception.
exports.Throw = class Throw extends Base
  constructor: (@expression) ->
    super()

  children: ['expression']

  isStatement: YES
  jumps:       NO

  # A **Throw** is already a return, of sorts...
  makeReturn: THIS

  compileNode: (o) ->
    fragments = @expression.compileToFragments o
    unshiftAfterComments fragments, @makeCode 'throw '
    fragments.unshift @makeCode @tab
    fragments.push @makeCode ';'
    fragments

#### Existence

# Checks a variable for existence -- not `null` and not `undefined`. This is
# similar to `.nil?` in Ruby, and avoids having to consult a JavaScript truth
# table. Optionally only check if a variable is not `undefined`.
exports.Existence = class Existence extends Base
  constructor: (@expression, onlyNotUndefined = no) ->
    super()
    @comparisonTarget = if onlyNotUndefined then 'undefined' else 'null'
    salvagedComments = []
    @expression.eachChild (child) ->
      if child.comments
        for comment in child.comments
          salvagedComments.push comment unless comment in salvagedComments
        delete child.comments
      if child.name?.comments
        for comment in child.name.comments
          salvagedComments.push comment unless comment in salvagedComments
        delete child.name.comments
    attachCommentsToNode salvagedComments, @
    moveComments @expression, @

  children: ['expression']

  invert: NEGATE

  compileNode: (o) ->
    @expression.front = @front
    code = @expression.compile o, LEVEL_OP
    if @expression.unwrap() instanceof IdentifierLiteral and not o.scope.check code
      [cmp, cnj] = if @negated then ['===', '||'] else ['!==', '&&']
      code = "typeof #{code} #{cmp} \"undefined\"" + if @comparisonTarget isnt 'undefined' then " #{cnj} #{code} #{cmp} #{@comparisonTarget}" else ''
    else
      # We explicity want to use loose equality (`==`) when comparing against `null`,
      # so that an existence check roughly corresponds to a check for truthiness.
      # Do *not* change this to `===` for `null`, as this will break mountains of
      # existing code. When comparing only against `undefined`, however, we want to
      # use `===` because this use case is for parity with ES2015+ default values,
      # which only get assigned when the variable is `undefined` (but not `null`).
      cmp = if @comparisonTarget is 'null'
        if @negated then '==' else '!='
      else # `undefined`
        if @negated then '===' else '!=='
      code = "#{code} #{cmp} #{@comparisonTarget}"
    [@makeCode(if o.level <= LEVEL_COND then code else "(#{code})")]

#### Parens

# An extra set of parentheses, specified explicitly in the source. At one time
# we tried to clean up the results by detecting and removing redundant
# parentheses, but no longer -- you can put in as many as you please.
#
# Parentheses are a good way to force any statement to become an expression.
exports.Parens = class Parens extends Base
  constructor: (@body) ->
    super()

  children: ['body']

  unwrap: -> @body

  shouldCache: -> @body.shouldCache()

  compileNode: (o) ->
    expr = @body.unwrap()
    if expr instanceof Value and expr.isAtomic()
      expr.front = @front
      return expr.compileToFragments o
    fragments = expr.compileToFragments o, LEVEL_PAREN
    bare = o.level < LEVEL_OP and (expr instanceof Op or expr.unwrap() instanceof Call or
      (expr instanceof For and expr.returns)) and (o.level < LEVEL_COND or
        fragments.length <= 3)
    if bare then fragments else @wrapInParentheses fragments

#### StringWithInterpolations

exports.StringWithInterpolations = class StringWithInterpolations extends Base
  constructor: (@body) ->
    super()

  children: ['body']

  # `unwrap` returns `this` to stop ancestor nodes reaching in to grab @body,
  # and using @body.compileNode. `StringWithInterpolations.compileNode` is
  # _the_ custom logic to output interpolated strings as code.
  unwrap: -> this

  shouldCache: -> @body.shouldCache()

  compileNode: (o) ->
    # Assumes that `expr` is `Value` » `StringLiteral` or `Op`
    expr = @body.unwrap()

    elements = []
    salvagedComments = []
    expr.traverseChildren no, (node) ->
      if node instanceof StringLiteral
        if node.comments
          salvagedComments.push node.comments...
          delete node.comments
        elements.push node
        return yes
      else if node instanceof Parens
        if salvagedComments.length isnt 0
          for comment in salvagedComments
            comment.unshift = yes
            comment.newLine = yes
          attachCommentsToNode salvagedComments, node
        elements.push node
        return no
      else if node.comments
        # This node is getting discarded, but salvage its comments.
        if elements.length isnt 0 and elements[elements.length - 1] not instanceof StringLiteral
          for comment in node.comments
            comment.unshift = no
            comment.newLine = yes
          attachCommentsToNode node.comments, elements[elements.length - 1]
        else
          salvagedComments.push node.comments...
        delete node.comments
      return yes

    fragments = []
    fragments.push @makeCode '`'
    for element in elements
      if element instanceof StringLiteral
<<<<<<< HEAD
        value = element.value[1...-1]
        # Backticks and `${` inside template literals must be escaped.
        value = value.replace /(\\*)(`|\$\{)/g, (match, backslashes, toBeEscaped) ->
          if backslashes.length % 2 is 0
            "#{backslashes}\\#{toBeEscaped}"
          else
            match
        fragments.push @makeCode value
=======
        element.value = element.unquote @csx
        unless @csx
          # Backticks and `${` inside template literals must be escaped.
          element.value = element.value.replace /(\\*)(`|\$\{)/g, (match, backslashes, toBeEscaped) ->
            if backslashes.length % 2 is 0
              "#{backslashes}\\#{toBeEscaped}"
            else
              match
        fragments.push element.compileToFragments(o)...
>>>>>>> ae7f97b6
      else
        fragments.push @makeCode '$'
        code = element.compileToFragments(o, LEVEL_PAREN)
<<<<<<< HEAD
        code = @wrapInBraces code
=======
        unless @isNestedTag element
          code = @wrapInBraces code
          # Flag the `{` and `}` fragments as having been generated by this
          # `StringWithInterpolations` node, so that `compileComments` knows
          # to treat them as bounds. Don’t trust `fragment.type`, which can
          # report minified variable names when this compiler is minified.
          code[0].isStringWithInterpolations = yes
          code[code.length - 1].isStringWithInterpolations = yes
>>>>>>> ae7f97b6
        fragments.push code...
    fragments.push @makeCode '`'
    fragments

<<<<<<< HEAD
=======
  isNestedTag: (element) ->
    exprs = element.body?.expressions
    call = exprs?[0].unwrap()
    @csx and exprs and exprs.length is 1 and call instanceof Call and call.csx

>>>>>>> ae7f97b6
#### For

# CoffeeScript's replacement for the *for* loop is our array and object
# comprehensions, that compile into *for* loops here. They also act as an
# expression, able to return the result of each filtered iteration.
#
# Unlike Python array comprehensions, they can be multi-line, and you can pass
# the current index of the loop as a second parameter. Unlike Ruby blocks,
# you can map and filter in a single pass.
exports.For = class For extends While
  constructor: (body, source) ->
    super()
    {@source, @guard, @step, @name, @index} = source
    @body    = Block.wrap [body]
    @own     = source.own?
    @object  = source.object?
    @from    = source.from?
    @index.error 'cannot use index with for-from' if @from and @index
    source.ownTag.error "cannot use own with for-#{if @from then 'from' else 'in'}" if @own and not @object
    [@name, @index] = [@index, @name] if @object
    @index.error 'index cannot be a pattern matching expression' if @index?.isArray?() or @index?.isObject?()
    @range   = @source instanceof Value and @source.base instanceof Range and not @source.properties.length and not @from
    @pattern = @name instanceof Value
    @index.error 'indexes do not apply to range loops' if @range and @index
    @name.error 'cannot pattern match over range loops' if @range and @pattern
    @returns = no
    # Move up any comments in the “`for` line”, i.e. the line of code with `for`,
    # from any child nodes of that line up to the `for` node itself so that these
    # comments get output, and get output above the `for` loop.
    for attribute in ['source', 'guard', 'step', 'name', 'index'] when @[attribute]
      @[attribute].traverseChildren yes, (node) =>
        if node.comments
          # These comments are buried pretty deeply, so if they happen to be
          # trailing comments the line they trail will be unrecognizable when
          # we’re done compiling this `for` loop; so just shift them up to
          # output above the `for` line.
          comment.newLine = comment.unshift = yes for comment in node.comments
          moveComments node, @[attribute]
      moveComments @[attribute], @

  children: ['body', 'source', 'guard', 'step']

  # Welcome to the hairiest method in all of CoffeeScript. Handles the inner
  # loop, filtering, stepping, and result saving for array, object, and range
  # comprehensions. Some of the generated code can be shared in common, and
  # some cannot.
  compileNode: (o) ->
    body        = Block.wrap [@body]
    [..., last] = body.expressions
    @returns    = no if last?.jumps() instanceof Return
    source      = if @range then @source.base else @source
    scope       = o.scope
    name        = @name  and (@name.compile o, LEVEL_LIST) if not @pattern
    index       = @index and (@index.compile o, LEVEL_LIST)
    scope.find(name)  if name and not @pattern
    scope.find(index) if index and @index not instanceof Value
    rvar        = scope.freeVariable 'results' if @returns
    if @from
      ivar = scope.freeVariable 'x', single: true if @pattern
    else
      ivar = (@object and index) or scope.freeVariable 'i', single: true
    kvar        = ((@range or @from) and name) or index or ivar
    kvarAssign  = if kvar isnt ivar then "#{kvar} = " else ""
    if @step and not @range
      [step, stepVar] = @cacheToCodeFragments @step.cache o, LEVEL_LIST, shouldCacheOrIsAssignable
      stepNum   = Number stepVar if @step.isNumber()
    name        = ivar if @pattern
    varPart     = ''
    guardPart   = ''
    defPart     = ''
    idt1        = @tab + TAB
    if @range
      forPartFragments = source.compileToFragments merge o,
        {index: ivar, name, @step, shouldCache: shouldCacheOrIsAssignable}
    else
      svar    = @source.compile o, LEVEL_LIST
      if (name or @own) and @source.unwrap() not instanceof IdentifierLiteral
        defPart    += "#{@tab}#{ref = scope.freeVariable 'ref'} = #{svar};\n"
        svar       = ref
      if name and not @pattern and not @from
        namePart   = "#{name} = #{svar}[#{kvar}]"
      if not @object and not @from
        defPart += "#{@tab}#{step};\n" if step isnt stepVar
        down = stepNum < 0
        lvar = scope.freeVariable 'len' unless @step and stepNum? and down
        declare = "#{kvarAssign}#{ivar} = 0, #{lvar} = #{svar}.length"
        declareDown = "#{kvarAssign}#{ivar} = #{svar}.length - 1"
        compare = "#{ivar} < #{lvar}"
        compareDown = "#{ivar} >= 0"
        if @step
          if stepNum?
            if down
              compare = compareDown
              declare = declareDown
          else
            compare = "#{stepVar} > 0 ? #{compare} : #{compareDown}"
            declare = "(#{stepVar} > 0 ? (#{declare}) : #{declareDown})"
          increment = "#{ivar} += #{stepVar}"
        else
          increment = "#{if kvar isnt ivar then "++#{ivar}" else "#{ivar}++"}"
        forPartFragments = [@makeCode("#{declare}; #{compare}; #{kvarAssign}#{increment}")]
    if @returns
      resultPart   = "#{@tab}#{rvar} = [];\n"
      returnResult = "\n#{@tab}return #{rvar};"
      body.makeReturn rvar
    if @guard
      if body.expressions.length > 1
        body.expressions.unshift new If (new Parens @guard).invert(), new StatementLiteral "continue"
      else
        body = Block.wrap [new If @guard, body] if @guard
    if @pattern
      body.expressions.unshift new Assign @name, if @from then new IdentifierLiteral kvar else new Literal "#{svar}[#{kvar}]"
    defPartFragments = [].concat @makeCode(defPart), @pluckDirectCall(o, body)
    varPart = "\n#{idt1}#{namePart};" if namePart
    if @object
      forPartFragments = [@makeCode("#{kvar} in #{svar}")]
      guardPart = "\n#{idt1}if (!#{utility 'hasProp', o}.call(#{svar}, #{kvar})) continue;" if @own
    else if @from
      forPartFragments = [@makeCode("#{kvar} of #{svar}")]
    bodyFragments = body.compileToFragments merge(o, indent: idt1), LEVEL_TOP
    if bodyFragments and bodyFragments.length > 0
      bodyFragments = [].concat @makeCode('\n'), bodyFragments, @makeCode('\n')

    fragments = []
    if defPartFragments? and fragmentsToText(defPartFragments) isnt ''
      fragments = fragments.concat defPartFragments
    fragments.push @makeCode(resultPart) if resultPart
    fragments = fragments.concat @makeCode(@tab), @makeCode( 'for ('),
      forPartFragments, @makeCode(") {#{guardPart}#{varPart}"), bodyFragments,
      @makeCode(@tab), @makeCode('}')
    fragments.push @makeCode(returnResult) if returnResult
    fragments

  pluckDirectCall: (o, body) ->
    defs = []
    for expr, idx in body.expressions
      expr = expr.unwrapAll()
      continue unless expr instanceof Call
      val = expr.variable?.unwrapAll()
      continue unless (val instanceof Code) or
                      (val instanceof Value and
                      val.base?.unwrapAll() instanceof Code and
                      val.properties.length is 1 and
                      val.properties[0].name?.value in ['call', 'apply'])
      fn    = val.base?.unwrapAll() or val
      ref   = new IdentifierLiteral o.scope.freeVariable 'fn'
      base  = new Value ref
      if val.base
        [val.base, base] = [base, val]
      body.expressions[idx] = new Call base, expr.args
      defs = defs.concat @makeCode(@tab), (new Assign(ref, fn).compileToFragments(o, LEVEL_TOP)), @makeCode(';\n')
    defs

#### Switch

# A JavaScript *switch* statement. Converts into a returnable expression on-demand.
exports.Switch = class Switch extends Base
  constructor: (@subject, @cases, @otherwise) ->
    super()

  children: ['subject', 'cases', 'otherwise']

  isStatement: YES

  jumps: (o = {block: yes}) ->
    for [conds, block] in @cases
      return jumpNode if jumpNode = block.jumps o
    @otherwise?.jumps o

  makeReturn: (res) ->
    pair[1].makeReturn res for pair in @cases
    @otherwise or= new Block [new Literal 'void 0'] if res
    @otherwise?.makeReturn res
    this

  compileNode: (o) ->
    idt1 = o.indent + TAB
    idt2 = o.indent = idt1 + TAB
    fragments = [].concat @makeCode(@tab + "switch ("),
      (if @subject then @subject.compileToFragments(o, LEVEL_PAREN) else @makeCode "false"),
      @makeCode(") {\n")
    for [conditions, block], i in @cases
      for cond in flatten [conditions]
        cond  = cond.invert() unless @subject
        fragments = fragments.concat @makeCode(idt1 + "case "), cond.compileToFragments(o, LEVEL_PAREN), @makeCode(":\n")
      fragments = fragments.concat body, @makeCode('\n') if (body = block.compileToFragments o, LEVEL_TOP).length > 0
      break if i is @cases.length - 1 and not @otherwise
      expr = @lastNode block.expressions
      continue if expr instanceof Return or expr instanceof Throw or (expr instanceof Literal and expr.jumps() and expr.value isnt 'debugger')
      fragments.push cond.makeCode(idt2 + 'break;\n')
    if @otherwise and @otherwise.expressions.length
      fragments.push @makeCode(idt1 + "default:\n"), (@otherwise.compileToFragments o, LEVEL_TOP)..., @makeCode("\n")
    fragments.push @makeCode @tab + '}'
    fragments

#### If

# *If/else* statements. Acts as an expression by pushing down requested returns
# to the last line of each clause.
#
# Single-expression **Ifs** are compiled into conditional operators if possible,
# because ternaries are already proper expressions, and don’t need conversion.
exports.If = class If extends Base
  constructor: (condition, @body, options = {}) ->
    super()
    @condition = if options.type is 'unless' then condition.invert() else condition
    @elseBody  = null
    @isChain   = false
    {@soak}    = options
    moveComments @condition, @ if @condition.comments

  children: ['condition', 'body', 'elseBody']

  bodyNode:     -> @body?.unwrap()
  elseBodyNode: -> @elseBody?.unwrap()

  # Rewrite a chain of **Ifs** to add a default case as the final *else*.
  addElse: (elseBody) ->
    if @isChain
      @elseBodyNode().addElse elseBody
    else
      @isChain  = elseBody instanceof If
      @elseBody = @ensureBlock elseBody
      @elseBody.updateLocationDataIfMissing elseBody.locationData
    this

  # The **If** only compiles into a statement if either of its bodies needs
  # to be a statement. Otherwise a conditional operator is safe.
  isStatement: (o) ->
    o?.level is LEVEL_TOP or
      @bodyNode().isStatement(o) or @elseBodyNode()?.isStatement(o)

  jumps: (o) -> @body.jumps(o) or @elseBody?.jumps(o)

  compileNode: (o) ->
    if @isStatement o then @compileStatement o else @compileExpression o

  makeReturn: (res) ->
    @elseBody  or= new Block [new Literal 'void 0'] if res
    @body     and= new Block [@body.makeReturn res]
    @elseBody and= new Block [@elseBody.makeReturn res]
    this

  ensureBlock: (node) ->
    if node instanceof Block then node else new Block [node]

  # Compile the `If` as a regular *if-else* statement. Flattened chains
  # force inner *else* bodies into statement form.
  compileStatement: (o) ->
    child    = del o, 'chainChild'
    exeq     = del o, 'isExistentialEquals'

    if exeq
      return new If(@condition.invert(), @elseBodyNode(), type: 'if').compileToFragments o

    indent   = o.indent + TAB
    cond     = @condition.compileToFragments o, LEVEL_PAREN
    body     = @ensureBlock(@body).compileToFragments merge o, {indent}
    ifPart   = [].concat @makeCode("if ("), cond, @makeCode(") {\n"), body, @makeCode("\n#{@tab}}")
    ifPart.unshift @makeCode @tab unless child
    return ifPart unless @elseBody
    answer = ifPart.concat @makeCode(' else ')
    if @isChain
      o.chainChild = yes
      answer = answer.concat @elseBody.unwrap().compileToFragments o, LEVEL_TOP
    else
      answer = answer.concat @makeCode("{\n"), @elseBody.compileToFragments(merge(o, {indent}), LEVEL_TOP), @makeCode("\n#{@tab}}")
    answer

  # Compile the `If` as a conditional operator.
  compileExpression: (o) ->
    cond = @condition.compileToFragments o, LEVEL_COND
    body = @bodyNode().compileToFragments o, LEVEL_LIST
    alt  = if @elseBodyNode() then @elseBodyNode().compileToFragments(o, LEVEL_LIST) else [@makeCode('void 0')]
    fragments = cond.concat @makeCode(" ? "), body, @makeCode(" : "), alt
    if o.level >= LEVEL_COND then @wrapInParentheses fragments else fragments

  unfoldSoak: ->
    @soak and this

# Constants
# ---------

UTILITIES =
  modulo: -> 'function(a, b) { return (+a % (b = +b) + b) % b; }'
  objectWithoutKeys: -> "
      function(o, ks) {
        var res = {};
        for (var k in o) ([].indexOf.call(ks, k) < 0 && {}.hasOwnProperty.call(o, k)) && (res[k] = o[k]);
        return res;
      }
    "
  boundMethodCheck: -> "
    function(instance, Constructor) {
      if (!(instance instanceof Constructor)) {
        throw new Error('Bound instance method accessed before binding');
      }
    }
  "

  # Shortcuts to speed up the lookup time for native functions.
  hasProp: -> '{}.hasOwnProperty'
  indexOf: -> '[].indexOf'
  slice  : -> '[].slice'
  splice : -> '[].splice'


# Levels indicate a node's position in the AST. Useful for knowing if
# parens are necessary or superfluous.
LEVEL_TOP    = 1  # ...;
LEVEL_PAREN  = 2  # (...)
LEVEL_LIST   = 3  # [...]
LEVEL_COND   = 4  # ... ? x : y
LEVEL_OP     = 5  # !...
LEVEL_ACCESS = 6  # ...[0]

# Tabs are two spaces for pretty printing.
TAB = '  '

SIMPLENUM = /^[+-]?\d+$/

# Helper Functions
# ----------------

# Helper for ensuring that utility functions are assigned at the top level.
utility = (name, o) ->
  {root} = o.scope
  if name of root.utilities
    root.utilities[name]
  else
    ref = root.freeVariable name
    root.assign ref, UTILITIES[name] o
    root.utilities[name] = ref

multident = (code, tab, includingFirstLine = yes) ->
  endsWithNewLine = code[code.length - 1] is '\n'
  code = (if includingFirstLine then tab else '') + code.replace /\n/g, "$&#{tab}"
  code = code.replace /\s+$/, ''
  code = code + '\n' if endsWithNewLine
  code

# Wherever in CoffeeScript 1 we might’ve inserted a `makeCode "#{@tab}"` to
# indent a line of code, now we must account for the possibility of comments
# preceding that line of code. If there are such comments, indent each line of
# such comments, and _then_ indent the first following line of code.
indentInitial = (fragments, node) ->
  for fragment, fragmentIndex in fragments
    if fragment.isHereComment
      fragment.code = multident fragment.code, node.tab
    else
      fragments.splice fragmentIndex, 0, node.makeCode "#{node.tab}"
      break
  fragments

hasLineComments = (node) ->
  return no unless node.comments
  for comment in node.comments
    return yes if comment.here is no
  return no

# Move the `comments` property from one object to another, deleting it from
# the first object.
moveComments = (from, to) ->
  return unless from?.comments
  attachCommentsToNode from.comments, to
  delete from.comments

# Sometimes when compiling a node, we want to insert a fragment at the start
# of an array of fragments; but if the start has one or more comment fragments,
# we want to insert this fragment after those but before any non-comments.
unshiftAfterComments = (fragments, fragmentToInsert) ->
  inserted = no
  for fragment, fragmentIndex in fragments when not fragment.isComment
    fragments.splice fragmentIndex, 0, fragmentToInsert
    inserted = yes
    break
  fragments.push fragmentToInsert unless inserted
  fragments

isLiteralArguments = (node) ->
  node instanceof IdentifierLiteral and node.value is 'arguments'

isLiteralThis = (node) ->
  node instanceof ThisLiteral or (node instanceof Code and node.bound)

shouldCacheOrIsAssignable = (node) -> node.shouldCache() or node.isAssignable?()

# Unfold a node's child if soak, then tuck the node under created `If`
unfoldSoak = (o, parent, name) ->
  return unless ifn = parent[name].unfoldSoak o
  parent[name] = ifn.body
  ifn.body = new Value parent
  ifn<|MERGE_RESOLUTION|>--- conflicted
+++ resolved
@@ -1051,10 +1051,6 @@
     if @variable instanceof Value and @variable.isNotCallable()
       @variable.error "literal is not a function"
 
-<<<<<<< HEAD
-=======
-    @csx = @variable.base instanceof CSXTag
-
     # `@variable` never gets output as a result of this node getting created as
     # part of `RegexWithInterpolations`, so for that case move any comments to
     # the `args` property that gets passed into `RegexWithInterpolations` via
@@ -1062,7 +1058,6 @@
     if @variable.base?.value is 'RegExp' and @args.length isnt 0
       moveComments @variable, @args[0]
 
->>>>>>> ae7f97b6
   children: ['variable', 'args']
 
   # When setting the location, we sometimes need to update the start location to
@@ -1139,35 +1134,6 @@
     fragments.push @makeCode('('), compiledArgs..., @makeCode(')')
     fragments
 
-<<<<<<< HEAD
-=======
-  compileCSX: (o) ->
-    [attributes, content] = @args
-    attributes.base.csx = yes
-    content?.base.csx = yes
-    fragments = [@makeCode('<')]
-    fragments.push (tag = @variable.compileToFragments(o, LEVEL_ACCESS))...
-    if attributes.base instanceof Arr
-      for obj in attributes.base.objects
-        attr = obj.base
-        attrProps = attr?.properties or []
-        # Catch invalid CSX attributes: <div {a:"b", props} {props} "value" />
-        if not (attr instanceof Obj or attr instanceof IdentifierLiteral) or (attr instanceof Obj and not attr.generated and (attrProps.length > 1 or not (attrProps[0] instanceof Splat)))
-          obj.error """
-            Unexpected token. Allowed CSX attributes are: id="val", src={source}, {props...} or attribute.
-          """
-        obj.base.csx = yes if obj.base instanceof Obj
-        fragments.push @makeCode ' '
-        fragments.push obj.compileToFragments(o, LEVEL_PAREN)...
-    if content
-      fragments.push @makeCode('>')
-      fragments.push content.compileNode(o, LEVEL_LIST)...
-      fragments.push [@makeCode('</'), tag..., @makeCode('>')]...
-    else
-      fragments.push @makeCode(' />')
-    fragments
-
->>>>>>> ae7f97b6
 #### Super
 
 # Takes care of converting `super()` calls into calls against the prototype's
@@ -1600,20 +1566,10 @@
         node.error 'cannot have an implicit value in an implicit object'
 
     # Object spread properties. https://github.com/tc39/proposal-object-rest-spread/blob/master/Spread.md
-<<<<<<< HEAD
-    # `obj2 = {a:1, obj..., c:3, d:4} => obj2 = Object.assign({}, {a:1}, obj1, {c:3, d:4})`
     return @compileSpread o if @hasSplat()
-
-    idt        = o.indent += TAB
-    lastNoncom = @lastNonComment @properties
-=======
-    return @compileSpread o if @hasSplat() and not @csx
 
     idt      = o.indent += TAB
     lastNode = @lastNode @properties
-
-    # CSX attributes <div id="val" attr={aaa} {props...} />
-    return @compileCSXAttributes o if @csx
 
     # If this object is the left-hand side of an assignment, all its children
     # are too.
@@ -1625,26 +1581,10 @@
           unwrappedVal.lhs = yes
         else if unwrappedVal instanceof Assign
           unwrappedVal.nestedLhs = yes
->>>>>>> ae7f97b6
-
-    # If this object is the left-hand side of an assignment, all its children
-    # are too.
-    if @lhs
-      for prop in props when prop instanceof Assign
-        {value} = prop
-        unwrappedVal = value.unwrapAll()
-        if unwrappedVal instanceof Arr or unwrappedVal instanceof Obj
-          unwrappedVal.lhs = yes
-        else if unwrappedVal instanceof Assign
-          unwrappedVal.nestedLhs = yes
 
     isCompact = yes
     for prop in @properties
-<<<<<<< HEAD
-      if prop instanceof Comment or (prop instanceof Assign and prop.context is 'object')
-=======
       if prop instanceof Assign and prop.context is 'object'
->>>>>>> ae7f97b6
         isCompact = no
 
     answer = []
@@ -1654,11 +1594,7 @@
         ''
       else if isCompact
         ', '
-<<<<<<< HEAD
-      else if prop is lastNoncom or prop instanceof Comment
-=======
       else if prop is lastNode
->>>>>>> ae7f97b6
         '\n'
       else
         ',\n'
@@ -1700,11 +1636,7 @@
       prop.eachName iterator if prop.eachName?
 
   # Object spread properties. https://github.com/tc39/proposal-object-rest-spread/blob/master/Spread.md
-<<<<<<< HEAD
-  # `obj2 = {a:1, obj..., c:3, d:4} => obj2 = Object.assign({}, {a:1}, obj1, {c:3, d:4})`
-=======
   # `obj2 = {a: 1, obj..., c: 3, d: 4}` → `obj2 = Object.assign({}, {a: 1}, obj, {c: 3, d: 4})`
->>>>>>> ae7f97b6
   compileSpread: (o) ->
     props = @properties
     # Store object spreads.
@@ -1725,7 +1657,6 @@
     addSlice()
     slices.unshift new Obj unless slices[0] instanceof Obj
     (new Call new Literal('Object.assign'), slices).compileToFragments o
-<<<<<<< HEAD
       
 exports.JsxAttributesObj = class JsxAttributesObj extends Obj
   compileNode: (o) ->
@@ -1750,19 +1681,6 @@
         ]
       answer.push compiled...
     answer
-=======
-
-  compileCSXAttributes: (o) ->
-    props = @properties
-    answer = []
-    for prop, i in props
-      prop.csx = yes
-      join = if i is props.length - 1 then '' else ' '
-      prop = new Literal "{#{prop.compile(o)}}" if prop instanceof Splat
-      answer.push prop.compileToFragments(o, LEVEL_TOP)...
-      answer.push @makeCode join
-    if @front then @wrapInParentheses answer else answer
->>>>>>> ae7f97b6
 
 #### Arr
 
@@ -2356,13 +2274,9 @@
         @variable.base.lhs = yes
         return @compileDestructuring o unless @variable.isAssignable()
         # Object destructuring. Can be removed once ES proposal hits Stage 4.
-<<<<<<< HEAD
-        return @compileObjectDestruct(o) if @variable.isObject() and @variable.contains((n) -> n instanceof Splat)
-=======
         return @compileObjectDestruct(o) if @variable.isObject() and @variable.contains (node) ->
           node instanceof Obj and node.hasSplat()
 
->>>>>>> ae7f97b6
       return @compileSplice       o if @variable.isSplice()
       return @compileConditional  o if @context in ['||=', '&&=', '?=']
       return @compileSpecialMath  o if @context in ['**=', '//=', '%%=']
@@ -2406,11 +2320,7 @@
     answer = compiledName.concat @makeCode("#{ if @jsxAttribute then '' else ' '}#{ @context or '=' }#{ if @jsxAttribute then '' else ' '}"), val
     # Per https://developer.mozilla.org/en-US/docs/Web/JavaScript/Reference/Operators/Destructuring_assignment#Assignment_without_declaration,
     # if we’re destructuring without declaring, the destructuring assignment must be wrapped in parentheses.
-<<<<<<< HEAD
-    if o.level > LEVEL_LIST or (isValue and @variable.base instanceof Obj and not @nestedLhs and not @param)
-=======
     if o.level > LEVEL_LIST or (o.level is LEVEL_TOP and isValue and @variable.base instanceof Obj and not @nestedLhs and not @param)
->>>>>>> ae7f97b6
       @wrapInParentheses answer
     else
       answer
@@ -2428,74 +2338,6 @@
       return if prop instanceof Assign and prop.value.base instanceof Obj
       if prop instanceof Assign
         if prop.value.base instanceof IdentifierLiteral
-<<<<<<< HEAD
-          newVar = prop.value.base.compile o
-        else
-          newVar = prop.variable.base.compile o
-      else
-        newVar = prop.compile o
-      o.scope.add(newVar, 'var', true) if newVar
-    # Helper function `getPropValue()` returns compiled object property value.
-    # These values are then passed as an argument to helper function
-    # `objectWithoutKeys` which is used to assign object value to the
-    # destructuring rest variable.
-    getPropValue = (prop, quote = no) ->
-      wrapInQutes = (prop) ->
-        compiledProp = prop.compile o
-        compiledProp = "'#{compiledProp}'" if quote
-        (new Literal compiledProp).compile o
-      if prop instanceof Assign
-        return prop.variable.compile o if prop.variable.base instanceof StringWithInterpolations or prop.variable.base instanceof StringLiteral
-        return wrapInQutes prop.variable
-      else
-        return wrapInQutes prop
-    # Recursive function for searching and storing rest elements in objects.
-    # Parameter `props[]` is used to store nested object properties,
-    # e.g. `{a: {b, c: {d, r1...}, r2...}, r3...} = obj`.
-    traverseRest = (properties, path = []) ->
-      results = []
-      restElement = no
-      for prop, key in properties
-        if prop instanceof Assign and prop.value.base instanceof Obj
-          results = traverseRest prop.value.base.objects, [path..., getPropValue prop]
-        else
-          setScopeVar prop.unwrap() # Declare a variable in the scope.
-        if prop instanceof Splat
-          prop.error "multiple rest elements are disallowed in object destructuring" if restElement
-          restKey = key
-          restElement = {
-            name: prop.unwrap(),
-            path
-          }
-      if restElement
-        # Remove rest element from the properties.
-        properties.splice restKey, 1
-        # Prepare array of compiled property keys to be excluded from the object.
-        restElement["excludeProps"] = new Literal "[#{(getPropValue(prop, yes) for prop in properties)}]"
-        results.push restElement
-      results
-    fragments = []
-    {properties} = @variable.base
-    # Find all rest elements.
-    restList = traverseRest properties
-    val = @value.compileToFragments o, LEVEL_LIST
-    vvarText = fragmentsToText val
-    # Make value into a simple variable if it isn’t already.
-    if (@value.unwrap() not instanceof IdentifierLiteral) or @variable.assigns vvarText
-      ref = o.scope.freeVariable 'obj'
-      fragments.push [@makeCode(ref + ' = '), val...]
-      val = (new IdentifierLiteral ref).compileToFragments o, LEVEL_TOP
-      vvarText = ref
-    compiledName = @variable.compileToFragments o, LEVEL_TOP
-    objVar = compiledName.concat @makeCode(" = "), val
-    fragments.push @wrapInParentheses objVar
-    for restElement in restList
-      varProp = if restElement.path.length then ".#{restElement.path.join '.'}" else ""
-      vvarPropText = new Literal "#{vvarText}#{varProp}"
-      extractKeys = new Call new Value(new Literal(utility('objectWithoutKeys', o))), [vvarPropText, restElement.excludeProps]
-      fragments.push new Assign(restElement.name, extractKeys, null).compileToFragments o, LEVEL_LIST
-    @joinFragmentArrays fragments, ", "
-=======
           newVar = prop.value.base.compileWithoutComments o
         else
           newVar = prop.variable.base.compileWithoutComments o
@@ -2576,7 +2418,6 @@
       fragments.pop()
 
     fragments
->>>>>>> ae7f97b6
 
   # Brief implementation of recursive pattern matching, when assigning array or
   # object literals to a value. Peeks at their properties to assign inner names.
@@ -2924,23 +2765,14 @@
             param.name.lhs = yes
             param.name.eachName (prop) ->
               o.scope.parameter prop.value
-<<<<<<< HEAD
-            # Compile foo({a, b...}) -> to foo(arg) -> {a, b...} = arg
-=======
             # Compile `foo({a, b...}) ->` to `foo(arg) -> {a, b...} = arg`.
->>>>>>> ae7f97b6
             # Can be removed once ES proposal hits Stage 4.
             if param.name instanceof Obj and param.name.hasSplat()
               splatParamName = o.scope.freeVariable 'arg'
               o.scope.parameter splatParamName
               ref = new Value new IdentifierLiteral splatParamName
-<<<<<<< HEAD
-              exprs.push new Assign new Value(param.name), ref, null, param: yes
-              # Compile foo({a, b...} = {}) -> to foo(arg = {}) -> {a, b...} = arg
-=======
               exprs.push new Assign new Value(param.name), ref
               # Compile `foo({a, b...} = {}) ->` to `foo(arg = {}) -> {a, b...} = arg`.
->>>>>>> ae7f97b6
               if param.value?  and not param.assignedInBody
                 ref = new Assign ref, param.value, null, param: yes
           else
@@ -3702,7 +3534,6 @@
     fragments.push @makeCode '`'
     for element in elements
       if element instanceof StringLiteral
-<<<<<<< HEAD
         value = element.value[1...-1]
         # Backticks and `${` inside template literals must be escaped.
         value = value.replace /(\\*)(`|\$\{)/g, (match, backslashes, toBeEscaped) ->
@@ -3711,44 +3542,20 @@
           else
             match
         fragments.push @makeCode value
-=======
-        element.value = element.unquote @csx
-        unless @csx
-          # Backticks and `${` inside template literals must be escaped.
-          element.value = element.value.replace /(\\*)(`|\$\{)/g, (match, backslashes, toBeEscaped) ->
-            if backslashes.length % 2 is 0
-              "#{backslashes}\\#{toBeEscaped}"
-            else
-              match
-        fragments.push element.compileToFragments(o)...
->>>>>>> ae7f97b6
       else
         fragments.push @makeCode '$'
         code = element.compileToFragments(o, LEVEL_PAREN)
-<<<<<<< HEAD
         code = @wrapInBraces code
-=======
-        unless @isNestedTag element
-          code = @wrapInBraces code
-          # Flag the `{` and `}` fragments as having been generated by this
-          # `StringWithInterpolations` node, so that `compileComments` knows
-          # to treat them as bounds. Don’t trust `fragment.type`, which can
-          # report minified variable names when this compiler is minified.
-          code[0].isStringWithInterpolations = yes
-          code[code.length - 1].isStringWithInterpolations = yes
->>>>>>> ae7f97b6
+        # Flag the `{` and `}` fragments as having been generated by this
+        # `StringWithInterpolations` node, so that `compileComments` knows
+        # to treat them as bounds. Don’t trust `fragment.type`, which can
+        # report minified variable names when this compiler is minified.
+        code[0].isStringWithInterpolations = yes
+        code[code.length - 1].isStringWithInterpolations = yes
         fragments.push code...
     fragments.push @makeCode '`'
     fragments
 
-<<<<<<< HEAD
-=======
-  isNestedTag: (element) ->
-    exprs = element.body?.expressions
-    call = exprs?[0].unwrap()
-    @csx and exprs and exprs.length is 1 and call instanceof Call and call.csx
-
->>>>>>> ae7f97b6
 #### For
 
 # CoffeeScript's replacement for the *for* loop is our array and object
