--- conflicted
+++ resolved
@@ -3280,15 +3280,13 @@
 
 UTILITIES =
   modulo: -> 'function(a, b) { return (+a % (b = +b) + b) % b; }'
-<<<<<<< HEAD
-  # objectWithoutKeys: -> 'function(obj, props) { return Object.keys(obj).reduce(function(a,c) { return (![].includes.call(props, c)) && (a[c] = obj[c]), a; }, {}); }'
   objectWithoutKeys: -> "
       function(o, ks) {
         var res = {};
         for (var k in o) ([].indexOf.call(ks, k) < 0 && {}.hasOwnProperty.call(o, k)) && (res[k] = o[k]);
         return res;
-      }"
-=======
+      }
+    "
   boundMethodCheck: -> "
     function(instance, Constructor) {
       if (!(instance instanceof Constructor)) {
@@ -3297,7 +3295,6 @@
     }
   "
 
->>>>>>> 9a48566b
   # Shortcuts to speed up the lookup time for native functions.
   hasProp: -> '{}.hasOwnProperty'
   indexOf: -> '[].indexOf'
