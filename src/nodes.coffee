# `nodes.coffee` contains all of the node classes for the syntax tree. Most
# nodes are created as the result of actions in the [grammar](grammar.html),
# but some are created by other nodes as a method of code generation. To convert
# the syntax tree into a string of JavaScript code, call `compile()` on the root.

Error.stackTraceLimit = Infinity

{Scope} = require './scope'
{isUnassignable, JS_FORBIDDEN} = require './lexer'

# Import the helpers we plan to use.
{compact, flatten, extend, merge, del, starts, ends, some,
addLocationDataFn, locationDataToString, throwSyntaxError} = require './helpers'

# Functions required by parser
exports.extend = extend
exports.addLocationDataFn = addLocationDataFn

# Constant functions for nodes that don't need customization.
YES     = -> yes
NO      = -> no
THIS    = -> this
NEGATE  = -> @negated = not @negated; this

#### CodeFragment

# The various nodes defined below all compile to a collection of **CodeFragment** objects.
# A CodeFragments is a block of generated code, and the location in the source file where the code
# came from. CodeFragments can be assembled together into working code just by catting together
# all the CodeFragments' `code` snippets, in order.
exports.CodeFragment = class CodeFragment
  constructor: (parent, code) ->
    @code = "#{code}"
    @locationData = parent?.locationData
    @type = parent?.constructor?.name or 'unknown'

  toString:   ->
    "#{@code}#{if @locationData then ": " + locationDataToString(@locationData) else ''}"

# Convert an array of CodeFragments into a string.
fragmentsToText = (fragments) ->
  (fragment.code for fragment in fragments).join('')

#### Base

# The **Base** is the abstract base class for all nodes in the syntax tree.
# Each subclass implements the `compileNode` method, which performs the
# code generation for that node. To compile a node to JavaScript,
# call `compile` on it, which wraps `compileNode` in some generic extra smarts,
# to know when the generated code needs to be wrapped up in a closure.
# An options hash is passed and cloned throughout, containing information about
# the environment from higher in the tree (such as if a returned value is
# being requested by the surrounding function), information about the current
# scope, and indentation level.
exports.Base = class Base

  compile: (o, lvl) ->
    fragmentsToText @compileToFragments o, lvl

  # Common logic for determining whether to wrap this node in a closure before
  # compiling it, or to compile directly. We need to wrap if this node is a
  # *statement*, and it's not a *pureStatement*, and we're not at
  # the top level of a block (which would be unnecessary), and we haven't
  # already been asked to return the result (because statements know how to
  # return results).
  compileToFragments: (o, lvl) ->
    o        = extend {}, o
    o.level  = lvl if lvl
    node     = @unfoldSoak(o) or this
    node.tab = o.indent
    if o.level is LEVEL_TOP or not node.isStatement(o)
      node.compileNode o
    else
      node.compileClosure o

  # Statements converted into expressions via closure-wrapping share a scope
  # object with their parent closure, to preserve the expected lexical scope.
  compileClosure: (o) ->
    if jumpNode = @jumps()
      jumpNode.error 'cannot use a pure statement in an expression'
    o.sharedScope = yes
    func = new Code [], Block.wrap [this]
    args = []
    if @contains ((node) -> node instanceof SuperCall)
      func.bound = yes
    else if (argumentsNode = @contains isLiteralArguments) or @contains isLiteralThis
      args = [new ThisLiteral]
      if argumentsNode
        meth = 'apply'
        args.push new IdentifierLiteral 'arguments'
      else
        meth = 'call'
      func = new Value func, [new Access new PropertyName meth]
    parts = (new Call func, args).compileNode o

    switch
      when func.isGenerator or func.base?.isGenerator
        parts.unshift @makeCode "(yield* "
        parts.push    @makeCode ")"
      when func.isAsync or func.base?.isAsync
        parts.unshift @makeCode "(await "
        parts.push    @makeCode ")"
    parts

  # If the code generation wishes to use the result of a complex expression
  # in multiple places, ensure that the expression is only ever evaluated once,
  # by assigning it to a temporary variable. Pass a level to precompile.
  #
  # If `level` is passed, then returns `[val, ref]`, where `val` is the compiled value, and `ref`
  # is the compiled reference. If `level` is not passed, this returns `[val, ref]` where
  # the two values are raw nodes which have not been compiled.
  cache: (o, level, shouldCache) ->
    complex = if shouldCache? then shouldCache this else @shouldCache()
    if complex
      ref = new IdentifierLiteral o.scope.freeVariable 'ref'
      sub = new Assign ref, this
      if level then [sub.compileToFragments(o, level), [@makeCode(ref.value)]] else [sub, ref]
    else
      ref = if level then @compileToFragments o, level else this
      [ref, ref]

  # Occasionally it may be useful to make an expression behave as if it was 'hoisted', whereby the
  # result of the expression is available before its location in the source, but the expression's
  # variable scope corresponds the source position. This is used extensively to deal with executable
  # class bodies in classes.
  #
  # Calling this method mutates the node, proxying the `compileNode` and `compileToFragments`
  # methods to store their result for later replacing the `target` node, which is returned by the
  # call.
  hoist: ->
    @hoisted = yes
    target   = new HoistTarget @

    compileNode        = @compileNode
    compileToFragments = @compileToFragments

    @compileNode = (o) ->
      target.update compileNode, o

    @compileToFragments = (o) ->
      target.update compileToFragments, o

    target

  cacheToCodeFragments: (cacheValues) ->
    [fragmentsToText(cacheValues[0]), fragmentsToText(cacheValues[1])]

  # Construct a node that returns the current node's result.
  # Note that this is overridden for smarter behavior for
  # many statement nodes (e.g. If, For)...
  makeReturn: (res) ->
    me = @unwrapAll()
    if res
      new Call new Literal("#{res}.push"), [me]
    else
      new Return me

  # Does this node, or any of its children, contain a node of a certain kind?
  # Recursively traverses down the *children* nodes and returns the first one
  # that verifies `pred`. Otherwise return undefined. `contains` does not cross
  # scope boundaries.
  contains: (pred) ->
    node = undefined
    @traverseChildren no, (n) ->
      if pred n
        node = n
        return no
    node

  # Pull out the last non-comment node of a node list.
  lastNonComment: (list) ->
    i = list.length
    return list[i] while i-- when list[i] not instanceof Comment
    null

  # `toString` representation of the node, for inspecting the parse tree.
  # This is what `coffee --nodes` prints out.
  toString: (idt = '', name = @constructor.name) ->
    tree = '\n' + idt + name
    tree += '?' if @soak
    @eachChild (node) -> tree += node.toString idt + TAB
    tree

  # Passes each child to a function, breaking when the function returns `false`.
  eachChild: (func) ->
    return this unless @children
    for attr in @children when @[attr]
      for child in flatten [@[attr]]
        return this if func(child) is false
    this

  traverseChildren: (crossScope, func) ->
    @eachChild (child) ->
      recur = func(child)
      child.traverseChildren(crossScope, func) unless recur is no

  # `replaceInContext` will traverse children looking for a node for which `match` returns
  # true. Once found, the matching node will be replaced by the result of calling `replacement`.
  replaceInContext: (match, replacement) ->
    return false unless @children
    for attr in @children when children = @[attr]
      if Array.isArray children
        for child, i in children
          if match child
            children[i..i] = replacement child, @
            return true
          else
            return true if child.replaceInContext match, replacement
      else if match children
        @[attr] = replacement children, @
        return true
      else
        return true if children.replaceInContext match, replacement

  invert: ->
    new Op '!', this

  unwrapAll: ->
    node = this
    continue until node is node = node.unwrap()
    node

  # Default implementations of the common node properties and methods. Nodes
  # will override these with custom logic, if needed.

  # `children` are the properties to recurse into when tree walking. The
  # `children` list *is* the structure of the AST. The `parent` pointer, and
  # the pointer to the `children` are how you can traverse the tree.
  children: []

  # `isStatement` has to do with “everything is an expression”. A few things
  # can’t be expressions, such as `break`. Things that `isStatement` returns
  # `true` for are things that can’t be used as expressions. There are some
  # error messages that come from `nodes.coffee` due to statements ending up
  # in expression position.
  isStatement: NO

  # `jumps` tells you if an expression, or an internal part of an expression
  # has a flow control construct (like `break`, or `continue`, or `return`,
  # or `throw`) that jumps out of the normal flow of control and can’t be
  # used as a value. This is important because things like this make no sense;
  # we have to disallow them.
  jumps: NO

  # If `node.shouldCache() is false`, it is safe to use `node` more than once.
  # Otherwise you need to store the value of `node` in a variable and output
  # that variable several times instead. Kind of like this: `5` need not be
  # cached. `returnFive()`, however, could have side effects as a result of
  # evaluating it more than once, and therefore we need to cache it. The
  # parameter is named `shouldCache` rather than `mustCache` because there are
  # also cases where we might not need to cache but where we want to, for
  # example a long expression that may well be idempotent but we want to cache
  # for brevity.
  shouldCache: YES

  isChainable: NO
  isAssignable: NO
  isNumber: NO

  unwrap: THIS
  unfoldSoak: NO

  # Is this node used to assign a certain variable?
  assigns: NO

  # For this node and all descendents, set the location data to `locationData`
  # if the location data is not already set.
  updateLocationDataIfMissing: (locationData) ->
    return this if @locationData
    @locationData = locationData

    @eachChild (child) ->
      child.updateLocationDataIfMissing locationData

  # Throw a SyntaxError associated with this node's location.
  error: (message) ->
    throwSyntaxError message, @locationData

  makeCode: (code) ->
    new CodeFragment this, code

  wrapInParentheses: (fragments) ->
    [@makeCode('('), fragments..., @makeCode(')')]

  wrapInBraces: (fragments) ->
    [@makeCode('{'), fragments..., @makeCode('}')]

  # `fragmentsList` is an array of arrays of fragments. Each array in fragmentsList will be
  # concatonated together, with `joinStr` added in between each, to produce a final flat array
  # of fragments.
  joinFragmentArrays: (fragmentsList, joinStr) ->
    answer = []
    for fragments,i in fragmentsList
      if i then answer.push @makeCode joinStr
      answer = answer.concat fragments
    answer

#### HoistTarget

# A **HoistTargetNode** represents the output location in the node tree for a hoisted node.
# See Base#hoist.
exports.HoistTarget = class HoistTarget extends Base
  # Expands hoisted fragments in the given array
  @expand = (fragments) ->
    for fragment, i in fragments by -1 when fragment.fragments
      fragments[i..i] = @expand fragment.fragments
    fragments

  constructor: (@source) ->
    super()

    # Holds presentational options to apply when the source node is compiled
    @options = {}

    # Placeholder fragments to be replaced by the source node's compilation
    @targetFragments = { fragments: [] }

  isStatement: (o) ->
    @source.isStatement o

  # Update the target fragments with the result of compiling the source.
  # Calls the given compile function with the node and options (overriden with the target
  # presentational options).
  update: (compile, o) ->
    @targetFragments.fragments = compile.call @source, merge o, @options

  # Copies the target indent and level, and returns the placeholder fragments
  compileToFragments: (o, level) ->
    @options.indent = o.indent
    @options.level  = level ? o.level
    [ @targetFragments ]

  compileNode: (o) ->
    @compileToFragments o

  compileClosure: (o) ->
    @compileToFragments o

#### Block

# The block is the list of expressions that forms the body of an
# indented block of code -- the implementation of a function, a clause in an
# `if`, `switch`, or `try`, and so on...
exports.Block = class Block extends Base
  constructor: (nodes) ->
    super()

    @expressions = compact flatten nodes or []

  children: ['expressions']

  # Tack an expression on to the end of this expression list.
  push: (node) ->
    @expressions.push node
    this

  # Remove and return the last expression of this expression list.
  pop: ->
    @expressions.pop()

  # Add an expression at the beginning of this expression list.
  unshift: (node) ->
    @expressions.unshift node
    this

  # If this Block consists of just a single node, unwrap it by pulling
  # it back out.
  unwrap: ->
    if @expressions.length is 1 then @expressions[0] else this

  # Is this an empty block of code?
  isEmpty: ->
    not @expressions.length

  isStatement: (o) ->
    for exp in @expressions when exp.isStatement o
      return yes
    no

  jumps: (o) ->
    for exp in @expressions
      return jumpNode if jumpNode = exp.jumps o

  # A Block node does not return its entire body, rather it
  # ensures that the final expression is returned.
  makeReturn: (res) ->
    len = @expressions.length
    while len--
      expr = @expressions[len]
      if expr not instanceof Comment
        @expressions[len] = expr.makeReturn res
        @expressions.splice(len, 1) if expr instanceof Return and not expr.expression
        break
    this

  # A **Block** is the only node that can serve as the root.
  compileToFragments: (o = {}, level) ->
    if o.scope then super o, level else @compileRoot o

  # Compile all expressions within the **Block** body. If we need to
  # return the result, and it's an expression, simply return it. If it's a
  # statement, ask the statement to do so.
  compileNode: (o) ->
    @tab  = o.indent
    top   = o.level is LEVEL_TOP
    compiledNodes = []

    for node, index in @expressions
      node = node.unwrapAll()
      node = (node.unfoldSoak(o) or node)
      if node instanceof Block
        # This is a nested block. We don't do anything special here like enclose
        # it in a new scope; we just compile the statements in this block along with
        # our own
        compiledNodes.push node.compileNode o
      else if node.hoisted
        # This is a hoisted expression. We want to compile this and ignore the result.
        node.compileToFragments o
      else if top
        node.front = true
        fragments = node.compileToFragments o
        unless node.isStatement o
          fragments.unshift @makeCode "#{@tab}"
          fragments.push @makeCode ';'
        compiledNodes.push fragments
      else
        compiledNodes.push node.compileToFragments o, LEVEL_LIST
    if top
      if @spaced
        return [].concat @joinFragmentArrays(compiledNodes, '\n\n'), @makeCode("\n")
      else
        return @joinFragmentArrays(compiledNodes, '\n')
    if compiledNodes.length
      answer = @joinFragmentArrays(compiledNodes, ', ')
    else
      answer = [@makeCode "void 0"]
    if compiledNodes.length > 1 and o.level >= LEVEL_LIST then @wrapInParentheses answer else answer

  # If we happen to be the top-level **Block**, wrap everything in
  # a safety closure, unless requested not to.
  # It would be better not to generate them in the first place, but for now,
  # clean up obvious double-parentheses.
  compileRoot: (o) ->
    o.indent  = if o.bare then '' else TAB
    o.level   = LEVEL_TOP
    @spaced   = yes
    o.scope   = new Scope null, this, null, o.referencedVars ? []
    # Mark given local variables in the root scope as parameters so they don't
    # end up being declared on this block.
    o.scope.parameter name for name in o.locals or []
    prelude   = []
    unless o.bare
      preludeExps = for exp, i in @expressions
        break unless exp.unwrap() instanceof Comment
        exp
      rest = @expressions[preludeExps.length...]
      @expressions = preludeExps
      if preludeExps.length
        prelude = @compileNode merge(o, indent: '')
        prelude.push @makeCode "\n"
      @expressions = rest
    fragments = @compileWithDeclarations o
    HoistTarget.expand fragments
    return fragments if o.bare
    [].concat prelude, @makeCode("(function() {\n"), fragments, @makeCode("\n}).call(this);\n")

  # Compile the expressions body for the contents of a function, with
  # declarations of all inner variables pushed up to the top.
  compileWithDeclarations: (o) ->
    fragments = []
    post = []
    for exp, i in @expressions
      exp = exp.unwrap()
      break unless exp instanceof Comment or exp instanceof Literal
    o = merge(o, level: LEVEL_TOP)
    if i
      rest = @expressions.splice i, 9e9
      [spaced,    @spaced] = [@spaced, no]
      [fragments, @spaced] = [@compileNode(o), spaced]
      @expressions = rest
    post = @compileNode o
    {scope} = o
    if scope.expressions is this
      declars = o.scope.hasDeclarations()
      assigns = scope.hasAssignments
      if declars or assigns
        fragments.push @makeCode '\n' if i
        fragments.push @makeCode "#{@tab}var "
        if declars
          fragments.push @makeCode scope.declaredVariables().join(', ')
        if assigns
          fragments.push @makeCode ",\n#{@tab + TAB}" if declars
          fragments.push @makeCode scope.assignedVariables().join(",\n#{@tab + TAB}")
        fragments.push @makeCode ";\n#{if @spaced then '\n' else ''}"
      else if fragments.length and post.length
        fragments.push @makeCode "\n"
    fragments.concat post

  # Wrap up the given nodes as a **Block**, unless it already happens
  # to be one.
  @wrap: (nodes) ->
    return nodes[0] if nodes.length is 1 and nodes[0] instanceof Block
    new Block nodes

#### Literal

# `Literal` is a base class for static values that can be passed through
# directly into JavaScript without translation, such as: strings, numbers,
# `true`, `false`, `null`...
exports.Literal = class Literal extends Base
  constructor: (@value) ->
    super()

  shouldCache: NO

  assigns: (name) ->
    name is @value

  compileNode: (o) ->
    [@makeCode @value]

  toString: ->
    " #{if @isStatement() then super() else @constructor.name}: #{@value}"

exports.NumberLiteral = class NumberLiteral extends Literal

exports.InfinityLiteral = class InfinityLiteral extends NumberLiteral
  compileNode: ->
    [@makeCode '2e308']

exports.NaNLiteral = class NaNLiteral extends NumberLiteral
  constructor: ->
    super 'NaN'

  compileNode: (o) ->
    code = [@makeCode '0/0']
    if o.level >= LEVEL_OP then @wrapInParentheses code else code

exports.StringLiteral = class StringLiteral extends Literal
  compileNode: (o) ->
    res = if @csx then [@makeCode @unquote yes] else super()

  unquote: (literal) ->
    unquoted = @value[1...-1]
    if literal
      unquoted.replace /\\n/g, '\n'
      .replace /\\"/g, '"'
    else
      unquoted

exports.RegexLiteral = class RegexLiteral extends Literal

exports.PassthroughLiteral = class PassthroughLiteral extends Literal

exports.IdentifierLiteral = class IdentifierLiteral extends Literal
  isAssignable: YES

  eachName: (iterator) ->
    iterator @

exports.CSXTag = class CSXTag extends IdentifierLiteral

exports.PropertyName = class PropertyName extends Literal
  isAssignable: YES

exports.StatementLiteral = class StatementLiteral extends Literal
  isStatement: YES

  makeReturn: THIS

  jumps: (o) ->
    return this if @value is 'break' and not (o?.loop or o?.block)
    return this if @value is 'continue' and not o?.loop

  compileNode: (o) ->
    [@makeCode "#{@tab}#{@value};"]

exports.ThisLiteral = class ThisLiteral extends Literal
  constructor: ->
    super 'this'

  compileNode: (o) ->
    code = if o.scope.method?.bound then o.scope.method.context else @value
    [@makeCode code]

exports.UndefinedLiteral = class UndefinedLiteral extends Literal
  constructor: ->
    super 'undefined'

  compileNode: (o) ->
    [@makeCode if o.level >= LEVEL_ACCESS then '(void 0)' else 'void 0']

exports.NullLiteral = class NullLiteral extends Literal
  constructor: ->
    super 'null'

exports.BooleanLiteral = class BooleanLiteral extends Literal

#### Return

# A `return` is a *pureStatement*—wrapping it in a closure wouldn’t make sense.
exports.Return = class Return extends Base
  constructor: (@expression) ->
    super()

  children: ['expression']

  isStatement:     YES
  makeReturn:      THIS
  jumps:           THIS

  compileToFragments: (o, level) ->
    expr = @expression?.makeReturn()
    if expr and expr not instanceof Return then expr.compileToFragments o, level else super o, level

  compileNode: (o) ->
    answer = []
    # TODO: If we call expression.compile() here twice, we'll sometimes get back different results!
    answer.push @makeCode @tab + "return#{if @expression then " " else ""}"
    if @expression
      answer = answer.concat @expression.compileToFragments o, LEVEL_PAREN
    answer.push @makeCode ";"
    return answer

# `yield return` works exactly like `return`, except that it turns the function
# into a generator.
exports.YieldReturn = class YieldReturn extends Return
  compileNode: (o) ->
    unless o.scope.parent?
      @error 'yield can only occur inside functions'
    super o


exports.AwaitReturn = class AwaitReturn extends Return
  compileNode: (o) ->
    unless o.scope.parent?
      @error 'await can only occur inside functions'
    super o


#### Value

# A value, variable or literal or parenthesized, indexed or dotted into,
# or vanilla.
exports.Value = class Value extends Base
  constructor: (base, props, tag, isDefaultValue = no) ->
    super()

    return base if not props and base instanceof Value

    @base           = base
    @properties     = props or []
    @[tag]          = yes if tag
    @isDefaultValue = isDefaultValue
    return this

  children: ['base', 'properties']

  # Add a property (or *properties* ) `Access` to the list.
  add: (props) ->
    @properties = @properties.concat props
    this

  hasProperties: ->
    !!@properties.length

  bareLiteral: (type) ->
    not @properties.length and @base instanceof type

  # Some boolean checks for the benefit of other nodes.
  isArray        : -> @bareLiteral(Arr)
  isRange        : -> @bareLiteral(Range)
  shouldCache    : -> @hasProperties() or @base.shouldCache()
  isAssignable   : -> @hasProperties() or @base.isAssignable()
  isNumber       : -> @bareLiteral(NumberLiteral)
  isString       : -> @bareLiteral(StringLiteral)
  isRegex        : -> @bareLiteral(RegexLiteral)
  isUndefined    : -> @bareLiteral(UndefinedLiteral)
  isNull         : -> @bareLiteral(NullLiteral)
  isBoolean      : -> @bareLiteral(BooleanLiteral)
  isAtomic       : ->
    for node in @properties.concat @base
      return no if node.soak or node instanceof Call
    yes

  isNotCallable  : -> @isNumber() or @isString() or @isRegex() or
                      @isArray() or @isRange() or @isSplice() or @isObject() or
                      @isUndefined() or @isNull() or @isBoolean()

  isStatement : (o)    -> not @properties.length and @base.isStatement o
  assigns     : (name) -> not @properties.length and @base.assigns name
  jumps       : (o)    -> not @properties.length and @base.jumps o

  isObject: (onlyGenerated) ->
    return no if @properties.length
    (@base instanceof Obj) and (not onlyGenerated or @base.generated)

  isSplice: ->
    [..., lastProp] = @properties
    lastProp instanceof Slice

  looksStatic: (className) ->
    (@this or @base instanceof ThisLiteral or @base.value is className) and
      @properties.length is 1 and @properties[0].name?.value isnt 'prototype'

  # The value can be unwrapped as its inner node, if there are no attached
  # properties.
  unwrap: ->
    if @properties.length then this else @base

  # A reference has base part (`this` value) and name part.
  # We cache them separately for compiling complex expressions.
  # `a()[b()] ?= c` -> `(_base = a())[_name = b()] ? _base[_name] = c`
  cacheReference: (o) ->
    [..., name] = @properties
    if @properties.length < 2 and not @base.shouldCache() and not name?.shouldCache()
      return [this, this]  # `a` `a.b`
    base = new Value @base, @properties[...-1]
    if base.shouldCache()  # `a().b`
      bref = new IdentifierLiteral o.scope.freeVariable 'base'
      base = new Value new Parens new Assign bref, base
    return [base, bref] unless name  # `a()`
    if name.shouldCache()  # `a[b()]`
      nref = new IdentifierLiteral o.scope.freeVariable 'name'
      name = new Index new Assign nref, name.index
      nref = new Index nref
    [base.add(name), new Value(bref or base.base, [nref or name])]

  # We compile a value to JavaScript by compiling and joining each property.
  # Things get much more interesting if the chain of properties has *soak*
  # operators `?.` interspersed. Then we have to take care not to accidentally
  # evaluate anything twice when building the soak chain.
  compileNode: (o) ->
    @base.front = @front
    props = @properties
    fragments = @base.compileToFragments o, (if props.length then LEVEL_ACCESS else null)
    if props.length and SIMPLENUM.test fragmentsToText fragments
      fragments.push @makeCode '.'
    for prop in props
      fragments.push (prop.compileToFragments o)...
    fragments

  # Unfold a soak into an `If`: `a?.b` -> `a.b if a?`
  unfoldSoak: (o) ->
    @unfoldedSoak ?= do =>
      if ifn = @base.unfoldSoak o
        ifn.body.properties.push @properties...
        return ifn
      for prop, i in @properties when prop.soak
        prop.soak = off
        fst = new Value @base, @properties[...i]
        snd = new Value @base, @properties[i..]
        if fst.shouldCache()
          ref = new IdentifierLiteral o.scope.freeVariable 'ref'
          fst = new Parens new Assign ref, fst
          snd.base = ref
        return new If new Existence(fst), snd, soak: on
      no

  eachName: (iterator) ->
    if @hasProperties()
      iterator @
    else if @base.isAssignable()
      @base.eachName iterator
    else
      @error 'tried to assign to unassignable value'

#### Comment

# CoffeeScript passes through block comments as JavaScript block comments
# at the same position.
exports.Comment = class Comment extends Base
  constructor: (@comment) ->
    super()

  isStatement:     YES
  makeReturn:      THIS

  compileNode: (o, level) ->
    comment = @comment.replace /^(\s*)#(?=\s)/gm, "$1 *"
    code = "/*#{multident comment, @tab}#{if '\n' in comment then "\n#{@tab}" else ''} */"
    code = o.indent + code if (level or o.level) is LEVEL_TOP
    [@makeCode("\n"), @makeCode(code)]

#### Call

# Node for a function invocation.
exports.Call = class Call extends Base
  constructor: (@variable, @args = [], @soak) ->
    super()

    @isNew = no
    if @variable instanceof Value and @variable.isNotCallable()
      @variable.error "literal is not a function"

    @csx = @variable.base instanceof CSXTag

  children: ['variable', 'args']

  # When setting the location, we sometimes need to update the start location to
  # account for a newly-discovered `new` operator to the left of us. This
  # expands the range on the left, but not the right.
  updateLocationDataIfMissing: (locationData) ->
    if @locationData and @needsUpdatedStartLocation
      @locationData.first_line = locationData.first_line
      @locationData.first_column = locationData.first_column
      base = @variable?.base or @variable
      if base.needsUpdatedStartLocation
        @variable.locationData.first_line = locationData.first_line
        @variable.locationData.first_column = locationData.first_column
        base.updateLocationDataIfMissing locationData
      delete @needsUpdatedStartLocation
    super locationData

  # Tag this invocation as creating a new instance.
  newInstance: ->
    base = @variable?.base or @variable
    if base instanceof Call and not base.isNew
      base.newInstance()
    else
      @isNew = true
    @needsUpdatedStartLocation = true
    this

  # Soaked chained invocations unfold into if/else ternary structures.
  unfoldSoak: (o) ->
    if @soak
      if @variable instanceof Super
        left = new Literal @variable.compile o
        rite = new Value left
        @variable.error "Unsupported reference to 'super'" unless @variable.accessor?
      else
        return ifn if ifn = unfoldSoak o, this, 'variable'
        [left, rite] = new Value(@variable).cacheReference o
      rite = new Call rite, @args
      rite.isNew = @isNew
      left = new Literal "typeof #{ left.compile o } === \"function\""
      return new If left, new Value(rite), soak: yes
    call = this
    list = []
    loop
      if call.variable instanceof Call
        list.push call
        call = call.variable
        continue
      break unless call.variable instanceof Value
      list.push call
      break unless (call = call.variable.base) instanceof Call
    for call in list.reverse()
      if ifn
        if call.variable instanceof Call
          call.variable = ifn
        else
          call.variable.base = ifn
      ifn = unfoldSoak o, call, 'variable'
    ifn

  # Compile a vanilla function call.
  compileNode: (o) ->
    return @compileCSX o if @csx
    @variable?.front = @front
    compiledArgs = []
    for arg, argIndex in @args
      if argIndex then compiledArgs.push @makeCode ", "
      compiledArgs.push (arg.compileToFragments o, LEVEL_LIST)...

    fragments = []
    if @isNew
      @variable.error "Unsupported reference to 'super'" if @variable instanceof Super
      fragments.push @makeCode 'new '
    fragments.push @variable.compileToFragments(o, LEVEL_ACCESS)...
    fragments.push @makeCode('('), compiledArgs..., @makeCode(')')
    fragments

  compileCSX: (o) ->
    [attributes, content] = @args
    attributes.base.csx = yes
    content?.base.csx = yes
    fragments = [@makeCode('<')]
    fragments.push (tag = @variable.compileToFragments(o, LEVEL_ACCESS))...
    fragments.push attributes.compileToFragments(o, LEVEL_PAREN)...
    if content
      fragments.push @makeCode('>')
      fragments.push content.compileNode(o, LEVEL_LIST)...
      fragments.push [@makeCode('</'), tag..., @makeCode('>')]...
    else
      fragments.push @makeCode(' />')
    fragments

#### Super

# Takes care of converting `super()` calls into calls against the prototype's
# function of the same name.
# When `expressions` are set the call will be compiled in such a way that the
# expressions are evaluated without altering the return value of the `SuperCall`
# expression.
exports.SuperCall = class SuperCall extends Call
  children: Call::children.concat ['expressions']

  isStatement: (o) ->
    @expressions?.length and o.level is LEVEL_TOP

  compileNode: (o) ->
    return super o unless @expressions?.length

    superCall   = new Literal fragmentsToText super o
    replacement = new Block @expressions.slice()

    if o.level > LEVEL_TOP
      # If we might be in an expression we need to cache and return the result
      [superCall, ref] = superCall.cache o, null, YES
      replacement.push ref

    replacement.unshift superCall
    replacement.compileToFragments o, if o.level is LEVEL_TOP then o.level else LEVEL_LIST

exports.Super = class Super extends Base
  children: ['accessor']

  constructor: (@accessor) ->
    super()

  compileNode: (o) ->
    method = o.scope.namedMethod()
    @error 'cannot use super outside of an instance method' unless method?.isMethod

    @inCtor = !!method.ctor

    unless @inCtor or @accessor?
      {name, variable} = method
      if name.shouldCache() or (name instanceof Index and name.index.isAssignable())
        nref = new IdentifierLiteral o.scope.parent.freeVariable 'name'
        name.index = new Assign nref, name.index
      @accessor = if nref? then new Index nref else name

    (new Value (new Literal 'super'), if @accessor then [ @accessor ] else []).compileToFragments o

#### RegexWithInterpolations

# Regexes with interpolations are in fact just a variation of a `Call` (a
# `RegExp()` call to be precise) with a `StringWithInterpolations` inside.
exports.RegexWithInterpolations = class RegexWithInterpolations extends Call
  constructor: (args = []) ->
    super (new Value new IdentifierLiteral 'RegExp'), args, false

#### TaggedTemplateCall

exports.TaggedTemplateCall = class TaggedTemplateCall extends Call
  constructor: (variable, arg, soak) ->
    arg = new StringWithInterpolations Block.wrap([ new Value arg ]) if arg instanceof StringLiteral
    super variable, [ arg ], soak

  compileNode: (o) ->
    @variable.compileToFragments(o, LEVEL_ACCESS).concat @args[0].compileToFragments(o, LEVEL_LIST)

#### Extends

# Node to extend an object's prototype with an ancestor object.
# After `goog.inherits` from the
# [Closure Library](https://github.com/google/closure-library/blob/master/closure/goog/base.js).
exports.Extends = class Extends extends Base
  constructor: (@child, @parent) ->
    super()

  children: ['child', 'parent']

  # Hooks one constructor into another's prototype chain.
  compileToFragments: (o) ->
    new Call(new Value(new Literal utility 'extend', o), [@child, @parent]).compileToFragments o

#### Access

# A `.` access into a property of a value, or the `::` shorthand for
# an access into the object's prototype.
exports.Access = class Access extends Base
  constructor: (@name, tag) ->
    super()
    @soak  = tag is 'soak'

  children: ['name']

  compileToFragments: (o) ->
    name = @name.compileToFragments o
    node = @name.unwrap()
    if node instanceof PropertyName
      [@makeCode('.'), name...]
    else
      [@makeCode('['), name..., @makeCode(']')]

  shouldCache: NO

#### Index

# A `[ ... ]` indexed access into an array or object.
exports.Index = class Index extends Base
  constructor: (@index) ->
    super()

  children: ['index']

  compileToFragments: (o) ->
    [].concat @makeCode("["), @index.compileToFragments(o, LEVEL_PAREN), @makeCode("]")

  shouldCache: ->
    @index.shouldCache()

#### Range

# A JSX element
exports.JsxElement = class JsxElement extends Base

  # children: ['children', 'attributes']

  constructor: (options) ->
    {@name, children: @children_ = [], @attributes = {}, @shorthands = {}} = options
    @attributes.list   ?= []
    @shorthands.classes ?= []

  compileNode: (o) ->
    compiledIdAttribute = do =>
      return [] unless @shorthands.id
      [@makeCode " id='#{@shorthands.id}'"]

    compiledClassAttribute = do =>
      {classes} = @shorthands
      return [] unless classes.length
      return [@makeCode " className='#{@shorthands.classes.join ' '}'"] unless classes.isArgList

      @attributes.object ?= new JsxAttributesObj
      @attributes.object.properties.push(
        new Assign(
          new Value new IdentifierLiteral('className')
          new Call(
            new Value new IdentifierLiteral('classNames')
            classes
          )
          'object'
          new Literal ':'
        )
      )

      []

    compiledListAttributes = do =>
      return [] unless @attributes.list.length
      attr = []
      for {name, value} in @attributes.list
        attr.push @makeCode ' '
        attr.push @makeCode name
        attr.push @makeCode '='
        if value instanceof StringLiteral
          attr.push value.compileToFragments(o)...
        else # expression value
          attr.push @makeCode '{'
          attr.push value.compileToFragments(o)...
          attr.push @makeCode '}'
      attr

    compiledObjectAttributes =
      @attributes.object?.compileToFragments?(o) ? []

    startTag = [
      @makeCode '<'
      @makeCode @name
      compiledIdAttribute...
      compiledClassAttribute...
      compiledListAttributes...
      compiledObjectAttributes...
      @makeCode '>'
    ]

    isString = (obj) -> Object.prototype.toString.call(obj) is '[object String]'
    compiledChildren = do =>
      return [] unless @children_.length

      compiled =
        flatten(
          for child in @children_
            [
              @makeCode ' '
              (if isString child # content
                [@makeCode child]
              else if child instanceof JsxElement
                child.compileToFragments(o)
              else # expression
                [
                  @makeCode '{'
                  child.compileToFragments(o)
                  @makeCode '}'
                ]
              )...
            ]
        )
      [initialSpace, compiled...] = compiled
      compiled

    endTag = [
      @makeCode '</'
      @makeCode @name
      @makeCode '>'
    ]

    [
      startTag...
      compiledChildren...
      endTag...
    ]

# A range literal. Ranges can be used to extract portions (slices) of arrays,
# to specify a range for comprehensions, or as a value, to be expanded into the
# corresponding array of integers at runtime.
exports.Range = class Range extends Base

  children: ['from', 'to']

  constructor: (@from, @to, tag) ->
    super()

    @exclusive = tag is 'exclusive'
    @equals = if @exclusive then '' else '='

  # Compiles the range's source variables -- where it starts and where it ends.
  # But only if they need to be cached to avoid double evaluation.
  compileVariables: (o) ->
    o = merge o, top: true
    shouldCache = del o, 'shouldCache'
    [@fromC, @fromVar] = @cacheToCodeFragments @from.cache o, LEVEL_LIST, shouldCache
    [@toC, @toVar]     = @cacheToCodeFragments @to.cache o, LEVEL_LIST, shouldCache
    [@step, @stepVar]  = @cacheToCodeFragments step.cache o, LEVEL_LIST, shouldCache if step = del o, 'step'
    @fromNum = if @from.isNumber() then Number @fromVar else null
    @toNum   = if @to.isNumber()   then Number @toVar   else null
    @stepNum = if step?.isNumber() then Number @stepVar else null

  # When compiled normally, the range returns the contents of the *for loop*
  # needed to iterate over the values in the range. Used by comprehensions.
  compileNode: (o) ->
    @compileVariables o unless @fromVar
    return @compileArray(o) unless o.index

    # Set up endpoints.
    known    = @fromNum? and @toNum?
    idx      = del o, 'index'
    idxName  = del o, 'name'
    namedIndex = idxName and idxName isnt idx
    varPart  = "#{idx} = #{@fromC}"
    varPart += ", #{@toC}" if @toC isnt @toVar
    varPart += ", #{@step}" if @step isnt @stepVar
    [lt, gt] = ["#{idx} <#{@equals}", "#{idx} >#{@equals}"]

    # Generate the condition.
    condPart = if @stepNum?
      if @stepNum > 0 then "#{lt} #{@toVar}" else "#{gt} #{@toVar}"
    else if known
      [from, to] = [@fromNum, @toNum]
      if from <= to then "#{lt} #{to}" else "#{gt} #{to}"
    else
      cond = if @stepVar then "#{@stepVar} > 0" else "#{@fromVar} <= #{@toVar}"
      "#{cond} ? #{lt} #{@toVar} : #{gt} #{@toVar}"

    # Generate the step.
    stepPart = if @stepVar
      "#{idx} += #{@stepVar}"
    else if known
      if namedIndex
        if from <= to then "++#{idx}" else "--#{idx}"
      else
        if from <= to then "#{idx}++" else "#{idx}--"
    else
      if namedIndex
        "#{cond} ? ++#{idx} : --#{idx}"
      else
        "#{cond} ? #{idx}++ : #{idx}--"

    varPart  = "#{idxName} = #{varPart}" if namedIndex
    stepPart = "#{idxName} = #{stepPart}" if namedIndex

    # The final loop body.
    [@makeCode "#{varPart}; #{condPart}; #{stepPart}"]


  # When used as a value, expand the range into the equivalent array.
  compileArray: (o) ->
    known = @fromNum? and @toNum?
    if known and Math.abs(@fromNum - @toNum) <= 20
      range = [@fromNum..@toNum]
      range.pop() if @exclusive
      return [@makeCode "[#{ range.join(', ') }]"]
    idt    = @tab + TAB
    i      = o.scope.freeVariable 'i', single: true
    result = o.scope.freeVariable 'results'
    pre    = "\n#{idt}#{result} = [];"
    if known
      o.index = i
      body    = fragmentsToText @compileNode o
    else
      vars    = "#{i} = #{@fromC}" + if @toC isnt @toVar then ", #{@toC}" else ''
      cond    = "#{@fromVar} <= #{@toVar}"
      body    = "var #{vars}; #{cond} ? #{i} <#{@equals} #{@toVar} : #{i} >#{@equals} #{@toVar}; #{cond} ? #{i}++ : #{i}--"
    post   = "{ #{result}.push(#{i}); }\n#{idt}return #{result};\n#{o.indent}"
    hasArgs = (node) -> node?.contains isLiteralArguments
    args   = ', arguments' if hasArgs(@from) or hasArgs(@to)
    [@makeCode "(function() {#{pre}\n#{idt}for (#{body})#{post}}).apply(this#{args ? ''})"]

#### Slice

# An array slice literal. Unlike JavaScript's `Array#slice`, the second parameter
# specifies the index of the end of the slice, just as the first parameter
# is the index of the beginning.
exports.Slice = class Slice extends Base

  children: ['range']

  constructor: (@range) ->
    super()

  # We have to be careful when trying to slice through the end of the array,
  # `9e9` is used because not all implementations respect `undefined` or `1/0`.
  # `9e9` should be safe because `9e9` > `2**32`, the max array length.
  compileNode: (o) ->
    {to, from} = @range
    fromCompiled = from and from.compileToFragments(o, LEVEL_PAREN) or [@makeCode '0']
    # TODO: jwalton - move this into the 'if'?
    if to
      compiled     = to.compileToFragments o, LEVEL_PAREN
      compiledText = fragmentsToText compiled
      if not (not @range.exclusive and +compiledText is -1)
        toStr = ', ' + if @range.exclusive
          compiledText
        else if to.isNumber()
          "#{+compiledText + 1}"
        else
          compiled = to.compileToFragments o, LEVEL_ACCESS
          "+#{fragmentsToText compiled} + 1 || 9e9"
    [@makeCode ".slice(#{ fragmentsToText fromCompiled }#{ toStr or '' })"]

#### Obj

# An object literal, nothing fancy.
exports.Obj = class Obj extends Base
  constructor: (props, @generated = no, @lhs = no) ->
    super()

    @objects = @properties = props or []

  children: ['properties']

  isAssignable: ->
    for prop in @properties
      # Check for reserved words.
      message = isUnassignable prop.unwrapAll().value
      prop.error message if message

      prop = prop.value if prop instanceof Assign and prop.context is 'object'
      return no unless prop.isAssignable()
    yes

  shouldCache: ->
    not @isAssignable()

  compileNode: (o) ->
    props = @properties
    if @generated
      for node in props when node instanceof Value
        node.error 'cannot have an implicit value in an implicit object'
    idt        = o.indent += TAB
    lastNoncom = @lastNonComment @properties

    isCompact = yes
    for prop in @properties
      if prop instanceof Comment or (prop instanceof Assign and prop.context is 'object' and not @csx)
        isCompact = no

    answer = []
    answer.push @makeCode if isCompact then '' else '\n'
    for prop, i in props
      join = if i is props.length - 1
        ''
      else if isCompact and @csx
        ' '
      else if isCompact
        ', '
      else if prop is lastNoncom or prop instanceof Comment or @csx
        '\n'
      else
        ',\n'
      indent = if isCompact or prop instanceof Comment then '' else idt

      key = if prop instanceof Assign and prop.context is 'object'
        prop.variable
      else if prop instanceof Assign
        prop.operatorToken.error "unexpected #{prop.operatorToken.value}" unless @lhs
        prop.variable
      else if prop not instanceof Comment
        prop

      if key instanceof Value and key.hasProperties()
        key.error 'invalid object key' if prop.context is 'object' or not key.this
        key  = key.properties[0].name
        prop = new Assign key, prop, 'object'

      if key is prop
        if prop.shouldCache()
          [key, value] = prop.base.cache o
          key  = new PropertyName key.value if key instanceof IdentifierLiteral
          prop = new Assign key, value, 'object'
        else if not prop.bareLiteral?(IdentifierLiteral)
          prop = new Assign prop, prop, 'object'

      if indent then answer.push @makeCode indent
      prop.csx = yes if @csx
      answer.push @makeCode ' ' if @csx and i is 0
      answer.push prop.compileToFragments(o, LEVEL_TOP)...
      if join then answer.push @makeCode join
    answer.push @makeCode if isCompact then '' else "\n#{@tab}"
    answer = @wrapInBraces answer if not @csx
    if @front then @wrapInParentheses answer else answer

  assigns: (name) ->
    for prop in @properties when prop.assigns name then return yes
    no

<<<<<<< HEAD
exports.JsxAttributesObj = class JsxAttributesObj extends Obj
  compileNode: (o) ->
    answer = []
    for prop in @properties
      answer.push @makeCode ' '
      if prop instanceof Assign
        prop.context = '='
        if prop.variable instanceof Value and prop.variable.hasProperties()
          prop.variable.error 'invalid object key'
      else if prop instanceof Value and prop.this
        prop = new Assign prop.properties[0].name, prop, '='
      else
        prop = new Assign prop, prop, '='
      prop.jsxAttribute = yes
      answer.push prop.compileToFragments(o, LEVEL_TOP)...
    answer
=======
  eachName: (iterator) ->
    for prop in @properties
      prop = prop.value if prop instanceof Assign and prop.context is 'object'
      prop = prop.unwrapAll()
      prop.eachName iterator if prop.eachName?
>>>>>>> 5b7a7779

#### Arr

# An array literal.
exports.Arr = class Arr extends Base
  constructor: (objs, @lhs = no) ->
    super()

    @objects = objs or []

  children: ['objects']

  isAssignable: ->
    return no unless @objects.length

    for obj, i in @objects
      return no if obj instanceof Splat and i + 1 isnt @objects.length
      return no unless obj.isAssignable() and (not obj.isAtomic or obj.isAtomic())
    yes

  shouldCache: ->
    not @isAssignable()

  compileNode: (o) ->
    return [@makeCode '[]'] unless @objects.length
    o.indent += TAB

    answer = []
    # If this array is the left-hand side of an assignment, all its children
    # are too.
    if @lhs
      for obj in @objects
        unwrappedObj = obj.unwrapAll()
        unwrappedObj.lhs = yes if unwrappedObj instanceof Arr or unwrappedObj instanceof Obj

    compiledObjs = (obj.compileToFragments o, LEVEL_LIST for obj in @objects)
    for fragments, index in compiledObjs
      if index
        answer.push @makeCode ", "
      answer.push fragments...
    if fragmentsToText(answer).indexOf('\n') >= 0
      answer.unshift @makeCode "[\n#{o.indent}"
      answer.push @makeCode "\n#{@tab}]"
    else
      answer.unshift @makeCode '['
      answer.push @makeCode ']'
    answer

  assigns: (name) ->
    for obj in @objects when obj.assigns name then return yes
    no

  eachName: (iterator) ->
    for obj in @objects
      obj = obj.unwrapAll()
      obj.eachName iterator

#### Class

# The CoffeeScript class definition.
# Initialize a **Class** with its name, an optional superclass, and a body.

exports.Class = class Class extends Base
  children: ['variable', 'parent', 'body']

  constructor: (@variable, @parent, @body = new Block) ->
    super()

  compileNode: (o) ->
    @name          = @determineName()
    executableBody = @walkBody()

    # Special handling to allow `class expr.A extends A` declarations
    parentName    = @parent.base.value if @parent instanceof Value and not @parent.hasProperties()
    @hasNameClash = @name? and @name is parentName

    if executableBody or @hasNameClash
      @compileNode = @compileClassDeclaration
      result = new ExecutableClassBody(@, executableBody).compileToFragments o
      @compileNode = @constructor::compileNode
    else
      result = @compileClassDeclaration o

      # Anonymous classes are only valid in expressions
      result = @wrapInParentheses result if not @name? and o.level is LEVEL_TOP

    if @variable
      assign = new Assign @variable, new Literal(''), null, { @moduleDeclaration }
      [ assign.compileToFragments(o)..., result... ]
    else
      result

  compileClassDeclaration: (o) ->
    @ctor ?= @makeDefaultConstructor() if @externalCtor
    @ctor?.noReturn = true

    o.indent += TAB

    result = []
    result.push @makeCode "class "
    result.push @makeCode "#{@name} " if @name
    result.push @makeCode('extends '), @parent.compileToFragments(o)..., @makeCode ' ' if @parent

    result.push @makeCode '{'
    unless @body.isEmpty()
      @body.spaced = true
      result.push @makeCode '\n'
      result.push @body.compileToFragments(o, LEVEL_TOP)...
      result.push @makeCode "\n#{@tab}"
    result.push @makeCode '}'

    result

  # Figure out the appropriate name for this class
  determineName: ->
    return null unless @variable
    [..., tail] = @variable.properties
    node = if tail
      tail instanceof Access and tail.name
    else
      @variable.base
    unless node instanceof IdentifierLiteral or node instanceof PropertyName
      return null
    name = node.value
    unless tail
      message = isUnassignable name
      @variable.error message if message
    if name in JS_FORBIDDEN then "_#{name}" else name

  walkBody: ->
    @ctor          = null
    executableBody = null

    initializer     = []
    { expressions } = @body

    i = 0
    for expression in expressions.slice()
      if expression instanceof Value and expression.isObject true
        { properties } = expression.base
        exprs     = []
        end       = 0
        start     = 0
        pushSlice = -> exprs.push new Value new Obj properties[start...end], true if end > start

        while assign = properties[end]
          if initializerExpression = @addInitializerExpression assign
            pushSlice()
            exprs.push initializerExpression
            initializer.push initializerExpression
            start = end + 1
          else if initializer[initializer.length - 1] instanceof Comment
            # Try to keep comments with their subsequent assign
            exprs.pop()
            initializer.pop()
            start--
          end++
        pushSlice()

        expressions[i..i] = exprs
        i += exprs.length
      else
        if initializerExpression = @addInitializerExpression expression
          initializer.push initializerExpression
          expressions[i] = initializerExpression
        else if initializer[initializer.length - 1] instanceof Comment
          # Try to keep comments with their subsequent assign
          initializer.pop()
        i += 1

    for method in initializer when method instanceof Code
      if method.ctor
        method.error 'Cannot define more than one constructor in a class' if @ctor
        @ctor = method
      else if method.isStatic and method.bound
        method.context = @name

    if initializer.length isnt expressions.length
      @body.expressions = (expression.hoist() for expression in initializer)
      new Block expressions

  # Add an expression to the class initializer
  #
  # NOTE Currently, only comments, methods and static methods are valid in ES class initializers.
  # When additional expressions become valid, this method should be updated to handle them.
  addInitializerExpression: (node) ->
    switch
      when node instanceof Comment
        node
      when @validInitializerMethod node
        @addInitializerMethod node
      else
        null

  # Checks if the given node is a valid ES class initializer method.
  validInitializerMethod: (node) ->
    return false unless node instanceof Assign and node.value instanceof Code
    return true if node.context is 'object' and not node.variable.hasProperties()
    return node.variable.looksStatic(@name) and (@name or not node.value.bound)

  # Returns a configured class initializer method
  addInitializerMethod: (assign) ->
    { variable, value: method } = assign
    method.isMethod = yes
    method.isStatic = variable.looksStatic @name

    if method.isStatic
      method.name = variable.properties[0]
    else
      methodName  = variable.base
      method.name = new (if methodName.shouldCache() then Index else Access) methodName
      method.name.updateLocationDataIfMissing methodName.locationData
      method.ctor = (if @parent then 'derived' else 'base') if methodName.value is 'constructor'
      method.error 'Methods cannot be bound functions' if method.bound

    method

  makeDefaultConstructor: ->
    ctor = @addInitializerMethod new Assign (new Value new PropertyName 'constructor'), new Code
    @body.unshift ctor

    if @parent
      ctor.body.push new SuperCall new Super, [new Splat new IdentifierLiteral 'arguments']

    if @externalCtor
      applyCtor = new Value @externalCtor, [ new Access new PropertyName 'apply' ]
      applyArgs = [ new ThisLiteral, new IdentifierLiteral 'arguments' ]
      ctor.body.push new Call applyCtor, applyArgs
      ctor.body.makeReturn()

    ctor

exports.ExecutableClassBody = class ExecutableClassBody extends Base
  children: [ 'class', 'body' ]

  defaultClassVariableName: '_Class'

  constructor: (@class, @body = new Block) ->
    super()

  compileNode: (o) ->
    if jumpNode = @body.jumps()
      jumpNode.error 'Class bodies cannot contain pure statements'
    if argumentsNode = @body.contains isLiteralArguments
      argumentsNode.error "Class bodies shouldn't reference arguments"

    @name      = @class.name ? @defaultClassVariableName
    directives = @walkBody()
    @setContext()

    ident   = new IdentifierLiteral @name
    params  = []
    args    = []
    wrapper = new Code params, @body
    klass   = new Parens new Call wrapper, args

    @body.spaced = true

    o.classScope = wrapper.makeScope o.scope

    if @class.hasNameClash
      parent = new IdentifierLiteral o.classScope.freeVariable 'superClass'
      wrapper.params.push new Param parent
      args.push @class.parent
      @class.parent = parent

    if @externalCtor
      externalCtor = new IdentifierLiteral o.classScope.freeVariable 'ctor', reserve: no
      @class.externalCtor = externalCtor
      @externalCtor.variable.base = externalCtor

    if @name isnt @class.name
      @body.expressions.unshift new Assign (new IdentifierLiteral @name), @class
    else
      @body.expressions.unshift @class
    @body.expressions.unshift directives...
    @body.push ident

    klass.compileToFragments o

  # Traverse the class's children and:
  # - Hoist valid ES properties into `@properties`
  # - Hoist static assignments into `@properties`
  # - Convert invalid ES properties into class or prototype assignments
  walkBody: ->
    directives  = []

    index = 0
    while expr = @body.expressions[index]
      break unless expr instanceof Comment or expr instanceof Value and expr.isString()
      if expr.hoisted
        index++
      else
        directives.push @body.expressions.splice(index, 1)...

    @traverseChildren false, (child) =>
      return false if child instanceof Class or child instanceof HoistTarget

      cont = true
      if child instanceof Block
        for node, i in child.expressions
          if node instanceof Value and node.isObject(true)
            cont = false
            child.expressions[i] = @addProperties node.base.properties
          else if node instanceof Assign and node.variable.looksStatic @name
            node.value.isStatic = yes
        child.expressions = flatten child.expressions
      cont

    directives

  setContext: ->
    @body.traverseChildren false, (node) =>
      if node instanceof ThisLiteral
        node.value   = @name
      else if node instanceof Code and node.bound
        node.context = @name

  # Make class/prototype assignments for invalid ES properties
  addProperties: (assigns) ->
    result = for assign in assigns
      variable = assign.variable
      base     = variable?.base
      value    = assign.value
      delete assign.context

      if assign instanceof Comment
        # Passthrough
      else if base.value is 'constructor'
        if value instanceof Code
          base.error 'constructors must be defined at the top level of a class body'

        # The class scope is not available yet, so return the assignment to update later
        assign = @externalCtor = new Assign new Value, value
      else if not assign.variable.this
        name      = new (if base.shouldCache() then Index else Access) base
        prototype = new Access new PropertyName 'prototype'
        variable  = new Value new ThisLiteral(), [ prototype, name ]

        assign.variable = variable
      else if assign.value instanceof Code
        assign.value.isStatic = true

      assign
    compact result

#### Import and Export

exports.ModuleDeclaration = class ModuleDeclaration extends Base
  constructor: (@clause, @source) ->
    super()
    @checkSource()

  children: ['clause', 'source']

  isStatement: YES
  jumps:       THIS
  makeReturn:  THIS

  checkSource: ->
    if @source? and @source instanceof StringWithInterpolations
      @source.error 'the name of the module to be imported from must be an uninterpolated string'

  checkScope: (o, moduleDeclarationType) ->
    if o.indent.length isnt 0
      @error "#{moduleDeclarationType} statements must be at top-level scope"

exports.ImportDeclaration = class ImportDeclaration extends ModuleDeclaration
  compileNode: (o) ->
    @checkScope o, 'import'
    o.importedSymbols = []

    code = []
    code.push @makeCode "#{@tab}import "
    code.push @clause.compileNode(o)... if @clause?

    if @source?.value?
      code.push @makeCode ' from ' unless @clause is null
      code.push @makeCode @source.value

    code.push @makeCode ';'
    code

exports.ImportClause = class ImportClause extends Base
  constructor: (@defaultBinding, @namedImports) ->
    super()

  children: ['defaultBinding', 'namedImports']

  compileNode: (o) ->
    code = []

    if @defaultBinding?
      code.push @defaultBinding.compileNode(o)...
      code.push @makeCode ', ' if @namedImports?

    if @namedImports?
      code.push @namedImports.compileNode(o)...

    code

exports.ExportDeclaration = class ExportDeclaration extends ModuleDeclaration
  compileNode: (o) ->
    @checkScope o, 'export'

    code = []
    code.push @makeCode "#{@tab}export "
    code.push @makeCode 'default ' if @ instanceof ExportDefaultDeclaration

    if @ not instanceof ExportDefaultDeclaration and
       (@clause instanceof Assign or @clause instanceof Class)
      # Prevent exporting an anonymous class; all exported members must be named
      if @clause instanceof Class and not @clause.variable
        @clause.error 'anonymous classes cannot be exported'

      code.push @makeCode 'var '
      @clause.moduleDeclaration = 'export'

    if @clause.body? and @clause.body instanceof Block
      code = code.concat @clause.compileToFragments o, LEVEL_TOP
    else
      code = code.concat @clause.compileNode o

    code.push @makeCode " from #{@source.value}" if @source?.value?
    code.push @makeCode ';'
    code

exports.ExportNamedDeclaration = class ExportNamedDeclaration extends ExportDeclaration

exports.ExportDefaultDeclaration = class ExportDefaultDeclaration extends ExportDeclaration

exports.ExportAllDeclaration = class ExportAllDeclaration extends ExportDeclaration

exports.ModuleSpecifierList = class ModuleSpecifierList extends Base
  constructor: (@specifiers) ->
    super()

  children: ['specifiers']

  compileNode: (o) ->
    code = []
    o.indent += TAB
    compiledList = (specifier.compileToFragments o, LEVEL_LIST for specifier in @specifiers)

    if @specifiers.length isnt 0
      code.push @makeCode "{\n#{o.indent}"
      for fragments, index in compiledList
        code.push @makeCode(",\n#{o.indent}") if index
        code.push fragments...
      code.push @makeCode "\n}"
    else
      code.push @makeCode '{}'
    code

exports.ImportSpecifierList = class ImportSpecifierList extends ModuleSpecifierList

exports.ExportSpecifierList = class ExportSpecifierList extends ModuleSpecifierList

exports.ModuleSpecifier = class ModuleSpecifier extends Base
  constructor: (@original, @alias, @moduleDeclarationType) ->
    super()

    # The name of the variable entering the local scope
    @identifier = if @alias? then @alias.value else @original.value

  children: ['original', 'alias']

  compileNode: (o) ->
    o.scope.find @identifier, @moduleDeclarationType
    code = []
    code.push @makeCode @original.value
    code.push @makeCode " as #{@alias.value}" if @alias?
    code

exports.ImportSpecifier = class ImportSpecifier extends ModuleSpecifier
  constructor: (imported, local) ->
    super imported, local, 'import'

  compileNode: (o) ->
    # Per the spec, symbols can’t be imported multiple times
    # (e.g. `import { foo, foo } from 'lib'` is invalid)
    if @identifier in o.importedSymbols or o.scope.check(@identifier)
      @error "'#{@identifier}' has already been declared"
    else
      o.importedSymbols.push @identifier
    super o

exports.ImportDefaultSpecifier = class ImportDefaultSpecifier extends ImportSpecifier

exports.ImportNamespaceSpecifier = class ImportNamespaceSpecifier extends ImportSpecifier

exports.ExportSpecifier = class ExportSpecifier extends ModuleSpecifier
  constructor: (local, exported) ->
    super local, exported, 'export'

#### Assign

# The **Assign** is used to assign a local variable to value, or to set the
# property of an object -- including within object literals.
exports.Assign = class Assign extends Base
  constructor: (@variable, @value, @context, options = {}) ->
    super()
    {@param, @subpattern, @operatorToken, @moduleDeclaration} = options

  children: ['variable', 'value']

  isAssignable: YES

  isStatement: (o) ->
    o?.level is LEVEL_TOP and @context? and (@moduleDeclaration or "?" in @context)

  checkAssignability: (o, varBase) ->
    if Object::hasOwnProperty.call(o.scope.positions, varBase.value) and
       o.scope.variables[o.scope.positions[varBase.value]].type is 'import'
      varBase.error "'#{varBase.value}' is read-only"

  assigns: (name) ->
    @[if @context is 'object' then 'value' else 'variable'].assigns name

  unfoldSoak: (o) ->
    unfoldSoak o, this, 'variable'

  # Compile an assignment, delegating to `compileDestructuring` or
  # `compileSplice` if appropriate. Keep track of the name of the base object
  # we've been assigned to, for correct internal references. If the variable
  # has not been seen yet within the current scope, declare it.
  compileNode: (o) ->
    isValue = @variable instanceof Value
    if isValue
      # When compiling `@variable`, remember if it is part of a function parameter.
      @variable.param = @param

      # If `@variable` is an array or an object, we’re destructuring;
      # if it’s also `isAssignable()`, the destructuring syntax is supported
      # in ES and we can output it as is; otherwise we `@compileDestructuring`
      # and convert this ES-unsupported destructuring into acceptable output.
      if @variable.isArray() or @variable.isObject()
        # This is the left-hand side of an assignment; let `Arr` and `Obj`
        # know that, so that those nodes know that they’re assignable as
        # destructured variables.
        @variable.base.lhs = yes
        return @compileDestructuring o unless @variable.isAssignable()

      return @compileSplice       o if @variable.isSplice()
      return @compileConditional  o if @context in ['||=', '&&=', '?=']
      return @compileSpecialMath  o if @context in ['**=', '//=', '%%=']

    unless @context
      varBase = @variable.unwrapAll()
      unless varBase.isAssignable()
        @variable.error "'#{@variable.compile o}' can't be assigned"

      varBase.eachName (name) =>
        return if name.hasProperties?()

        message = isUnassignable name.value
        name.error message if message

        # `moduleDeclaration` can be `'import'` or `'export'`
        @checkAssignability o, name
        if @moduleDeclaration
          o.scope.add name.value, @moduleDeclaration
        else
          o.scope.find name.value

    if @value instanceof Code
      if @value.isStatic
        @value.name = @variable.properties[0]
      else if @variable.properties?.length >= 2
        [properties..., prototype, name] = @variable.properties
        @value.name = name if prototype.name?.value is 'prototype'

    @value.base.csxAttribute = yes if @csx
    val = @value.compileToFragments o, LEVEL_LIST
<<<<<<< HEAD
    val = [@makeCode('{'), val..., @makeCode('}')] if @jsxAttribute
    @variable.front = true if isValue and @variable.base instanceof Obj
=======
>>>>>>> 5b7a7779
    compiledName = @variable.compileToFragments o, LEVEL_LIST

    if @context is 'object'
      if @variable.shouldCache()
        compiledName.unshift @makeCode '['
        compiledName.push @makeCode ']'
      return compiledName.concat @makeCode(if @csx then '=' else ': '), val

<<<<<<< HEAD
    answer = compiledName.concat @makeCode("#{ if @jsxAttribute then '' else ' '}#{ @context or '=' }#{ if @jsxAttribute then '' else ' '}"), val
    if o.level <= LEVEL_LIST then answer else @wrapInBraces answer
=======
    answer = compiledName.concat @makeCode(" #{ @context or '=' } "), val
    # Per https://developer.mozilla.org/en-US/docs/Web/JavaScript/Reference/Operators/Destructuring_assignment#Assignment_without_declaration,
    # if we’re destructuring without declaring, the destructuring assignment must be wrapped in parentheses.
    if o.level > LEVEL_LIST or (isValue and @variable.base instanceof Obj and not @param)
      @wrapInParentheses answer
    else
      answer
>>>>>>> 5b7a7779

  # Brief implementation of recursive pattern matching, when assigning array or
  # object literals to a value. Peeks at their properties to assign inner names.
  compileDestructuring: (o) ->
    top       = o.level is LEVEL_TOP
    {value}   = this
    {objects} = @variable.base
    olen      = objects.length

    # Special-case for `{} = a` and `[] = a` (empty patterns).
    # Compile to simply `a`.
    if olen is 0
      code = value.compileToFragments o
      return if o.level >= LEVEL_OP then @wrapInParentheses code else code
    [obj] = objects

    # Disallow `[...] = a` for some reason. (Could be equivalent to `[] = a`?)
    if olen is 1 and obj instanceof Expansion
      obj.error 'Destructuring assignment has no target'

    isObject = @variable.isObject()

    # Special case for when there's only one thing destructured off of
    # something. `{a} = b`, `[a] = b`, `{a: b} = c`
    if top and olen is 1 and obj not instanceof Splat
      # Pick the property straight off the value when there’s just one to pick
      # (no need to cache the value into a variable).
      defaultValue = undefined
      if obj instanceof Assign and obj.context is 'object'
        # A regular object pattern-match.
        {variable: {base: idx}, value: obj} = obj
        if obj instanceof Assign
          defaultValue = obj.value
          obj = obj.variable
      else
        if obj instanceof Assign
          defaultValue = obj.value
          obj = obj.variable
        idx = if isObject
          # A shorthand `{a, b, @c} = val` pattern-match.
          if obj.this
            obj.properties[0].name
          else
            new PropertyName obj.unwrap().value
        else
          # A regular array pattern-match.
          new NumberLiteral 0
      acc   = idx.unwrap() instanceof PropertyName
      value = new Value value
      value.properties.push new (if acc then Access else Index) idx
      message = isUnassignable obj.unwrap().value
      obj.error message if message
      if defaultValue
        defaultValue.isDefaultValue = yes
        value = new Op '?', value, defaultValue
      return new Assign(obj, value, null, param: @param).compileToFragments o, LEVEL_TOP

    vvar     = value.compileToFragments o, LEVEL_LIST
    vvarText = fragmentsToText vvar
    assigns  = []
    expandedIdx = false

    # At this point, there are several things to destructure. So the `fn()` in
    # `{a, b} = fn()` must be cached, for example. Make vvar into a simple
    # variable if it isn't already.
    if value.unwrap() not instanceof IdentifierLiteral or @variable.assigns(vvarText)
      ref = o.scope.freeVariable 'ref'
      assigns.push [@makeCode(ref + ' = '), vvar...]
      vvar = [@makeCode ref]
      vvarText = ref

    # And here comes the big loop that handles all of these cases:
    # `[a, b] = c`
    # `[a..., b] = c`
    # `[..., a, b] = c`
    # `[@a, b] = c`
    # `[a = 1, b] = c`
    # `{a, b} = c`
    # `{@a, b} = c`
    # `{a = 1, b} = c`
    # etc.
    for obj, i in objects
      idx = i
      if not expandedIdx and obj instanceof Splat
        name = obj.name.unwrap().value
        obj = obj.unwrap()
        val = "#{olen} <= #{vvarText}.length ? #{utility 'slice', o}.call(#{vvarText}, #{i}"
        rest = olen - i - 1
        if rest isnt 0
          ivar = o.scope.freeVariable 'i', single: true
          val += ", #{ivar} = #{vvarText}.length - #{rest}) : (#{ivar} = #{i}, [])"
        else
          val += ") : []"
        val   = new Literal val
        expandedIdx = "#{ivar}++"
      else if not expandedIdx and obj instanceof Expansion
        rest = olen - i - 1
        if rest isnt 0
          if rest is 1
            expandedIdx = "#{vvarText}.length - 1"
          else
            ivar = o.scope.freeVariable 'i', single: true
            val = new Literal "#{ivar} = #{vvarText}.length - #{rest}"
            expandedIdx = "#{ivar}++"
            assigns.push val.compileToFragments o, LEVEL_LIST
        continue
      else
        if obj instanceof Splat or obj instanceof Expansion
          obj.error "multiple splats/expansions are disallowed in an assignment"
        defaultValue = undefined
        if obj instanceof Assign and obj.context is 'object'
          # A regular object pattern-match.
          {variable: {base: idx}, value: obj} = obj
          if obj instanceof Assign
            defaultValue = obj.value
            obj = obj.variable
        else
          if obj instanceof Assign
            defaultValue = obj.value
            obj = obj.variable
          idx = if isObject
            # A shorthand `{a, b, @c} = val` pattern-match.
            if obj.this
              obj.properties[0].name
            else
              new PropertyName obj.unwrap().value
          else
            # A regular array pattern-match.
            new Literal expandedIdx or idx
        name = obj.unwrap().value
        acc = idx.unwrap() instanceof PropertyName
        val = new Value new Literal(vvarText), [new (if acc then Access else Index) idx]
        if defaultValue
          defaultValue.isDefaultValue = yes
          val = new Op '?', val, defaultValue
      if name?
        message = isUnassignable name
        obj.error message if message
      assigns.push new Assign(obj, val, null, param: @param, subpattern: yes).compileToFragments o, LEVEL_LIST

    assigns.push vvar unless top or @subpattern
    fragments = @joinFragmentArrays assigns, ', '
    if o.level < LEVEL_LIST then fragments else @wrapInParentheses fragments

  # When compiling a conditional assignment, take care to ensure that the
  # operands are only evaluated once, even though we have to reference them
  # more than once.
  compileConditional: (o) ->
    [left, right] = @variable.cacheReference o
    # Disallow conditional assignment of undefined variables.
    if not left.properties.length and left.base instanceof Literal and
           left.base not instanceof ThisLiteral and not o.scope.check left.base.value
      @variable.error "the variable \"#{left.base.value}\" can't be assigned with #{@context} because it has not been declared before"
    if "?" in @context
      o.isExistentialEquals = true
      new If(new Existence(left), right, type: 'if').addElse(new Assign(right, @value, '=')).compileToFragments o
    else
      fragments = new Op(@context[...-1], left, new Assign(right, @value, '=')).compileToFragments o
      if o.level <= LEVEL_LIST then fragments else @wrapInParentheses fragments

  # Convert special math assignment operators like `a **= b` to the equivalent
  # extended form `a = a ** b` and then compiles that.
  compileSpecialMath: (o) ->
    [left, right] = @variable.cacheReference o
    new Assign(left, new Op(@context[...-1], right, @value)).compileToFragments o

  # Compile the assignment from an array splice literal, using JavaScript's
  # `Array#splice` method.
  compileSplice: (o) ->
    {range: {from, to, exclusive}} = @variable.properties.pop()
    name = @variable.compile o
    if from
      [fromDecl, fromRef] = @cacheToCodeFragments from.cache o, LEVEL_OP
    else
      fromDecl = fromRef = '0'
    if to
      if from?.isNumber() and to.isNumber()
        to = to.compile(o) - fromRef
        to += 1 unless exclusive
      else
        to = to.compile(o, LEVEL_ACCESS) + ' - ' + fromRef
        to += ' + 1' unless exclusive
    else
      to = "9e9"
    [valDef, valRef] = @value.cache o, LEVEL_LIST
    answer = [].concat @makeCode("#{utility 'splice', o}.apply(#{name}, [#{fromDecl}, #{to}].concat("), valDef, @makeCode(")), "), valRef
    if o.level > LEVEL_TOP then @wrapInParentheses answer else answer

  eachName: (iterator) ->
    @variable.unwrapAll().eachName iterator

#### Code

# A function definition. This is the only node that creates a new Scope.
# When for the purposes of walking the contents of a function body, the Code
# has no *children* -- they're within the inner scope.
exports.Code = class Code extends Base
  constructor: (params, body, tag) ->
    super()

    @params      = params or []
    @body        = body or new Block
    @bound       = tag is 'boundfunc'
    @isGenerator = no
    @isAsync     = no
    @isMethod    = no

    @body.traverseChildren no, (node) =>
      if (node instanceof Op and node.isYield()) or node instanceof YieldReturn
        @isGenerator = yes
      if (node instanceof Op and node.isAwait()) or node instanceof AwaitReturn
        @isAsync = yes
      if @isGenerator and @isAsync
        node.error "function can't contain both yield and await"

  children: ['params', 'body']

  isStatement: -> @isMethod

  jumps: NO

  makeScope: (parentScope) -> new Scope parentScope, @body, this

  # Compilation creates a new scope unless explicitly asked to share with the
  # outer scope. Handles splat parameters in the parameter list by setting
  # such parameters to be the final parameter in the function definition, as
  # required per the ES2015 spec. If the CoffeeScript function definition had
  # parameters after the splat, they are declared via expressions in the
  # function body.
  compileNode: (o) ->
    if @ctor
      @name.error 'Class constructor may not be async'       if @isAsync
      @name.error 'Class constructor may not be a generator' if @isGenerator

    if @bound
      @context = o.scope.method.context if o.scope.method?.bound
      @context = 'this' unless @context

    o.scope         = del(o, 'classScope') or @makeScope o.scope
    o.scope.shared  = del(o, 'sharedScope')
    o.indent        += TAB
    delete o.bare
    delete o.isExistentialEquals
    params           = []
    exprs            = []
    thisAssignments  = @thisAssignments?.slice() ? []
    paramsAfterSplat = []
    haveSplatParam   = no
    haveBodyParam    = no

    # Check for duplicate parameters and separate `this` assignments
    paramNames = []
    @eachParamName (name, node, param) ->
      node.error "multiple parameters named '#{name}'" if name in paramNames
      paramNames.push name

      if node.this
        name   = node.properties[0].name.value
        name   = "_#{name}" if name in JS_FORBIDDEN
        target = new IdentifierLiteral o.scope.freeVariable name
        param.renameParam node, target
        thisAssignments.push new Assign node, target

    # Parse the parameters, adding them to the list of parameters to put in the
    # function definition; and dealing with splats or expansions, including
    # adding expressions to the function body to declare all parameter
    # variables that would have been after the splat/expansion parameter.
    # If we encounter a parameter that needs to be declared in the function
    # body for any reason, for example it’s destructured with `this`, also
    # declare and assign all subsequent parameters in the function body so that
    # any non-idempotent parameters are evaluated in the correct order.
    for param, i in @params
      # Was `...` used with this parameter? (Only one such parameter is allowed
      # per function.) Splat/expansion parameters cannot have default values,
      # so we need not worry about that.
      if param.splat or param instanceof Expansion
        if haveSplatParam
          param.error 'only one splat or expansion parameter is allowed per function definition'
        else if param instanceof Expansion and @params.length is 1
          param.error 'an expansion parameter cannot be the only parameter in a function definition'

        haveSplatParam = yes
        if param.splat
          if param.name instanceof Arr
            # Splat arrays are treated oddly by ES; deal with them the legacy
            # way in the function body. TODO: Should this be handled in the
            # function parameter list, and if so, how?
            splatParamName = o.scope.freeVariable 'arg'
            params.push ref = new Value new IdentifierLiteral splatParamName
            exprs.push new Assign new Value(param.name), ref, null, param: yes
          else
            params.push ref = param.asReference o
            splatParamName = fragmentsToText ref.compileNode o
          if param.shouldCache()
            exprs.push new Assign new Value(param.name), ref, null, param: yes
        else # `param` is an Expansion
          splatParamName = o.scope.freeVariable 'args'
          params.push new Value new IdentifierLiteral splatParamName

        o.scope.parameter splatParamName

      # Parse all other parameters; if a splat paramater has not yet been
      # encountered, add these other parameters to the list to be output in
      # the function definition.
      else
        if param.shouldCache() or haveBodyParam
          param.assignedInBody = yes
          haveBodyParam = yes
          # This parameter cannot be declared or assigned in the parameter
          # list. So put a reference in the parameter list and add a statement
          # to the function body assigning it, e.g.
          # `(arg) => { var a = arg.a; }`, with a default value if it has one.
          if param.value?
            condition = new Op '===', param, new UndefinedLiteral
            ifTrue = new Assign new Value(param.name), param.value, null, param: yes
            exprs.push new If condition, ifTrue
          else
            exprs.push new Assign new Value(param.name), param.asReference(o), null, param: yes

        # If this parameter comes before the splat or expansion, it will go
        # in the function definition parameter list.
        unless haveSplatParam
          # If this parameter has a default value, and it hasn’t already been
          # set by the `shouldCache()` block above, define it as a statement in
          # the function body. This parameter comes after the splat parameter,
          # so we can’t define its default value in the parameter list.
          if param.shouldCache()
            ref = param.asReference o
          else
            if param.value? and not param.assignedInBody
              ref = new Assign new Value(param.name), param.value, null, param: yes
            else
              ref = param
          # Add this parameter’s reference(s) to the function scope.
          if param.name instanceof Arr or param.name instanceof Obj
            # This parameter is destructured.
            param.name.lhs = yes
            param.name.eachName (prop) ->
              o.scope.parameter prop.value
          else
            o.scope.parameter fragmentsToText (if param.value? then param else ref).compileToFragments o
          params.push ref
        else
          paramsAfterSplat.push param
          # If this parameter had a default value, since it’s no longer in the
          # function parameter list we need to assign its default value
          # (if necessary) as an expression in the body.
          if param.value? and not param.shouldCache()
            condition = new Op '===', param, new UndefinedLiteral
            ifTrue = new Assign new Value(param.name), param.value
            exprs.push new If condition, ifTrue
          # Add this parameter to the scope, since it wouldn’t have been added yet since it was skipped earlier.
          o.scope.add param.name.value, 'var', yes if param.name?.value?

    # If there were parameters after the splat or expansion parameter, those
    # parameters need to be assigned in the body of the function.
    if paramsAfterSplat.length isnt 0
      # Create a destructured assignment, e.g. `[a, b, c] = [args..., b, c]`
      exprs.unshift new Assign new Value(
          new Arr [new Splat(new IdentifierLiteral(splatParamName)), (param.asReference o for param in paramsAfterSplat)...]
        ), new Value new IdentifierLiteral splatParamName

    # Add new expressions to the function body
    wasEmpty = @body.isEmpty()
    @body.expressions.unshift thisAssignments... unless @expandCtorSuper thisAssignments
    @body.expressions.unshift exprs...
    @body.makeReturn() unless wasEmpty or @noReturn

    # Assemble the output
    modifiers = []
    modifiers.push 'static' if @isMethod and @isStatic
    modifiers.push 'async'  if @isAsync
    unless @isMethod or @bound
      modifiers.push "function#{if @isGenerator then '*' else ''}"
    else if @isGenerator
      modifiers.push '*'

    signature = [@makeCode '(']
    for param, i in params
      signature.push @makeCode ', ' if i
      signature.push @makeCode '...' if haveSplatParam and i is params.length - 1
      signature.push param.compileToFragments(o)...
    signature.push @makeCode ')'

    body = @body.compileWithDeclarations o unless @body.isEmpty()

    # We need to compile the body before method names to ensure super references are handled
    if @isMethod
      [methodScope, o.scope] = [o.scope, o.scope.parent]
      name = @name.compileToFragments o
      name.shift() if name[0].code is '.'
      o.scope = methodScope

    answer = @joinFragmentArrays (@makeCode m for m in modifiers), ' '
    answer.push @makeCode ' ' if modifiers.length and name
    answer.push name... if name
    answer.push signature...
    answer.push @makeCode ' =>' if @bound and not @isMethod
    answer.push @makeCode ' {'
    answer.push @makeCode('\n'), body..., @makeCode("\n#{@tab}") if body?.length
    answer.push @makeCode '}'

    return [@makeCode(@tab), answer...] if @isMethod
    if @front or (o.level >= LEVEL_ACCESS) then @wrapInParentheses answer else answer

  eachParamName: (iterator) ->
    param.eachName iterator for param in @params

  # Short-circuit `traverseChildren` method to prevent it from crossing scope
  # boundaries unless `crossScope` is `true`.
  traverseChildren: (crossScope, func) ->
    super(crossScope, func) if crossScope

  # Short-circuit `replaceInContext` method to prevent it from crossing context boundaries. Bound
  # functions have the same context.
  replaceInContext: (child, replacement) ->
    if @bound
      super child, replacement
    else
      false

  expandCtorSuper: (thisAssignments) ->
    return false unless @ctor

    @eachSuperCall Block.wrap(@params), (superCall) ->
      superCall.error "'super' is not allowed in constructor parameter defaults"

    seenSuper = @eachSuperCall @body, (superCall) =>
      superCall.error "'super' is only allowed in derived class constructors" if @ctor is 'base'
      superCall.expressions = thisAssignments

    haveThisParam = thisAssignments.length and thisAssignments.length isnt @thisAssignments?.length
    if @ctor is 'derived' and not seenSuper and haveThisParam
      param = thisAssignments[0].variable
      param.error "Can't use @params in derived class constructors without calling super"

    seenSuper

  # Find all super calls in the given context node
  # Returns `true` if `iterator` is called
  eachSuperCall: (context, iterator) ->
    seenSuper = no

    context.traverseChildren true, (child) =>
      if child instanceof SuperCall
        seenSuper = yes
        iterator child
      else if child instanceof ThisLiteral and @ctor is 'derived' and not seenSuper
        child.error "Can't reference 'this' before calling super in derived class constructors"

      # `super` has the same target in bound (arrow) functions, so check them too
      child not instanceof SuperCall and (child not instanceof Code or child.bound)

    seenSuper

#### Param

# A parameter in a function definition. Beyond a typical JavaScript parameter,
# these parameters can also attach themselves to the context of the function,
# as well as be a splat, gathering up a group of parameters into an array.
exports.Param = class Param extends Base
  constructor: (@name, @value, @splat) ->
    super()

    message = isUnassignable @name.unwrapAll().value
    @name.error message if message
    if @name instanceof Obj and @name.generated
      token = @name.objects[0].operatorToken
      token.error "unexpected #{token.value}"

  children: ['name', 'value']

  compileToFragments: (o) ->
    @name.compileToFragments o, LEVEL_LIST

  asReference: (o) ->
    return @reference if @reference
    node = @name
    if node.this
      name = node.properties[0].name.value
      name = "_#{name}" if name in JS_FORBIDDEN
      node = new IdentifierLiteral o.scope.freeVariable name
    else if node.shouldCache()
      node = new IdentifierLiteral o.scope.freeVariable 'arg'
    node = new Value node
    node.updateLocationDataIfMissing @locationData
    @reference = node

  shouldCache: ->
    @name.shouldCache()

  # Iterates the name or names of a `Param`.
  # In a sense, a destructured parameter represents multiple JS parameters. This
  # method allows to iterate them all.
  # The `iterator` function will be called as `iterator(name, node)` where
  # `name` is the name of the parameter and `node` is the AST node corresponding
  # to that name.
  eachName: (iterator, name = @name) ->
    atParam = (obj) => iterator "@#{obj.properties[0].name.value}", obj, @
    # * simple literals `foo`
    return iterator name.value, name, @ if name instanceof Literal
    # * at-params `@foo`
    return atParam name if name instanceof Value
    for obj in name.objects ? []
      # * destructured parameter with default value
      if obj instanceof Assign and not obj.context?
        obj = obj.variable
      # * assignments within destructured parameters `{foo:bar}`
      if obj instanceof Assign
        # ... possibly with a default value
        if obj.value instanceof Assign
          obj = obj.value
        @eachName iterator, obj.value.unwrap()
      # * splats within destructured parameters `[xs...]`
      else if obj instanceof Splat
        node = obj.name.unwrap()
        iterator node.value, node, @
      else if obj instanceof Value
        # * destructured parameters within destructured parameters `[{a}]`
        if obj.isArray() or obj.isObject()
          @eachName iterator, obj.base
        # * at-params within destructured parameters `{@foo}`
        else if obj.this
          atParam obj
        # * simple destructured parameters {foo}
        else iterator obj.base.value, obj.base, @
      else if obj not instanceof Expansion
        obj.error "illegal parameter #{obj.compile()}"
    return

  # Rename a param by replacing the given AST node for a name with a new node.
  # This needs to ensure that the the source for object destructuring does not change.
  renameParam: (node, newNode) ->
    isNode      = (candidate) -> candidate is node
    replacement = (node, parent) =>
      if parent instanceof Obj
        key = node
        key = node.properties[0].name if node.this
        new Assign new Value(key), newNode, 'object'
      else
        newNode

    @replaceInContext isNode, replacement

#### Splat

# A splat, either as a parameter to a function, an argument to a call,
# or as part of a destructuring assignment.
exports.Splat = class Splat extends Base

  children: ['name']

  isAssignable: ->
    @name.isAssignable() and (not @name.isAtomic or @name.isAtomic())

  constructor: (name) ->
    super()
    @name = if name.compile then name else new Literal name

  assigns: (name) ->
    @name.assigns name

  compileToFragments: (o) ->
    [ @makeCode('...')
      @name.compileToFragments(o)... ]

  unwrap: -> @name

#### Expansion

# Used to skip values inside an array destructuring (pattern matching) or
# parameter list.
exports.Expansion = class Expansion extends Base

  shouldCache: NO

  compileNode: (o) ->
    @error 'Expansion must be used inside a destructuring assignment or parameter list'

  asReference: (o) ->
    this

  eachName: (iterator) ->

#### While

# A while loop, the only sort of low-level loop exposed by CoffeeScript. From
# it, all other loops can be manufactured. Useful in cases where you need more
# flexibility or more speed than a comprehension can provide.
exports.While = class While extends Base
  constructor: (condition, options) ->
    super()

    @condition = if options?.invert then condition.invert() else condition
    @guard     = options?.guard

  children: ['condition', 'guard', 'body']

  isStatement: YES

  makeReturn: (res) ->
    if res
      super res
    else
      @returns = not @jumps loop: yes
      this

  addBody: (@body) ->
    this

  jumps: ->
    {expressions} = @body
    return no unless expressions.length
    for node in expressions
      return jumpNode if jumpNode = node.jumps loop: yes
    no

  # The main difference from a JavaScript *while* is that the CoffeeScript
  # *while* can be used as a part of a larger expression -- while loops may
  # return an array containing the computed result of each iteration.
  compileNode: (o) ->
    o.indent += TAB
    set      = ''
    {body}   = this
    if body.isEmpty()
      body = @makeCode ''
    else
      if @returns
        body.makeReturn rvar = o.scope.freeVariable 'results'
        set  = "#{@tab}#{rvar} = [];\n"
      if @guard
        if body.expressions.length > 1
          body.expressions.unshift new If (new Parens @guard).invert(), new StatementLiteral "continue"
        else
          body = Block.wrap [new If @guard, body] if @guard
      body = [].concat @makeCode("\n"), (body.compileToFragments o, LEVEL_TOP), @makeCode("\n#{@tab}")
    answer = [].concat @makeCode(set + @tab + "while ("), @condition.compileToFragments(o, LEVEL_PAREN),
      @makeCode(") {"), body, @makeCode("}")
    if @returns
      answer.push @makeCode "\n#{@tab}return #{rvar};"
    answer

#### Op

# Simple Arithmetic and logical operations. Performs some conversion from
# CoffeeScript operations into their JavaScript equivalents.
exports.Op = class Op extends Base
  constructor: (op, first, second, flip) ->
    super()

    return new In first, second if op is 'in'
    if op is 'do'
      return Op::generateDo first
    if op is 'new'
      return first.newInstance() if first instanceof Call and not first.do and not first.isNew
      first = new Parens first   if first instanceof Code and first.bound or first.do

    @operator = CONVERSIONS[op] or op
    @first    = first
    @second   = second
    @flip     = !!flip
    return this

  # The map of conversions from CoffeeScript to JavaScript symbols.
  CONVERSIONS =
    '==':        '==='
    '!=':        '!=='
    'of':        'in'
    'yieldfrom': 'yield*'

  # The map of invertible operators.
  INVERSIONS =
    '!==': '==='
    '===': '!=='

  children: ['first', 'second']

  isNumber: ->
    @isUnary() and @operator in ['+', '-'] and
      @first instanceof Value and @first.isNumber()

  isAwait: ->
    @operator is 'await'

  isYield: ->
    @operator in ['yield', 'yield*']

  isUnary: ->
    not @second

  shouldCache: ->
    not @isNumber()

  # Am I capable of
  # [Python-style comparison chaining](https://docs.python.org/3/reference/expressions.html#not-in)?
  isChainable: ->
    @operator in ['<', '>', '>=', '<=', '===', '!==']

  invert: ->
    if @isChainable() and @first.isChainable()
      allInvertable = yes
      curr = this
      while curr and curr.operator
        allInvertable and= (curr.operator of INVERSIONS)
        curr = curr.first
      return new Parens(this).invert() unless allInvertable
      curr = this
      while curr and curr.operator
        curr.invert = !curr.invert
        curr.operator = INVERSIONS[curr.operator]
        curr = curr.first
      this
    else if op = INVERSIONS[@operator]
      @operator = op
      if @first.unwrap() instanceof Op
        @first.invert()
      this
    else if @second
      new Parens(this).invert()
    else if @operator is '!' and (fst = @first.unwrap()) instanceof Op and
                                  fst.operator in ['!', 'in', 'instanceof']
      fst
    else
      new Op '!', this

  unfoldSoak: (o) ->
    @operator in ['++', '--', 'delete'] and unfoldSoak o, this, 'first'

  generateDo: (exp) ->
    passedParams = []
    func = if exp instanceof Assign and (ref = exp.value.unwrap()) instanceof Code
      ref
    else
      exp
    for param in func.params or []
      if param.value
        passedParams.push param.value
        delete param.value
      else
        passedParams.push param
    call = new Call exp, passedParams
    call.do = yes
    call

  compileNode: (o) ->
    isChain = @isChainable() and @first.isChainable()
    # In chains, there's no need to wrap bare obj literals in parens,
    # as the chained expression is wrapped.
    @first.front = @front unless isChain
    if @operator is 'delete' and o.scope.check(@first.unwrapAll().value)
      @error 'delete operand may not be argument or var'
    if @operator in ['--', '++']
      message = isUnassignable @first.unwrapAll().value
      @first.error message if message
    return @compileContinuation o if @isYield() or @isAwait()
    return @compileUnary        o if @isUnary()
    return @compileChain        o if isChain
    switch @operator
      when '?'  then @compileExistence o, @second.isDefaultValue
      when '**' then @compilePower o
      when '//' then @compileFloorDivision o
      when '%%' then @compileModulo o
      else
        lhs = @first.compileToFragments o, LEVEL_OP
        rhs = @second.compileToFragments o, LEVEL_OP
        answer = [].concat lhs, @makeCode(" #{@operator} "), rhs
        if o.level <= LEVEL_OP then answer else @wrapInParentheses answer

  # Mimic Python's chained comparisons when multiple comparison operators are
  # used sequentially. For example:
  #
  #     bin/coffee -e 'console.log 50 < 65 > 10'
  #     true
  compileChain: (o) ->
    [@first.second, shared] = @first.second.cache o
    fst = @first.compileToFragments o, LEVEL_OP
    fragments = fst.concat @makeCode(" #{if @invert then '&&' else '||'} "),
      (shared.compileToFragments o), @makeCode(" #{@operator} "), (@second.compileToFragments o, LEVEL_OP)
    @wrapInParentheses fragments

  # Keep reference to the left expression, unless this an existential assignment
  compileExistence: (o, checkOnlyUndefined) ->
    if @first.shouldCache()
      ref = new IdentifierLiteral o.scope.freeVariable 'ref'
      fst = new Parens new Assign ref, @first
    else
      fst = @first
      ref = fst
    new If(new Existence(fst, checkOnlyUndefined), ref, type: 'if').addElse(@second).compileToFragments o

  # Compile a unary **Op**.
  compileUnary: (o) ->
    parts = []
    op = @operator
    parts.push [@makeCode op]
    if op is '!' and @first instanceof Existence
      @first.negated = not @first.negated
      return @first.compileToFragments o
    if o.level >= LEVEL_ACCESS
      return (new Parens this).compileToFragments o
    plusMinus = op in ['+', '-']
    parts.push [@makeCode(' ')] if op in ['new', 'typeof', 'delete'] or
                      plusMinus and @first instanceof Op and @first.operator is op
    if (plusMinus and @first instanceof Op) or (op is 'new' and @first.isStatement o)
      @first = new Parens @first
    parts.push @first.compileToFragments o, LEVEL_OP
    parts.reverse() if @flip
    @joinFragmentArrays parts, ''

  compileContinuation: (o) ->
    parts = []
    op = @operator
    unless o.scope.parent?
      @error "#{@operator} can only occur inside functions"
    if o.scope.method?.bound and o.scope.method.isGenerator
      @error 'yield cannot occur inside bound (fat arrow) functions'
    if 'expression' in Object.keys(@first) and not (@first instanceof Throw)
      parts.push @first.expression.compileToFragments o, LEVEL_OP if @first.expression?
    else
      parts.push [@makeCode "("] if o.level >= LEVEL_PAREN
      parts.push [@makeCode op]
      parts.push [@makeCode " "] if @first.base?.value isnt ''
      parts.push @first.compileToFragments o, LEVEL_OP
      parts.push [@makeCode ")"] if o.level >= LEVEL_PAREN
    @joinFragmentArrays parts, ''

  compilePower: (o) ->
    # Make a Math.pow call
    pow = new Value new IdentifierLiteral('Math'), [new Access new PropertyName 'pow']
    new Call(pow, [@first, @second]).compileToFragments o

  compileFloorDivision: (o) ->
    floor = new Value new IdentifierLiteral('Math'), [new Access new PropertyName 'floor']
    second = if @second.shouldCache() then new Parens @second else @second
    div = new Op '/', @first, second
    new Call(floor, [div]).compileToFragments o

  compileModulo: (o) ->
    mod = new Value new Literal utility 'modulo', o
    new Call(mod, [@first, @second]).compileToFragments o

  toString: (idt) ->
    super idt, @constructor.name + ' ' + @operator

#### In
exports.In = class In extends Base
  constructor: (@object, @array) ->
    super()

  children: ['object', 'array']

  invert: NEGATE

  compileNode: (o) ->
    if @array instanceof Value and @array.isArray() and @array.base.objects.length
      for obj in @array.base.objects when obj instanceof Splat
        hasSplat = yes
        break
      # `compileOrTest` only if we have an array literal with no splats
      return @compileOrTest o unless hasSplat
    @compileLoopTest o

  compileOrTest: (o) ->
    [sub, ref] = @object.cache o, LEVEL_OP
    [cmp, cnj] = if @negated then [' !== ', ' && '] else [' === ', ' || ']
    tests = []
    for item, i in @array.base.objects
      if i then tests.push @makeCode cnj
      tests = tests.concat (if i then ref else sub), @makeCode(cmp), item.compileToFragments(o, LEVEL_ACCESS)
    if o.level < LEVEL_OP then tests else @wrapInParentheses tests

  compileLoopTest: (o) ->
    [sub, ref] = @object.cache o, LEVEL_LIST
    fragments = [].concat @makeCode(utility('indexOf', o) + ".call("), @array.compileToFragments(o, LEVEL_LIST),
      @makeCode(", "), ref, @makeCode(") " + if @negated then '< 0' else '>= 0')
    return fragments if fragmentsToText(sub) is fragmentsToText(ref)
    fragments = sub.concat @makeCode(', '), fragments
    if o.level < LEVEL_LIST then fragments else @wrapInParentheses fragments

  toString: (idt) ->
    super idt, @constructor.name + if @negated then '!' else ''

#### Try

# A classic *try/catch/finally* block.
exports.Try = class Try extends Base
  constructor: (@attempt, @errorVariable, @recovery, @ensure) ->
    super()

  children: ['attempt', 'recovery', 'ensure']

  isStatement: YES

  jumps: (o) -> @attempt.jumps(o) or @recovery?.jumps(o)

  makeReturn: (res) ->
    @attempt  = @attempt .makeReturn res if @attempt
    @recovery = @recovery.makeReturn res if @recovery
    this

  # Compilation is more or less as you would expect -- the *finally* clause
  # is optional, the *catch* is not.
  compileNode: (o) ->
    o.indent  += TAB
    tryPart   = @attempt.compileToFragments o, LEVEL_TOP

    catchPart = if @recovery
      generatedErrorVariableName = o.scope.freeVariable 'error', reserve: no
      placeholder = new IdentifierLiteral generatedErrorVariableName
      if @errorVariable
        message = isUnassignable @errorVariable.unwrapAll().value
        @errorVariable.error message if message
        @recovery.unshift new Assign @errorVariable, placeholder
      [].concat @makeCode(" catch ("), placeholder.compileToFragments(o), @makeCode(") {\n"),
        @recovery.compileToFragments(o, LEVEL_TOP), @makeCode("\n#{@tab}}")
    else unless @ensure or @recovery
      generatedErrorVariableName = o.scope.freeVariable 'error', reserve: no
      [@makeCode(" catch (#{generatedErrorVariableName}) {}")]
    else
      []

    ensurePart = if @ensure then ([].concat @makeCode(" finally {\n"), @ensure.compileToFragments(o, LEVEL_TOP),
      @makeCode("\n#{@tab}}")) else []

    [].concat @makeCode("#{@tab}try {\n"),
      tryPart,
      @makeCode("\n#{@tab}}"), catchPart, ensurePart

#### Throw

# Simple node to throw an exception.
exports.Throw = class Throw extends Base
  constructor: (@expression) ->
    super()

  children: ['expression']

  isStatement: YES
  jumps:       NO

  # A **Throw** is already a return, of sorts...
  makeReturn: THIS

  compileNode: (o) ->
    [].concat @makeCode(@tab + "throw "), @expression.compileToFragments(o), @makeCode(";")

#### Existence

# Checks a variable for existence -- not `null` and not `undefined`. This is
# similar to `.nil?` in Ruby, and avoids having to consult a JavaScript truth
# table. Optionally only check if a variable is not `undefined`.
exports.Existence = class Existence extends Base
  constructor: (@expression, onlyNotUndefined = no) ->
    super()
    @comparisonTarget = if onlyNotUndefined then 'undefined' else 'null'

  children: ['expression']

  invert: NEGATE

  compileNode: (o) ->
    @expression.front = @front
    code = @expression.compile o, LEVEL_OP
    if @expression.unwrap() instanceof IdentifierLiteral and not o.scope.check code
      [cmp, cnj] = if @negated then ['===', '||'] else ['!==', '&&']
      code = "typeof #{code} #{cmp} \"undefined\"" + if @comparisonTarget isnt 'undefined' then " #{cnj} #{code} #{cmp} #{@comparisonTarget}" else ''
    else
      # We explicity want to use loose equality (`==`) when comparing against `null`,
      # so that an existence check roughly corresponds to a check for truthiness.
      # Do *not* change this to `===` for `null`, as this will break mountains of
      # existing code. When comparing only against `undefined`, however, we want to
      # use `===` because this use case is for parity with ES2015+ default values,
      # which only get assigned when the variable is `undefined` (but not `null`).
      cmp = if @comparisonTarget is 'null'
        if @negated then '==' else '!='
      else # `undefined`
        if @negated then '===' else '!=='
      code = "#{code} #{cmp} #{@comparisonTarget}"
    [@makeCode(if o.level <= LEVEL_COND then code else "(#{code})")]

#### Parens

# An extra set of parentheses, specified explicitly in the source. At one time
# we tried to clean up the results by detecting and removing redundant
# parentheses, but no longer -- you can put in as many as you please.
#
# Parentheses are a good way to force any statement to become an expression.
exports.Parens = class Parens extends Base
  constructor: (@body) ->
    super()

  children: ['body']

  unwrap: -> @body

  shouldCache: -> @body.shouldCache()

  compileNode: (o) ->
    expr = @body.unwrap()
    if expr instanceof Value and expr.isAtomic() and not @csxAttribute
      expr.front = @front
      return expr.compileToFragments o
    fragments = expr.compileToFragments o, LEVEL_PAREN
    bare = o.level < LEVEL_OP and (expr instanceof Op or expr instanceof Call or
      (expr instanceof For and expr.returns)) and (o.level < LEVEL_COND or
        fragments.length <= 3)
    return @wrapInBraces fragments if @csxAttribute
    if bare then fragments else @wrapInParentheses fragments

#### StringWithInterpolations

exports.StringWithInterpolations = class StringWithInterpolations extends Base
  constructor: (@body) ->
    super()

  children: ['body']

  # `unwrap` returns `this` to stop ancestor nodes reaching in to grab @body,
  # and using @body.compileNode. `StringWithInterpolations.compileNode` is
  # _the_ custom logic to output interpolated strings as code.
  unwrap: -> this

  shouldCache: -> @body.shouldCache()

  compileNode: (o) ->
    if @csxAttribute
      wrapped = new Parens new StringWithInterpolations @body
      wrapped.csxAttribute = yes
      return wrapped.compileNode o

    # Assumes that `expr` is `Value` » `StringLiteral` or `Op`
    expr = @body.unwrap()

    elements = []
    expr.traverseChildren no, (node) ->
      if node instanceof StringLiteral
        elements.push node
        return yes
      else if node instanceof Parens
        elements.push node
        return no
      return yes

    fragments = []
    fragments.push @makeCode '`' unless @csx
    for element in elements
      if element instanceof StringLiteral
        value = element.unquote @csx
        unless @csx
          # Backticks and `${` inside template literals must be escaped.
          value = value.replace /(\\*)(`|\$\{)/g, (match, backslashes, toBeEscaped) ->
            if backslashes.length % 2 is 0
              "#{backslashes}\\#{toBeEscaped}"
            else
              match
        fragments.push @makeCode value
      else
        fragments.push @makeCode '$' unless @csx
        code = element.compileToFragments(o, LEVEL_PAREN)
        code = @wrapInBraces code unless @isNestedTag element
        fragments.push code...
    fragments.push @makeCode '`' unless @csx
    fragments

  isNestedTag: (element) ->
    exprs = element?.body?.expressions
    call = exprs?[0]
    @csx and exprs and exprs.length is 1 and call instanceof Call and call.csx

#### For

# CoffeeScript's replacement for the *for* loop is our array and object
# comprehensions, that compile into *for* loops here. They also act as an
# expression, able to return the result of each filtered iteration.
#
# Unlike Python array comprehensions, they can be multi-line, and you can pass
# the current index of the loop as a second parameter. Unlike Ruby blocks,
# you can map and filter in a single pass.
exports.For = class For extends While
  constructor: (body, source) ->
    super()

    {@source, @guard, @step, @name, @index} = source
    @body    = Block.wrap [body]
    @own     = !!source.own
    @object  = !!source.object
    @from    = !!source.from
    @index.error 'cannot use index with for-from' if @from and @index
    source.ownTag.error "cannot use own with for-#{if @from then 'from' else 'in'}" if @own and not @object
    [@name, @index] = [@index, @name] if @object
    @index.error 'index cannot be a pattern matching expression' if @index?.isArray?() or @index?.isObject?()
    @range   = @source instanceof Value and @source.base instanceof Range and not @source.properties.length and not @from
    @pattern = @name instanceof Value
    @index.error 'indexes do not apply to range loops' if @range and @index
    @name.error 'cannot pattern match over range loops' if @range and @pattern
    @returns = false

  children: ['body', 'source', 'guard', 'step']

  # Welcome to the hairiest method in all of CoffeeScript. Handles the inner
  # loop, filtering, stepping, and result saving for array, object, and range
  # comprehensions. Some of the generated code can be shared in common, and
  # some cannot.
  compileNode: (o) ->
    body        = Block.wrap [@body]
    [..., last] = body.expressions
    @returns    = no if last?.jumps() instanceof Return
    source      = if @range then @source.base else @source
    scope       = o.scope
    name        = @name  and (@name.compile o, LEVEL_LIST) if not @pattern
    index       = @index and (@index.compile o, LEVEL_LIST)
    scope.find(name)  if name and not @pattern
    scope.find(index) if index and @index not instanceof Value
    rvar        = scope.freeVariable 'results' if @returns
    if @from
      ivar = scope.freeVariable 'x', single: true if @pattern
    else
      ivar = (@object and index) or scope.freeVariable 'i', single: true
    kvar        = ((@range or @from) and name) or index or ivar
    kvarAssign  = if kvar isnt ivar then "#{kvar} = " else ""
    if @step and not @range
      [step, stepVar] = @cacheToCodeFragments @step.cache o, LEVEL_LIST, shouldCacheOrIsAssignable
      stepNum   = Number stepVar if @step.isNumber()
    name        = ivar if @pattern
    varPart     = ''
    guardPart   = ''
    defPart     = ''
    idt1        = @tab + TAB
    if @range
      forPartFragments = source.compileToFragments merge o,
        {index: ivar, name, @step, shouldCache: shouldCacheOrIsAssignable}
    else
      svar    = @source.compile o, LEVEL_LIST
      if (name or @own) and @source.unwrap() not instanceof IdentifierLiteral
        defPart    += "#{@tab}#{ref = scope.freeVariable 'ref'} = #{svar};\n"
        svar       = ref
      if name and not @pattern and not @from
        namePart   = "#{name} = #{svar}[#{kvar}]"
      if not @object and not @from
        defPart += "#{@tab}#{step};\n" if step isnt stepVar
        down = stepNum < 0
        lvar = scope.freeVariable 'len' unless @step and stepNum? and down
        declare = "#{kvarAssign}#{ivar} = 0, #{lvar} = #{svar}.length"
        declareDown = "#{kvarAssign}#{ivar} = #{svar}.length - 1"
        compare = "#{ivar} < #{lvar}"
        compareDown = "#{ivar} >= 0"
        if @step
          if stepNum?
            if down
              compare = compareDown
              declare = declareDown
          else
            compare = "#{stepVar} > 0 ? #{compare} : #{compareDown}"
            declare = "(#{stepVar} > 0 ? (#{declare}) : #{declareDown})"
          increment = "#{ivar} += #{stepVar}"
        else
          increment = "#{if kvar isnt ivar then "++#{ivar}" else "#{ivar}++"}"
        forPartFragments = [@makeCode("#{declare}; #{compare}; #{kvarAssign}#{increment}")]
    if @returns
      resultPart   = "#{@tab}#{rvar} = [];\n"
      returnResult = "\n#{@tab}return #{rvar};"
      body.makeReturn rvar
    if @guard
      if body.expressions.length > 1
        body.expressions.unshift new If (new Parens @guard).invert(), new StatementLiteral "continue"
      else
        body = Block.wrap [new If @guard, body] if @guard
    if @pattern
      body.expressions.unshift new Assign @name, if @from then new IdentifierLiteral kvar else new Literal "#{svar}[#{kvar}]"
    defPartFragments = [].concat @makeCode(defPart), @pluckDirectCall(o, body)
    varPart = "\n#{idt1}#{namePart};" if namePart
    if @object
      forPartFragments = [@makeCode("#{kvar} in #{svar}")]
      guardPart = "\n#{idt1}if (!#{utility 'hasProp', o}.call(#{svar}, #{kvar})) continue;" if @own
    else if @from
      forPartFragments = [@makeCode("#{kvar} of #{svar}")]
    bodyFragments = body.compileToFragments merge(o, indent: idt1), LEVEL_TOP
    if bodyFragments and bodyFragments.length > 0
      bodyFragments = [].concat @makeCode("\n"), bodyFragments, @makeCode("\n")
    [].concat defPartFragments, @makeCode("#{resultPart or ''}#{@tab}for ("),
      forPartFragments, @makeCode(") {#{guardPart}#{varPart}"), bodyFragments,
      @makeCode("#{@tab}}#{returnResult or ''}")

  pluckDirectCall: (o, body) ->
    defs = []
    for expr, idx in body.expressions
      expr = expr.unwrapAll()
      continue unless expr instanceof Call
      val = expr.variable?.unwrapAll()
      continue unless (val instanceof Code) or
                      (val instanceof Value and
                      val.base?.unwrapAll() instanceof Code and
                      val.properties.length is 1 and
                      val.properties[0].name?.value in ['call', 'apply'])
      fn    = val.base?.unwrapAll() or val
      ref   = new IdentifierLiteral o.scope.freeVariable 'fn'
      base  = new Value ref
      if val.base
        [val.base, base] = [base, val]
      body.expressions[idx] = new Call base, expr.args
      defs = defs.concat @makeCode(@tab), (new Assign(ref, fn).compileToFragments(o, LEVEL_TOP)), @makeCode(';\n')
    defs

#### Switch

# A JavaScript *switch* statement. Converts into a returnable expression on-demand.
exports.Switch = class Switch extends Base
  constructor: (@subject, @cases, @otherwise) ->
    super()

  children: ['subject', 'cases', 'otherwise']

  isStatement: YES

  jumps: (o = {block: yes}) ->
    for [conds, block] in @cases
      return jumpNode if jumpNode = block.jumps o
    @otherwise?.jumps o

  makeReturn: (res) ->
    pair[1].makeReturn res for pair in @cases
    @otherwise or= new Block [new Literal 'void 0'] if res
    @otherwise?.makeReturn res
    this

  compileNode: (o) ->
    idt1 = o.indent + TAB
    idt2 = o.indent = idt1 + TAB
    fragments = [].concat @makeCode(@tab + "switch ("),
      (if @subject then @subject.compileToFragments(o, LEVEL_PAREN) else @makeCode "false"),
      @makeCode(") {\n")
    for [conditions, block], i in @cases
      for cond in flatten [conditions]
        cond  = cond.invert() unless @subject
        fragments = fragments.concat @makeCode(idt1 + "case "), cond.compileToFragments(o, LEVEL_PAREN), @makeCode(":\n")
      fragments = fragments.concat body, @makeCode('\n') if (body = block.compileToFragments o, LEVEL_TOP).length > 0
      break if i is @cases.length - 1 and not @otherwise
      expr = @lastNonComment block.expressions
      continue if expr instanceof Return or expr instanceof Throw or (expr instanceof Literal and expr.jumps() and expr.value isnt 'debugger')
      fragments.push cond.makeCode(idt2 + 'break;\n')
    if @otherwise and @otherwise.expressions.length
      fragments.push @makeCode(idt1 + "default:\n"), (@otherwise.compileToFragments o, LEVEL_TOP)..., @makeCode("\n")
    fragments.push @makeCode @tab + '}'
    fragments

#### If

# *If/else* statements. Acts as an expression by pushing down requested returns
# to the last line of each clause.
#
# Single-expression **Ifs** are compiled into conditional operators if possible,
# because ternaries are already proper expressions, and don't need conversion.
exports.If = class If extends Base
  constructor: (condition, @body, options = {}) ->
    super()

    @condition = if options.type is 'unless' then condition.invert() else condition
    @elseBody  = null
    @isChain   = false
    {@soak}    = options

  children: ['condition', 'body', 'elseBody']

  bodyNode:     -> @body?.unwrap()
  elseBodyNode: -> @elseBody?.unwrap()

  # Rewrite a chain of **Ifs** to add a default case as the final *else*.
  addElse: (elseBody) ->
    if @isChain
      @elseBodyNode().addElse elseBody
    else
      @isChain  = elseBody instanceof If
      @elseBody = @ensureBlock elseBody
      @elseBody.updateLocationDataIfMissing elseBody.locationData
    this

  # The **If** only compiles into a statement if either of its bodies needs
  # to be a statement. Otherwise a conditional operator is safe.
  isStatement: (o) ->
    o?.level is LEVEL_TOP or
      @bodyNode().isStatement(o) or @elseBodyNode()?.isStatement(o)

  jumps: (o) -> @body.jumps(o) or @elseBody?.jumps(o)

  compileNode: (o) ->
    if @isStatement o then @compileStatement o else @compileExpression o

  makeReturn: (res) ->
    @elseBody  or= new Block [new Literal 'void 0'] if res
    @body     and= new Block [@body.makeReturn res]
    @elseBody and= new Block [@elseBody.makeReturn res]
    this

  ensureBlock: (node) ->
    if node instanceof Block then node else new Block [node]

  # Compile the `If` as a regular *if-else* statement. Flattened chains
  # force inner *else* bodies into statement form.
  compileStatement: (o) ->
    child    = del o, 'chainChild'
    exeq     = del o, 'isExistentialEquals'

    if exeq
      return new If(@condition.invert(), @elseBodyNode(), type: 'if').compileToFragments o

    indent   = o.indent + TAB
    cond     = @condition.compileToFragments o, LEVEL_PAREN
    body     = @ensureBlock(@body).compileToFragments merge o, {indent}
    ifPart   = [].concat @makeCode("if ("), cond, @makeCode(") {\n"), body, @makeCode("\n#{@tab}}")
    ifPart.unshift @makeCode @tab unless child
    return ifPart unless @elseBody
    answer = ifPart.concat @makeCode(' else ')
    if @isChain
      o.chainChild = yes
      answer = answer.concat @elseBody.unwrap().compileToFragments o, LEVEL_TOP
    else
      answer = answer.concat @makeCode("{\n"), @elseBody.compileToFragments(merge(o, {indent}), LEVEL_TOP), @makeCode("\n#{@tab}}")
    answer

  # Compile the `If` as a conditional operator.
  compileExpression: (o) ->
    cond = @condition.compileToFragments o, LEVEL_COND
    body = @bodyNode().compileToFragments o, LEVEL_LIST
    alt  = if @elseBodyNode() then @elseBodyNode().compileToFragments(o, LEVEL_LIST) else [@makeCode('void 0')]
    fragments = cond.concat @makeCode(" ? "), body, @makeCode(" : "), alt
    if o.level >= LEVEL_COND then @wrapInParentheses fragments else fragments

  unfoldSoak: ->
    @soak and this

# Constants
# ---------

UTILITIES =
  modulo: -> 'function(a, b) { return (+a % (b = +b) + b) % b; }'

  # Shortcuts to speed up the lookup time for native functions.
  hasProp: -> '{}.hasOwnProperty'
  indexOf: -> '[].indexOf'
  slice  : -> '[].slice'
  splice : -> '[].splice'

# Levels indicate a node's position in the AST. Useful for knowing if
# parens are necessary or superfluous.
LEVEL_TOP    = 1  # ...;
LEVEL_PAREN  = 2  # (...)
LEVEL_LIST   = 3  # [...]
LEVEL_COND   = 4  # ... ? x : y
LEVEL_OP     = 5  # !...
LEVEL_ACCESS = 6  # ...[0]

# Tabs are two spaces for pretty printing.
TAB = '  '

SIMPLENUM = /^[+-]?\d+$/

# Helper Functions
# ----------------

# Helper for ensuring that utility functions are assigned at the top level.
utility = (name, o) ->
  {root} = o.scope
  if name of root.utilities
    root.utilities[name]
  else
    ref = root.freeVariable name
    root.assign ref, UTILITIES[name] o
    root.utilities[name] = ref

multident = (code, tab) ->
  code = code.replace /\n/g, '$&' + tab
  code.replace /\s+$/, ''

isLiteralArguments = (node) ->
  node instanceof IdentifierLiteral and node.value is 'arguments'

isLiteralThis = (node) ->
  node instanceof ThisLiteral or (node instanceof Code and node.bound)

shouldCacheOrIsAssignable = (node) -> node.shouldCache() or node.isAssignable?()

# Unfold a node's child if soak, then tuck the node under created `If`
unfoldSoak = (o, parent, name) ->
  return unless ifn = parent[name].unfoldSoak o
  parent[name] = ifn.body
  ifn.body = new Value parent
  ifn<|MERGE_RESOLUTION|>--- conflicted
+++ resolved
@@ -537,16 +537,6 @@
     if o.level >= LEVEL_OP then @wrapInParentheses code else code
 
 exports.StringLiteral = class StringLiteral extends Literal
-  compileNode: (o) ->
-    res = if @csx then [@makeCode @unquote yes] else super()
-
-  unquote: (literal) ->
-    unquoted = @value[1...-1]
-    if literal
-      unquoted.replace /\\n/g, '\n'
-      .replace /\\"/g, '"'
-    else
-      unquoted
 
 exports.RegexLiteral = class RegexLiteral extends Literal
 
@@ -557,8 +547,6 @@
 
   eachName: (iterator) ->
     iterator @
-
-exports.CSXTag = class CSXTag extends IdentifierLiteral
 
 exports.PropertyName = class PropertyName extends Literal
   isAssignable: YES
@@ -792,8 +780,6 @@
     @isNew = no
     if @variable instanceof Value and @variable.isNotCallable()
       @variable.error "literal is not a function"
-
-    @csx = @variable.base instanceof CSXTag
 
   children: ['variable', 'args']
 
@@ -857,7 +843,6 @@
 
   # Compile a vanilla function call.
   compileNode: (o) ->
-    return @compileCSX o if @csx
     @variable?.front = @front
     compiledArgs = []
     for arg, argIndex in @args
@@ -872,21 +857,6 @@
     fragments.push @makeCode('('), compiledArgs..., @makeCode(')')
     fragments
 
-  compileCSX: (o) ->
-    [attributes, content] = @args
-    attributes.base.csx = yes
-    content?.base.csx = yes
-    fragments = [@makeCode('<')]
-    fragments.push (tag = @variable.compileToFragments(o, LEVEL_ACCESS))...
-    fragments.push attributes.compileToFragments(o, LEVEL_PAREN)...
-    if content
-      fragments.push @makeCode('>')
-      fragments.push content.compileNode(o, LEVEL_LIST)...
-      fragments.push [@makeCode('</'), tag..., @makeCode('>')]...
-    else
-      fragments.push @makeCode(' />')
-    fragments
-
 #### Super
 
 # Takes care of converting `super()` calls into calls against the prototype's
@@ -1012,6 +982,8 @@
   # children: ['children', 'attributes']
 
   constructor: (options) ->
+    super()
+
     {@name, children: @children_ = [], @attributes = {}, @shorthands = {}} = options
     @attributes.list   ?= []
     @shorthands.classes ?= []
@@ -1267,7 +1239,7 @@
 
     isCompact = yes
     for prop in @properties
-      if prop instanceof Comment or (prop instanceof Assign and prop.context is 'object' and not @csx)
+      if prop instanceof Comment or (prop instanceof Assign and prop.context is 'object')
         isCompact = no
 
     answer = []
@@ -1275,11 +1247,9 @@
     for prop, i in props
       join = if i is props.length - 1
         ''
-      else if isCompact and @csx
-        ' '
       else if isCompact
         ', '
-      else if prop is lastNoncom or prop instanceof Comment or @csx
+      else if prop is lastNoncom or prop instanceof Comment
         '\n'
       else
         ',\n'
@@ -1307,19 +1277,22 @@
           prop = new Assign prop, prop, 'object'
 
       if indent then answer.push @makeCode indent
-      prop.csx = yes if @csx
-      answer.push @makeCode ' ' if @csx and i is 0
       answer.push prop.compileToFragments(o, LEVEL_TOP)...
       if join then answer.push @makeCode join
     answer.push @makeCode if isCompact then '' else "\n#{@tab}"
-    answer = @wrapInBraces answer if not @csx
+    answer = @wrapInBraces answer
     if @front then @wrapInParentheses answer else answer
 
   assigns: (name) ->
     for prop in @properties when prop.assigns name then return yes
     no
 
-<<<<<<< HEAD
+  eachName: (iterator) ->
+    for prop in @properties
+      prop = prop.value if prop instanceof Assign and prop.context is 'object'
+      prop = prop.unwrapAll()
+      prop.eachName iterator if prop.eachName?
+
 exports.JsxAttributesObj = class JsxAttributesObj extends Obj
   compileNode: (o) ->
     answer = []
@@ -1336,13 +1309,6 @@
       prop.jsxAttribute = yes
       answer.push prop.compileToFragments(o, LEVEL_TOP)...
     answer
-=======
-  eachName: (iterator) ->
-    for prop in @properties
-      prop = prop.value if prop instanceof Assign and prop.context is 'object'
-      prop = prop.unwrapAll()
-      prop.eachName iterator if prop.eachName?
->>>>>>> 5b7a7779
 
 #### Arr
 
@@ -1915,33 +1881,23 @@
         [properties..., prototype, name] = @variable.properties
         @value.name = name if prototype.name?.value is 'prototype'
 
-    @value.base.csxAttribute = yes if @csx
     val = @value.compileToFragments o, LEVEL_LIST
-<<<<<<< HEAD
     val = [@makeCode('{'), val..., @makeCode('}')] if @jsxAttribute
-    @variable.front = true if isValue and @variable.base instanceof Obj
-=======
->>>>>>> 5b7a7779
     compiledName = @variable.compileToFragments o, LEVEL_LIST
 
     if @context is 'object'
       if @variable.shouldCache()
         compiledName.unshift @makeCode '['
         compiledName.push @makeCode ']'
-      return compiledName.concat @makeCode(if @csx then '=' else ': '), val
-
-<<<<<<< HEAD
+      return compiledName.concat @makeCode(': '), val
+
     answer = compiledName.concat @makeCode("#{ if @jsxAttribute then '' else ' '}#{ @context or '=' }#{ if @jsxAttribute then '' else ' '}"), val
-    if o.level <= LEVEL_LIST then answer else @wrapInBraces answer
-=======
-    answer = compiledName.concat @makeCode(" #{ @context or '=' } "), val
     # Per https://developer.mozilla.org/en-US/docs/Web/JavaScript/Reference/Operators/Destructuring_assignment#Assignment_without_declaration,
     # if we’re destructuring without declaring, the destructuring assignment must be wrapped in parentheses.
     if o.level > LEVEL_LIST or (isValue and @variable.base instanceof Obj and not @param)
       @wrapInParentheses answer
     else
       answer
->>>>>>> 5b7a7779
 
   # Brief implementation of recursive pattern matching, when assigning array or
   # object literals to a value. Peeks at their properties to assign inner names.
@@ -2941,14 +2897,13 @@
 
   compileNode: (o) ->
     expr = @body.unwrap()
-    if expr instanceof Value and expr.isAtomic() and not @csxAttribute
+    if expr instanceof Value and expr.isAtomic()
       expr.front = @front
       return expr.compileToFragments o
     fragments = expr.compileToFragments o, LEVEL_PAREN
     bare = o.level < LEVEL_OP and (expr instanceof Op or expr instanceof Call or
       (expr instanceof For and expr.returns)) and (o.level < LEVEL_COND or
         fragments.length <= 3)
-    return @wrapInBraces fragments if @csxAttribute
     if bare then fragments else @wrapInParentheses fragments
 
 #### StringWithInterpolations
@@ -2967,11 +2922,6 @@
   shouldCache: -> @body.shouldCache()
 
   compileNode: (o) ->
-    if @csxAttribute
-      wrapped = new Parens new StringWithInterpolations @body
-      wrapped.csxAttribute = yes
-      return wrapped.compileNode o
-
     # Assumes that `expr` is `Value` » `StringLiteral` or `Op`
     expr = @body.unwrap()
 
@@ -2986,30 +2936,24 @@
       return yes
 
     fragments = []
-    fragments.push @makeCode '`' unless @csx
+    fragments.push @makeCode '`'
     for element in elements
       if element instanceof StringLiteral
-        value = element.unquote @csx
-        unless @csx
-          # Backticks and `${` inside template literals must be escaped.
-          value = value.replace /(\\*)(`|\$\{)/g, (match, backslashes, toBeEscaped) ->
-            if backslashes.length % 2 is 0
-              "#{backslashes}\\#{toBeEscaped}"
-            else
-              match
+        value = element.value[1...-1]
+        # Backticks and `${` inside template literals must be escaped.
+        value = value.replace /(\\*)(`|\$\{)/g, (match, backslashes, toBeEscaped) ->
+          if backslashes.length % 2 is 0
+            "#{backslashes}\\#{toBeEscaped}"
+          else
+            match
         fragments.push @makeCode value
       else
-        fragments.push @makeCode '$' unless @csx
+        fragments.push @makeCode '$'
         code = element.compileToFragments(o, LEVEL_PAREN)
-        code = @wrapInBraces code unless @isNestedTag element
+        code = @wrapInBraces code
         fragments.push code...
-    fragments.push @makeCode '`' unless @csx
+    fragments.push @makeCode '`'
     fragments
-
-  isNestedTag: (element) ->
-    exprs = element?.body?.expressions
-    call = exprs?[0]
-    @csx and exprs and exprs.length is 1 and call instanceof Call and call.csx
 
 #### For
 
