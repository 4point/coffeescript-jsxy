# `nodes.coffee` contains all of the node classes for the syntax tree. Most
# nodes are created as the result of actions in the [grammar](grammar.html),
# but some are created by other nodes as a method of code generation. To convert
# the syntax tree into a string of JavaScript code, call `compile()` on the root.

Error.stackTraceLimit = Infinity

{Scope} = require './scope'
{isUnassignable, JS_FORBIDDEN} = require './lexer'

# Import the helpers we plan to use.
{compact, flatten, extend, merge, del, starts, ends, some,
addLocationDataFn, locationDataToString, throwSyntaxError} = require './helpers'

# Functions required by parser
exports.extend = extend
exports.addLocationDataFn = addLocationDataFn

# Constant functions for nodes that don't need customization.
YES     = -> yes
NO      = -> no
THIS    = -> this
NEGATE  = -> @negated = not @negated; this

#### CodeFragment

# The various nodes defined below all compile to a collection of **CodeFragment** objects.
# A CodeFragments is a block of generated code, and the location in the source file where the code
# came from. CodeFragments can be assembled together into working code just by catting together
# all the CodeFragments' `code` snippets, in order.
exports.CodeFragment = class CodeFragment
  constructor: (parent, code) ->
    @code = "#{code}"
    @locationData = parent?.locationData
    @type = parent?.constructor?.name or 'unknown'

  toString:   ->
    "#{@code}#{if @locationData then ": " + locationDataToString(@locationData) else ''}"

# Convert an array of CodeFragments into a string.
fragmentsToText = (fragments) ->
  (fragment.code for fragment in fragments).join('')

#### Base

# The **Base** is the abstract base class for all nodes in the syntax tree.
# Each subclass implements the `compileNode` method, which performs the
# code generation for that node. To compile a node to JavaScript,
# call `compile` on it, which wraps `compileNode` in some generic extra smarts,
# to know when the generated code needs to be wrapped up in a closure.
# An options hash is passed and cloned throughout, containing information about
# the environment from higher in the tree (such as if a returned value is
# being requested by the surrounding function), information about the current
# scope, and indentation level.
exports.Base = class Base

  compile: (o, lvl) ->
    fragmentsToText @compileToFragments o, lvl

  # Common logic for determining whether to wrap this node in a closure before
  # compiling it, or to compile directly. We need to wrap if this node is a
  # *statement*, and it's not a *pureStatement*, and we're not at
  # the top level of a block (which would be unnecessary), and we haven't
  # already been asked to return the result (because statements know how to
  # return results).
  compileToFragments: (o, lvl) ->
    o        = extend {}, o
    o.level  = lvl if lvl
    node     = @unfoldSoak(o) or this
    node.tab = o.indent
    if o.level is LEVEL_TOP or not node.isStatement(o)
      node.compileNode o
    else
      node.compileClosure o

  # Statements converted into expressions via closure-wrapping share a scope
  # object with their parent closure, to preserve the expected lexical scope.
  compileClosure: (o) ->
    if jumpNode = @jumps()
      jumpNode.error 'cannot use a pure statement in an expression'
    o.sharedScope = yes
    func = new Code [], Block.wrap [this]
    args = []
    if @contains ((node) -> node instanceof SuperCall)
      func.bound = yes
    else if (argumentsNode = @contains isLiteralArguments) or @contains isLiteralThis
      args = [new ThisLiteral]
      if argumentsNode
        meth = 'apply'
        args.push new IdentifierLiteral 'arguments'
      else
        meth = 'call'
      func = new Value func, [new Access new PropertyName meth]
    parts = (new Call func, args).compileNode o

    switch
      when func.isGenerator or func.base?.isGenerator
        parts.unshift @makeCode "(yield* "
        parts.push    @makeCode ")"
      when func.isAsync or func.base?.isAsync
        parts.unshift @makeCode "(await "
        parts.push    @makeCode ")"
    parts

  # If the code generation wishes to use the result of a complex expression
  # in multiple places, ensure that the expression is only ever evaluated once,
  # by assigning it to a temporary variable. Pass a level to precompile.
  #
  # If `level` is passed, then returns `[val, ref]`, where `val` is the compiled value, and `ref`
  # is the compiled reference. If `level` is not passed, this returns `[val, ref]` where
  # the two values are raw nodes which have not been compiled.
  cache: (o, level, shouldCache) ->
    complex = if shouldCache? then shouldCache this else @shouldCache()
    if complex
      ref = new IdentifierLiteral o.scope.freeVariable 'ref'
      sub = new Assign ref, this
      if level then [sub.compileToFragments(o, level), [@makeCode(ref.value)]] else [sub, ref]
    else
      ref = if level then @compileToFragments o, level else this
      [ref, ref]

  # Occasionally it may be useful to make an expression behave as if it was 'hoisted', whereby the
  # result of the expression is available before its location in the source, but the expression's
  # variable scope corresponds the source position. This is used extensively to deal with executable
  # class bodies in classes.
  #
  # Calling this method mutates the node, proxying the `compileNode` and `compileToFragments`
  # methods to store their result for later replacing the `target` node, which is returned by the
  # call.
  hoist: ->
    @hoisted = yes
    target   = new HoistTarget @

    compileNode        = @compileNode
    compileToFragments = @compileToFragments

    @compileNode = (o) ->
      target.update compileNode, o

    @compileToFragments = (o) ->
      target.update compileToFragments, o

    target

  cacheToCodeFragments: (cacheValues) ->
    [fragmentsToText(cacheValues[0]), fragmentsToText(cacheValues[1])]

  # Construct a node that returns the current node's result.
  # Note that this is overridden for smarter behavior for
  # many statement nodes (e.g. If, For)...
  makeReturn: (res) ->
    me = @unwrapAll()
    if res
      new Call new Literal("#{res}.push"), [me]
    else
      new Return me

  # Does this node, or any of its children, contain a node of a certain kind?
  # Recursively traverses down the *children* nodes and returns the first one
  # that verifies `pred`. Otherwise return undefined. `contains` does not cross
  # scope boundaries.
  contains: (pred) ->
    node = undefined
    @traverseChildren no, (n) ->
      if pred n
        node = n
        return no
    node

  # Pull out the last non-comment node of a node list.
  lastNonComment: (list) ->
    i = list.length
    return list[i] while i-- when list[i] not instanceof Comment
    null

  # `toString` representation of the node, for inspecting the parse tree.
  # This is what `coffee --nodes` prints out.
  toString: (idt = '', name = @constructor.name) ->
    tree = '\n' + idt + name
    tree += '?' if @soak
    @eachChild (node) -> tree += node.toString idt + TAB
    tree

  # Passes each child to a function, breaking when the function returns `false`.
  eachChild: (func) ->
    return this unless @children
    for attr in @children when @[attr]
      for child in flatten [@[attr]]
        return this if func(child) is false
    this

  traverseChildren: (crossScope, func) ->
    @eachChild (child) ->
      recur = func(child)
      child.traverseChildren(crossScope, func) unless recur is no

  # `replaceInContext` will traverse children looking for a node for which `match` returns
  # true. Once found, the matching node will be replaced by the result of calling `replacement`.
  replaceInContext: (match, replacement) ->
    return false unless @children
    for attr in @children when children = @[attr]
      if Array.isArray children
        for child, i in children
          if match child
            children[i..i] = replacement child, @
            return true
          else
            return true if child.replaceInContext match, replacement
      else if match children
        @[attr] = replacement children, @
        return true
      else
        return true if children.replaceInContext match, replacement

  invert: ->
    new Op '!', this

  unwrapAll: ->
    node = this
    continue until node is node = node.unwrap()
    node

  # Default implementations of the common node properties and methods. Nodes
  # will override these with custom logic, if needed.

  # `children` are the properties to recurse into when tree walking. The
  # `children` list *is* the structure of the AST. The `parent` pointer, and
  # the pointer to the `children` are how you can traverse the tree.
  children: []

  # `isStatement` has to do with “everything is an expression”. A few things
  # can’t be expressions, such as `break`. Things that `isStatement` returns
  # `true` for are things that can’t be used as expressions. There are some
  # error messages that come from `nodes.coffee` due to statements ending up
  # in expression position.
  isStatement: NO

  # `jumps` tells you if an expression, or an internal part of an expression
  # has a flow control construct (like `break`, or `continue`, or `return`,
  # or `throw`) that jumps out of the normal flow of control and can’t be
  # used as a value. This is important because things like this make no sense;
  # we have to disallow them.
  jumps: NO

  # If `node.shouldCache() is false`, it is safe to use `node` more than once.
  # Otherwise you need to store the value of `node` in a variable and output
  # that variable several times instead. Kind of like this: `5` need not be
  # cached. `returnFive()`, however, could have side effects as a result of
  # evaluating it more than once, and therefore we need to cache it. The
  # parameter is named `shouldCache` rather than `mustCache` because there are
  # also cases where we might not need to cache but where we want to, for
  # example a long expression that may well be idempotent but we want to cache
  # for brevity.
  shouldCache: YES

  isChainable: NO
  isAssignable: NO
  isNumber: NO

  unwrap: THIS
  unfoldSoak: NO

  # Is this node used to assign a certain variable?
  assigns: NO

  # For this node and all descendents, set the location data to `locationData`
  # if the location data is not already set.
  updateLocationDataIfMissing: (locationData) ->
    return this if @locationData
    @locationData = locationData

    @eachChild (child) ->
      child.updateLocationDataIfMissing locationData

  # Throw a SyntaxError associated with this node's location.
  error: (message) ->
    throwSyntaxError message, @locationData

  makeCode: (code) ->
    new CodeFragment this, code

  wrapInBraces: (fragments) ->
    [].concat @makeCode('('), fragments, @makeCode(')')

  # `fragmentsList` is an array of arrays of fragments. Each array in fragmentsList will be
  # concatonated together, with `joinStr` added in between each, to produce a final flat array
  # of fragments.
  joinFragmentArrays: (fragmentsList, joinStr) ->
    answer = []
    for fragments,i in fragmentsList
      if i then answer.push @makeCode joinStr
      answer = answer.concat fragments
    answer

#### HoistTarget

# A **HoistTargetNode** represents the output location in the node tree for a hoisted node.
# See Base#hoist.
exports.HoistTarget = class HoistTarget extends Base
  # Expands hoisted fragments in the given array
  @expand = (fragments) ->
    for fragment, i in fragments by -1 when fragment.fragments
      fragments[i..i] = @expand fragment.fragments
    fragments

  constructor: (@source) ->
    super()

    # Holds presentational options to apply when the source node is compiled
    @options = {}

    # Placeholder fragments to be replaced by the source node's compilation
    @targetFragments = { fragments: [] }

  isStatement: (o) ->
    @source.isStatement o

  # Update the target fragments with the result of compiling the source.
  # Calls the given compile function with the node and options (overriden with the target
  # presentational options).
  update: (compile, o) ->
    @targetFragments.fragments = compile.call @source, merge o, @options

  # Copies the target indent and level, and returns the placeholder fragments
  compileToFragments: (o, level) ->
    @options.indent = o.indent
    @options.level  = level ? o.level
    [ @targetFragments ]

  compileNode: (o) ->
    @compileToFragments o

  compileClosure: (o) ->
    @compileToFragments o

#### Block

# The block is the list of expressions that forms the body of an
# indented block of code -- the implementation of a function, a clause in an
# `if`, `switch`, or `try`, and so on...
exports.Block = class Block extends Base
  constructor: (nodes) ->
    super()

    @expressions = compact flatten nodes or []

  children: ['expressions']

  # Tack an expression on to the end of this expression list.
  push: (node) ->
    @expressions.push node
    this

  # Remove and return the last expression of this expression list.
  pop: ->
    @expressions.pop()

  # Add an expression at the beginning of this expression list.
  unshift: (node) ->
    @expressions.unshift node
    this

  # If this Block consists of just a single node, unwrap it by pulling
  # it back out.
  unwrap: ->
    if @expressions.length is 1 then @expressions[0] else this

  # Is this an empty block of code?
  isEmpty: ->
    not @expressions.length

  isStatement: (o) ->
    for exp in @expressions when exp.isStatement o
      return yes
    no

  jumps: (o) ->
    for exp in @expressions
      return jumpNode if jumpNode = exp.jumps o

  # A Block node does not return its entire body, rather it
  # ensures that the final expression is returned.
  makeReturn: (res) ->
    len = @expressions.length
    while len--
      expr = @expressions[len]
      if expr not instanceof Comment
        @expressions[len] = expr.makeReturn res
        @expressions.splice(len, 1) if expr instanceof Return and not expr.expression
        break
    this

  # A **Block** is the only node that can serve as the root.
  compileToFragments: (o = {}, level) ->
    if o.scope then super o, level else @compileRoot o

  # Compile all expressions within the **Block** body. If we need to
  # return the result, and it's an expression, simply return it. If it's a
  # statement, ask the statement to do so.
  compileNode: (o) ->
    @tab  = o.indent
    top   = o.level is LEVEL_TOP
    compiledNodes = []

    for node, index in @expressions

      node = node.unwrapAll()
      node = (node.unfoldSoak(o) or node)
      if node instanceof Block
        # This is a nested block. We don't do anything special here like enclose
        # it in a new scope; we just compile the statements in this block along with
        # our own
        compiledNodes.push node.compileNode o
      else if node.hoisted
        # This is a hoisted expression. We want to compile this and ignore the result.
        node.compileToFragments o
      else if top
        node.front = true
        fragments = node.compileToFragments o
        unless node.isStatement o
          fragments.unshift @makeCode "#{@tab}"
          fragments.push @makeCode ";"
        compiledNodes.push fragments
      else
        compiledNodes.push node.compileToFragments o, LEVEL_LIST
    if top
      if @spaced
        return [].concat @joinFragmentArrays(compiledNodes, '\n\n'), @makeCode("\n")
      else
        return @joinFragmentArrays(compiledNodes, '\n')
    if compiledNodes.length
      answer = @joinFragmentArrays(compiledNodes, ', ')
    else
      answer = [@makeCode "void 0"]
    if compiledNodes.length > 1 and o.level >= LEVEL_LIST then @wrapInBraces answer else answer

  # If we happen to be the top-level **Block**, wrap everything in
  # a safety closure, unless requested not to.
  # It would be better not to generate them in the first place, but for now,
  # clean up obvious double-parentheses.
  compileRoot: (o) ->
    o.indent  = if o.bare then '' else TAB
    o.level   = LEVEL_TOP
    @spaced   = yes
    o.scope   = new Scope null, this, null, o.referencedVars ? []
    # Mark given local variables in the root scope as parameters so they don't
    # end up being declared on this block.
    o.scope.parameter name for name in o.locals or []
    prelude   = []
    unless o.bare
      preludeExps = for exp, i in @expressions
        break unless exp.unwrap() instanceof Comment
        exp
      rest = @expressions[preludeExps.length...]
      @expressions = preludeExps
      if preludeExps.length
        prelude = @compileNode merge(o, indent: '')
        prelude.push @makeCode "\n"
      @expressions = rest
    fragments = @compileWithDeclarations o
    HoistTarget.expand fragments
    return fragments if o.bare
    [].concat prelude, @makeCode("(function() {\n"), fragments, @makeCode("\n}).call(this);\n")

  # Compile the expressions body for the contents of a function, with
  # declarations of all inner variables pushed up to the top.
  compileWithDeclarations: (o) ->
    fragments = []
    post = []
    for exp, i in @expressions
      exp = exp.unwrap()
      break unless exp instanceof Comment or exp instanceof Literal
    o = merge(o, level: LEVEL_TOP)
    if i
      rest = @expressions.splice i, 9e9
      [spaced,    @spaced] = [@spaced, no]
      [fragments, @spaced] = [@compileNode(o), spaced]
      @expressions = rest
    post = @compileNode o
    {scope} = o
    if scope.expressions is this
      declars = o.scope.hasDeclarations()
      assigns = scope.hasAssignments
      if declars or assigns
        fragments.push @makeCode '\n' if i
        fragments.push @makeCode "#{@tab}var "
        if declars
          fragments.push @makeCode scope.declaredVariables().join(', ')
        if assigns
          fragments.push @makeCode ",\n#{@tab + TAB}" if declars
          fragments.push @makeCode scope.assignedVariables().join(",\n#{@tab + TAB}")
        fragments.push @makeCode ";\n#{if @spaced then '\n' else ''}"
      else if fragments.length and post.length
        fragments.push @makeCode "\n"
    fragments.concat post

  # Wrap up the given nodes as a **Block**, unless it already happens
  # to be one.
  @wrap: (nodes) ->
    return nodes[0] if nodes.length is 1 and nodes[0] instanceof Block
    new Block nodes

#### Literal

# `Literal` is a base class for static values that can be passed through
# directly into JavaScript without translation, such as: strings, numbers,
# `true`, `false`, `null`...
exports.Literal = class Literal extends Base
  constructor: (@value) ->
    super()

  shouldCache: NO

  assigns: (name) ->
    name is @value

  compileNode: (o) ->
    [@makeCode @value]

  toString: ->
    " #{if @isStatement() then super() else @constructor.name}: #{@value}"

exports.NumberLiteral = class NumberLiteral extends Literal

exports.InfinityLiteral = class InfinityLiteral extends NumberLiteral
  compileNode: ->
    [@makeCode '2e308']

exports.NaNLiteral = class NaNLiteral extends NumberLiteral
  constructor: ->
    super 'NaN'

  compileNode: (o) ->
    code = [@makeCode '0/0']
    if o.level >= LEVEL_OP then @wrapInBraces code else code

exports.StringLiteral = class StringLiteral extends Literal

exports.RegexLiteral = class RegexLiteral extends Literal

exports.PassthroughLiteral = class PassthroughLiteral extends Literal

exports.IdentifierLiteral = class IdentifierLiteral extends Literal
  isAssignable: YES

exports.PropertyName = class PropertyName extends Literal
  isAssignable: YES

exports.StatementLiteral = class StatementLiteral extends Literal
  isStatement: YES

  makeReturn: THIS

  jumps: (o) ->
    return this if @value is 'break' and not (o?.loop or o?.block)
    return this if @value is 'continue' and not o?.loop

  compileNode: (o) ->
    [@makeCode "#{@tab}#{@value};"]

exports.ThisLiteral = class ThisLiteral extends Literal
  constructor: ->
    super 'this'

  compileNode: (o) ->
    code = if o.scope.method?.bound then o.scope.method.context else @value
    [@makeCode code]

exports.UndefinedLiteral = class UndefinedLiteral extends Literal
  constructor: ->
    super 'undefined'

  compileNode: (o) ->
    [@makeCode if o.level >= LEVEL_ACCESS then '(void 0)' else 'void 0']

exports.NullLiteral = class NullLiteral extends Literal
  constructor: ->
    super 'null'

exports.BooleanLiteral = class BooleanLiteral extends Literal

#### Return

# A `return` is a *pureStatement* -- wrapping it in a closure wouldn't
# make sense.
exports.Return = class Return extends Base
  constructor: (@expression) ->
    super()

  children: ['expression']

  isStatement:     YES
  makeReturn:      THIS
  jumps:           THIS

  compileToFragments: (o, level) ->
    expr = @expression?.makeReturn()
    if expr and expr not instanceof Return then expr.compileToFragments o, level else super o, level

  compileNode: (o) ->
    answer = []
    # TODO: If we call expression.compile() here twice, we'll sometimes get back different results!
    answer.push @makeCode @tab + "return#{if @expression then " " else ""}"
    if @expression
      answer = answer.concat @expression.compileToFragments o, LEVEL_PAREN
    answer.push @makeCode ";"
    return answer

# `yield return` works exactly like `return`, except that it turns the function
# into a generator.
exports.YieldReturn = class YieldReturn extends Return
  compileNode: (o) ->
    unless o.scope.parent?
      @error 'yield can only occur inside functions'
    super o


exports.AwaitReturn = class AwaitReturn extends Return
  compileNode: (o) ->
    unless o.scope.parent?
      @error 'await can only occur inside functions'
    super o


#### Value

# A value, variable or literal or parenthesized, indexed or dotted into,
# or vanilla.
exports.Value = class Value extends Base
  constructor: (base, props, tag) ->
    return base if not props and base instanceof Value

    super()

    @base       = base
    @properties = props or []
    @[tag]      = true if tag
    return this

  children: ['base', 'properties']

  # Add a property (or *properties* ) `Access` to the list.
  add: (props) ->
    @properties = @properties.concat props
    this

  hasProperties: ->
    !!@properties.length

  bareLiteral: (type) ->
    not @properties.length and @base instanceof type

  # Some boolean checks for the benefit of other nodes.
  isArray        : -> @bareLiteral(Arr)
  isRange        : -> @bareLiteral(Range)
  shouldCache    : -> @hasProperties() or @base.shouldCache()
  isAssignable   : -> @hasProperties() or @base.isAssignable()
  isNumber       : -> @bareLiteral(NumberLiteral)
  isString       : -> @bareLiteral(StringLiteral)
  isRegex        : -> @bareLiteral(RegexLiteral)
  isUndefined    : -> @bareLiteral(UndefinedLiteral)
  isNull         : -> @bareLiteral(NullLiteral)
  isBoolean      : -> @bareLiteral(BooleanLiteral)
  isAtomic       : ->
    for node in @properties.concat @base
      return no if node.soak or node instanceof Call
    yes

  isNotCallable  : -> @isNumber() or @isString() or @isRegex() or
                      @isArray() or @isRange() or @isSplice() or @isObject() or
                      @isUndefined() or @isNull() or @isBoolean()

  isStatement : (o)    -> not @properties.length and @base.isStatement o
  assigns     : (name) -> not @properties.length and @base.assigns name
  jumps       : (o)    -> not @properties.length and @base.jumps o

  isObject: (onlyGenerated) ->
    return no if @properties.length
    (@base instanceof Obj) and (not onlyGenerated or @base.generated)

  isSplice: ->
    [..., lastProp] = @properties
    lastProp instanceof Slice

  looksStatic: (className) ->
    (@this or @base instanceof ThisLiteral or @base.value is className) and
      @properties.length is 1 and @properties[0].name?.value isnt 'prototype'

  # The value can be unwrapped as its inner node, if there are no attached
  # properties.
  unwrap: ->
    if @properties.length then this else @base

  # A reference has base part (`this` value) and name part.
  # We cache them separately for compiling complex expressions.
  # `a()[b()] ?= c` -> `(_base = a())[_name = b()] ? _base[_name] = c`
  cacheReference: (o) ->
    [..., name] = @properties
    if @properties.length < 2 and not @base.shouldCache() and not name?.shouldCache()
      return [this, this]  # `a` `a.b`
    base = new Value @base, @properties[...-1]
    if base.shouldCache()  # `a().b`
      bref = new IdentifierLiteral o.scope.freeVariable 'base'
      base = new Value new Parens new Assign bref, base
    return [base, bref] unless name  # `a()`
    if name.shouldCache()  # `a[b()]`
      nref = new IdentifierLiteral o.scope.freeVariable 'name'
      name = new Index new Assign nref, name.index
      nref = new Index nref
    [base.add(name), new Value(bref or base.base, [nref or name])]

  # We compile a value to JavaScript by compiling and joining each property.
  # Things get much more interesting if the chain of properties has *soak*
  # operators `?.` interspersed. Then we have to take care not to accidentally
  # evaluate anything twice when building the soak chain.
  compileNode: (o) ->
    @base.front = @front
    props = @properties
    fragments = @base.compileToFragments o, (if props.length then LEVEL_ACCESS else null)
    if props.length and SIMPLENUM.test fragmentsToText fragments
      fragments.push @makeCode '.'
    for prop in props
      fragments.push (prop.compileToFragments o)...
    fragments

  # Unfold a soak into an `If`: `a?.b` -> `a.b if a?`
  unfoldSoak: (o) ->
    @unfoldedSoak ?= do =>
      if ifn = @base.unfoldSoak o
        ifn.body.properties.push @properties...
        return ifn
      for prop, i in @properties when prop.soak
        prop.soak = off
        fst = new Value @base, @properties[...i]
        snd = new Value @base, @properties[i..]
        if fst.shouldCache()
          ref = new IdentifierLiteral o.scope.freeVariable 'ref'
          fst = new Parens new Assign ref, fst
          snd.base = ref
        return new If new Existence(fst), snd, soak: on
      no

#### Comment

# CoffeeScript passes through block comments as JavaScript block comments
# at the same position.
exports.Comment = class Comment extends Base
  constructor: (@comment) ->
    super()

  isStatement:     YES
  makeReturn:      THIS

  compileNode: (o, level) ->
    comment = @comment.replace /^(\s*)#(?=\s)/gm, "$1 *"
    code = "/*#{multident comment, @tab}#{if '\n' in comment then "\n#{@tab}" else ''} */"
    code = o.indent + code if (level or o.level) is LEVEL_TOP
    [@makeCode("\n"), @makeCode(code)]

#### Call

# Node for a function invocation.
exports.Call = class Call extends Base
  constructor: (@variable, @args = [], @soak) ->
    super()

    @isNew    = false
    if @variable instanceof Value and @variable.isNotCallable()
      @variable.error "literal is not a function"

  children: ['variable', 'args']

  # When setting the location, we sometimes need to update the start location to
  # account for a newly-discovered `new` operator to the left of us. This
  # expands the range on the left, but not the right.
  updateLocationDataIfMissing: (locationData) ->
    if @locationData and @needsUpdatedStartLocation
      @locationData.first_line = locationData.first_line
      @locationData.first_column = locationData.first_column
      base = @variable?.base or @variable
      if base.needsUpdatedStartLocation
        @variable.locationData.first_line = locationData.first_line
        @variable.locationData.first_column = locationData.first_column
        base.updateLocationDataIfMissing locationData
      delete @needsUpdatedStartLocation
    super locationData

  # Tag this invocation as creating a new instance.
  newInstance: ->
    base = @variable?.base or @variable
    if base instanceof Call and not base.isNew
      base.newInstance()
    else
      @isNew = true
    @needsUpdatedStartLocation = true
    this

  # Soaked chained invocations unfold into if/else ternary structures.
  unfoldSoak: (o) ->
    if @soak
      if @variable instanceof Super
        left = new Literal @variable.compile o
        rite = new Value left
        @variable.error "Unsupported reference to 'super'" unless @variable.accessor?
      else
        return ifn if ifn = unfoldSoak o, this, 'variable'
        [left, rite] = new Value(@variable).cacheReference o
      rite = new Call rite, @args
      rite.isNew = @isNew
      left = new Literal "typeof #{ left.compile o } === \"function\""
      return new If left, new Value(rite), soak: yes
    call = this
    list = []
    loop
      if call.variable instanceof Call
        list.push call
        call = call.variable
        continue
      break unless call.variable instanceof Value
      list.push call
      break unless (call = call.variable.base) instanceof Call
    for call in list.reverse()
      if ifn
        if call.variable instanceof Call
          call.variable = ifn
        else
          call.variable.base = ifn
      ifn = unfoldSoak o, call, 'variable'
    ifn

  # Compile a vanilla function call.
  compileNode: (o) ->
    @variable?.front = @front
    compiledArgs = []
    for arg, argIndex in @args
      if argIndex then compiledArgs.push @makeCode ", "
      compiledArgs.push (arg.compileToFragments o, LEVEL_LIST)...

    fragments = []
    if @isNew
      @variable.error "Unsupported reference to 'super'" if @variable instanceof Super
      fragments.push @makeCode 'new '
    fragments.push @variable.compileToFragments(o, LEVEL_ACCESS)...
    fragments.push @makeCode('('), compiledArgs..., @makeCode(')')
    fragments

#### Super

# Takes care of converting `super()` calls into calls against the prototype's
# function of the same name.
# When `expressions` are set the call will be compiled in such a way that the
# expressions are evaluated without altering the return value of the `SuperCall`
# expression.
exports.SuperCall = class SuperCall extends Call
  children: Call::children.concat ['expressions']

  isStatement: (o) ->
    @expressions?.length and o.level is LEVEL_TOP

  compileNode: (o) ->
    return super o unless @expressions?.length

    superCall   = new Literal fragmentsToText super o
    replacement = new Block @expressions.slice()

    if o.level > LEVEL_TOP
      # If we might be in an expression we need to cache and return the result
      [superCall, ref] = superCall.cache o, null, YES
      replacement.push ref

    replacement.unshift superCall
    replacement.compileToFragments o, if o.level is LEVEL_TOP then o.level else LEVEL_LIST

exports.Super = class Super extends Base
  children: ['accessor']

  constructor: (@accessor) ->
    super()

  compileNode: (o) ->
    method = o.scope.namedMethod()
    @error 'cannot use super outside of an instance method' unless method?.isMethod

    @inCtor = !!method.ctor

    unless @inCtor or @accessor?
      {name, variable} = method
      if name.shouldCache() or (name instanceof Index and name.index.isAssignable())
        nref = new IdentifierLiteral o.scope.parent.freeVariable 'name'
        name.index = new Assign nref, name.index
      @accessor = if nref? then new Index nref else name

    (new Value (new Literal 'super'), if @accessor then [ @accessor ] else []).compileToFragments o

#### RegexWithInterpolations

# Regexes with interpolations are in fact just a variation of a `Call` (a
# `RegExp()` call to be precise) with a `StringWithInterpolations` inside.
exports.RegexWithInterpolations = class RegexWithInterpolations extends Call
  constructor: (args = []) ->
    super (new Value new IdentifierLiteral 'RegExp'), args, false

#### TaggedTemplateCall

exports.TaggedTemplateCall = class TaggedTemplateCall extends Call
  constructor: (variable, arg, soak) ->
    arg = new StringWithInterpolations Block.wrap([ new Value arg ]) if arg instanceof StringLiteral
    super variable, [ arg ], soak

  compileNode: (o) ->
    @variable.compileToFragments(o, LEVEL_ACCESS).concat @args[0].compileToFragments(o, LEVEL_LIST)

#### Extends

# Node to extend an object's prototype with an ancestor object.
# After `goog.inherits` from the
# [Closure Library](https://github.com/google/closure-library/blob/master/closure/goog/base.js).
exports.Extends = class Extends extends Base
  constructor: (@child, @parent) ->
    super()

  children: ['child', 'parent']

  # Hooks one constructor into another's prototype chain.
  compileToFragments: (o) ->
    new Call(new Value(new Literal utility 'extend', o), [@child, @parent]).compileToFragments o

#### Access

# A `.` access into a property of a value, or the `::` shorthand for
# an access into the object's prototype.
exports.Access = class Access extends Base
  constructor: (@name, tag) ->
    super()
    @soak  = tag is 'soak'

  children: ['name']

  compileToFragments: (o) ->
    name = @name.compileToFragments o
    node = @name.unwrap()
    if node instanceof PropertyName
      if node.value in JS_FORBIDDEN
        [@makeCode('["'), name..., @makeCode('"]')]
      else
        [@makeCode('.'), name...]
    else
      [@makeCode('['), name..., @makeCode(']')]

  shouldCache: NO

#### Index

# A `[ ... ]` indexed access into an array or object.
exports.Index = class Index extends Base
  constructor: (@index) ->
    super()

  children: ['index']

  compileToFragments: (o) ->
    [].concat @makeCode("["), @index.compileToFragments(o, LEVEL_PAREN), @makeCode("]")

  shouldCache: ->
    @index.shouldCache()

#### Range

# A range literal. Ranges can be used to extract portions (slices) of arrays,
# to specify a range for comprehensions, or as a value, to be expanded into the
# corresponding array of integers at runtime.
exports.Range = class Range extends Base

  children: ['from', 'to']

  constructor: (@from, @to, tag) ->
    super()

    @exclusive = tag is 'exclusive'
    @equals = if @exclusive then '' else '='

  # Compiles the range's source variables -- where it starts and where it ends.
  # But only if they need to be cached to avoid double evaluation.
  compileVariables: (o) ->
    o = merge o, top: true
    shouldCache = del o, 'shouldCache'
    [@fromC, @fromVar] = @cacheToCodeFragments @from.cache o, LEVEL_LIST, shouldCache
    [@toC, @toVar]     = @cacheToCodeFragments @to.cache o, LEVEL_LIST, shouldCache
    [@step, @stepVar]  = @cacheToCodeFragments step.cache o, LEVEL_LIST, shouldCache if step = del o, 'step'
    @fromNum = if @from.isNumber() then Number @fromVar else null
    @toNum   = if @to.isNumber()   then Number @toVar   else null
    @stepNum = if step?.isNumber() then Number @stepVar else null

  # When compiled normally, the range returns the contents of the *for loop*
  # needed to iterate over the values in the range. Used by comprehensions.
  compileNode: (o) ->
    @compileVariables o unless @fromVar
    return @compileArray(o) unless o.index

    # Set up endpoints.
    known    = @fromNum? and @toNum?
    idx      = del o, 'index'
    idxName  = del o, 'name'
    namedIndex = idxName and idxName isnt idx
    varPart  = "#{idx} = #{@fromC}"
    varPart += ", #{@toC}" if @toC isnt @toVar
    varPart += ", #{@step}" if @step isnt @stepVar
    [lt, gt] = ["#{idx} <#{@equals}", "#{idx} >#{@equals}"]

    # Generate the condition.
    condPart = if @stepNum?
      if @stepNum > 0 then "#{lt} #{@toVar}" else "#{gt} #{@toVar}"
    else if known
      [from, to] = [@fromNum, @toNum]
      if from <= to then "#{lt} #{to}" else "#{gt} #{to}"
    else
      cond = if @stepVar then "#{@stepVar} > 0" else "#{@fromVar} <= #{@toVar}"
      "#{cond} ? #{lt} #{@toVar} : #{gt} #{@toVar}"

    # Generate the step.
    stepPart = if @stepVar
      "#{idx} += #{@stepVar}"
    else if known
      if namedIndex
        if from <= to then "++#{idx}" else "--#{idx}"
      else
        if from <= to then "#{idx}++" else "#{idx}--"
    else
      if namedIndex
        "#{cond} ? ++#{idx} : --#{idx}"
      else
        "#{cond} ? #{idx}++ : #{idx}--"

    varPart  = "#{idxName} = #{varPart}" if namedIndex
    stepPart = "#{idxName} = #{stepPart}" if namedIndex

    # The final loop body.
    [@makeCode "#{varPart}; #{condPart}; #{stepPart}"]


  # When used as a value, expand the range into the equivalent array.
  compileArray: (o) ->
    known = @fromNum? and @toNum?
    if known and Math.abs(@fromNum - @toNum) <= 20
      range = [@fromNum..@toNum]
      range.pop() if @exclusive
      return [@makeCode "[#{ range.join(', ') }]"]
    idt    = @tab + TAB
    i      = o.scope.freeVariable 'i', single: true
    result = o.scope.freeVariable 'results'
    pre    = "\n#{idt}#{result} = [];"
    if known
      o.index = i
      body    = fragmentsToText @compileNode o
    else
      vars    = "#{i} = #{@fromC}" + if @toC isnt @toVar then ", #{@toC}" else ''
      cond    = "#{@fromVar} <= #{@toVar}"
      body    = "var #{vars}; #{cond} ? #{i} <#{@equals} #{@toVar} : #{i} >#{@equals} #{@toVar}; #{cond} ? #{i}++ : #{i}--"
    post   = "{ #{result}.push(#{i}); }\n#{idt}return #{result};\n#{o.indent}"
    hasArgs = (node) -> node?.contains isLiteralArguments
    args   = ', arguments' if hasArgs(@from) or hasArgs(@to)
    [@makeCode "(function() {#{pre}\n#{idt}for (#{body})#{post}}).apply(this#{args ? ''})"]

#### Slice

# An array slice literal. Unlike JavaScript's `Array#slice`, the second parameter
# specifies the index of the end of the slice, just as the first parameter
# is the index of the beginning.
exports.Slice = class Slice extends Base

  children: ['range']

  constructor: (@range) ->
    super()

  # We have to be careful when trying to slice through the end of the array,
  # `9e9` is used because not all implementations respect `undefined` or `1/0`.
  # `9e9` should be safe because `9e9` > `2**32`, the max array length.
  compileNode: (o) ->
    {to, from} = @range
    fromCompiled = from and from.compileToFragments(o, LEVEL_PAREN) or [@makeCode '0']
    # TODO: jwalton - move this into the 'if'?
    if to
      compiled     = to.compileToFragments o, LEVEL_PAREN
      compiledText = fragmentsToText compiled
      if not (not @range.exclusive and +compiledText is -1)
        toStr = ', ' + if @range.exclusive
          compiledText
        else if to.isNumber()
          "#{+compiledText + 1}"
        else
          compiled = to.compileToFragments o, LEVEL_ACCESS
          "+#{fragmentsToText compiled} + 1 || 9e9"
    [@makeCode ".slice(#{ fragmentsToText fromCompiled }#{ toStr or '' })"]

#### Obj

# An object literal, nothing fancy.
exports.Obj = class Obj extends Base
  constructor: (props, @generated = false) ->
    super()

    @objects = @properties = props or []

  children: ['properties']

  compileNode: (o) ->
    props = @properties
    if @generated
      for node in props when node instanceof Value
        node.error 'cannot have an implicit value in an implicit object'
    idt        = o.indent += TAB
    lastNoncom = @lastNonComment @properties
    answer = []
    answer.push @makeCode "{#{if props.length is 0 then '}' else '\n'}"
    for prop, i in props
      join = if i is props.length - 1
        ''
      else if prop is lastNoncom or prop instanceof Comment
        '\n'
      else
        ',\n'
      indent = if prop instanceof Comment then '' else idt
      if prop instanceof Assign
        if prop.context isnt 'object'
          prop.operatorToken.error "unexpected #{prop.operatorToken.value}"
        if prop.variable instanceof Value and prop.variable.hasProperties()
          prop.variable.error 'invalid object key'
      if prop instanceof Value and prop.this
        prop = new Assign prop.properties[0].name, prop, 'object'
      if prop not instanceof Comment and prop not instanceof Assign
        if prop.shouldCache()
          [key, value] = prop.base.cache o
          key  = new PropertyName key.value if key instanceof IdentifierLiteral
          prop = new Assign key, value, 'object'
        else
          prop = new Assign prop, prop, 'object'
      if indent then answer.push @makeCode indent
      answer.push prop.compileToFragments(o, LEVEL_TOP)...
      if join then answer.push @makeCode join
    answer.push @makeCode "\n#{@tab}}" unless props.length is 0
    if @front then @wrapInBraces answer else answer

  assigns: (name) ->
    for prop in @properties when prop.assigns name then return yes
    no

#### Arr

# An array literal.
exports.Arr = class Arr extends Base
  constructor: (objs) ->
    super()

    @objects = objs or []

  children: ['objects']

  compileNode: (o) ->
    return [@makeCode '[]'] unless @objects.length
    o.indent += TAB

    answer = []
    compiledObjs = (obj.compileToFragments o, LEVEL_LIST for obj in @objects)
    for fragments, index in compiledObjs
      if index
        answer.push @makeCode ", "
      answer.push fragments...
    if fragmentsToText(answer).indexOf('\n') >= 0
      answer.unshift @makeCode "[\n#{o.indent}"
      answer.push @makeCode "\n#{@tab}]"
    else
      answer.unshift @makeCode "["
      answer.push @makeCode "]"
    answer

  assigns: (name) ->
    for obj in @objects when obj.assigns name then return yes
    no

#### Class

# The CoffeeScript class definition.
# Initialize a **Class** with its name, an optional superclass, and a body.

exports.Class = class Class extends Base
  children: ['variable', 'parent', 'body']

  constructor: (@variable, @parent, @body = new Block) ->
    super()

  compileNode: (o) ->
    @name          = @determineName()
    executableBody = @walkBody()

    # Special handling to allow `class expr.A extends A` declarations
    parentName    = @parent.base.value if @parent instanceof Value and not @parent.hasProperties()
    @hasNameClash = @name? and @name == parentName
<<<<<<< HEAD

    if executableBody or @hasNameClash
      @compileNode = @compileClassDeclaration
      result = new ExecutableClassBody(@, executableBody).compileToFragments o
      @compileNode = @constructor::compileNode
    else
      result = @compileClassDeclaration o

      # Anonymous classes are only valid in expressions
      result = @wrapInBraces result if not @name? and o.level is LEVEL_TOP

    if @variable
      assign = new Assign @variable, new Literal(''), null, { @moduleDeclaration }
      [ assign.compileToFragments(o)..., result... ]
    else
      result

  compileClassDeclaration: (o) ->
    @ctor ?= @makeDefaultConstructor() if @externalCtor or @boundMethods.length
    @ctor?.noReturn = true

    @proxyBoundMethods o if @boundMethods.length

    o.indent += TAB

    result = []
    result.push @makeCode "class "
    result.push @makeCode "#{@name} " if @name
    result.push @makeCode('extends '), @parent.compileToFragments(o)..., @makeCode ' ' if @parent

    result.push @makeCode '{'
    unless @body.isEmpty()
      @body.spaced = true
      result.push @makeCode '\n'
      result.push @body.compileToFragments(o, LEVEL_TOP)...
      result.push @makeCode "\n#{@tab}"
    result.push @makeCode '}'

=======

    if executableBody or @hasNameClash
      @compileNode = @compileClassDeclaration
      result = new ExecutableClassBody(@, executableBody).compileToFragments o
      @compileNode = @constructor::compileNode
    else
      result = @compileClassDeclaration o

      # Anonymous classes are only valid in expressions
      result = @wrapInBraces result if not @name? and o.level is LEVEL_TOP

    if @variable
      assign = new Assign @variable, new Literal(''), null, { @moduleDeclaration }
      [ assign.compileToFragments(o)..., result... ]
    else
      result

  compileClassDeclaration: (o) ->
    @ctor ?= @makeDefaultConstructor() if @externalCtor or @boundMethods.length
    @ctor?.noReturn = true

    @proxyBoundMethods o if @boundMethods.length

    o.indent += TAB

    result = []
    result.push @makeCode "class "
    result.push @makeCode "#{@name} " if @name
    result.push @makeCode('extends '), @parent.compileToFragments(o)..., @makeCode ' ' if @parent

    result.push @makeCode '{'
    unless @body.isEmpty()
      @body.spaced = true
      result.push @makeCode '\n'
      result.push @body.compileToFragments(o, LEVEL_TOP)...
      result.push @makeCode "\n#{@tab}"
    result.push @makeCode '}'

>>>>>>> ccbf3152
    result

  # Figure out the appropriate name for this class
  determineName: ->
    return null unless @variable
    [..., tail] = @variable.properties
    node = if tail
      tail instanceof Access and tail.name
    else
      @variable.base
    unless node instanceof IdentifierLiteral or node instanceof PropertyName
      return null
    name = node.value
    unless tail
      message = isUnassignable name
      @variable.error message if message
    if name in JS_FORBIDDEN then "_#{name}" else name

  walkBody: ->
    @ctor          = null
    @boundMethods  = []
    executableBody = null

    initializer     = []
    { expressions } = @body

    i = 0
    for expression in expressions.slice()
      if expression instanceof Value and expression.isObject true
        { properties } = expression.base
        exprs     = []
        end       = 0
        start     = 0
        pushSlice = -> exprs.push new Value new Obj properties[start...end], true if end > start

        while assign = properties[end]
          if initializerExpression = @addInitializerExpression assign
            pushSlice()
            exprs.push initializerExpression
            initializer.push initializerExpression
            start = end + 1
          else if initializer[initializer.length - 1] instanceof Comment
            # Try to keep comments with their subsequent assign
            exprs.pop()
            initializer.pop()
            start--
          end++
        pushSlice()

        expressions[i..i] = exprs
        i += exprs.length
      else
        if initializerExpression = @addInitializerExpression expression
          initializer.push initializerExpression
          expressions[i] = initializerExpression
        else if initializer[initializer.length - 1] instanceof Comment
          # Try to keep comments with their subsequent assign
          initializer.pop()
        i += 1

    for method in initializer when method instanceof Code
      if method.ctor
        method.error 'Cannot define more than one constructor in a class' if @ctor
        @ctor = method
      else if method.bound and method.isStatic
        method.context = @name
      else if method.bound
        @boundMethods.push method.name
        method.bound = false

    if initializer.length != expressions.length
      @body.expressions = (expression.hoist() for expression in initializer)
      new Block expressions

  # Add an expression to the class initializer
  #
  # NOTE Currently, only comments, methods and static methods are valid in ES class initializers.
  # When additional expressions become valid, this method should be updated to handle them.
  addInitializerExpression: (node) ->
    switch
      when node instanceof Comment
        node
      when @validInitializerMethod node
        @addInitializerMethod node
      else
        null

  # Checks if the given node is a valid ES class initializer method.
  validInitializerMethod: (node) ->
    return false unless node instanceof Assign and node.value instanceof Code
    return true if node.context is 'object' and not node.variable.hasProperties()
    return node.variable.looksStatic(@name) and (@name or not node.value.bound)

  # Returns a configured class initializer method
  addInitializerMethod: (assign) ->
    { variable, value: method } = assign
    method.isMethod = yes
    method.isStatic = variable.looksStatic @name

    if method.isStatic
      method.name = variable.properties[0]
    else
      methodName  = variable.base
      method.name = new (if methodName.shouldCache() then Index else Access) methodName
      method.name.updateLocationDataIfMissing methodName.locationData
      method.ctor = (if @parent then 'derived' else 'base') if methodName.value is 'constructor'
      method.error 'Cannot define a constructor as a bound function' if method.bound and method.ctor

    method

  makeDefaultConstructor: ->
    ctor = @addInitializerMethod new Assign (new Value new PropertyName 'constructor'), new Code
    @body.unshift ctor

    if @parent
      ctor.body.push new SuperCall new Super, [new Splat new IdentifierLiteral 'arguments']

    if @externalCtor
      applyCtor = new Value @externalCtor, [ new Access new PropertyName 'apply' ]
      applyArgs = [ new ThisLiteral, new IdentifierLiteral 'arguments' ]
      ctor.body.push new Call applyCtor, applyArgs
      ctor.body.makeReturn()

    ctor

  proxyBoundMethods: (o) ->
    @ctor.thisAssignments = for name in @boundMethods by -1
      name = new Value(new ThisLiteral, [ name ]).compile o
      new Literal "#{name} = #{utility 'bind', o}(#{name}, this)"

    null

exports.ExecutableClassBody = class ExecutableClassBody extends Base
  children: [ 'class', 'body' ]

  defaultClassVariableName: '_Class'

  constructor: (@class, @body = new Block) ->
    super()

  compileNode: (o) ->
    if jumpNode = @body.jumps()
      jumpNode.error 'Class bodies cannot contain pure statements'
    if argumentsNode = @body.contains isLiteralArguments
      argumentsNode.error "Class bodies shouldn't reference arguments"

    @name      = @class.name ? @defaultClassVariableName
    directives = @walkBody()
    @setContext()

    ident   = new IdentifierLiteral @name
    params  = []
    args    = []
    wrapper = new Code params, @body
    klass   = new Parens new Call wrapper, args

    @body.spaced = true

    o.classScope = wrapper.makeScope o.scope

    if @class.hasNameClash
      parent = new IdentifierLiteral o.classScope.freeVariable 'superClass'
      wrapper.params.push new Param parent
      args.push @class.parent
      @class.parent = parent

    if @externalCtor
      externalCtor = new IdentifierLiteral o.classScope.freeVariable 'ctor', reserve: no
      @class.externalCtor = externalCtor
      @externalCtor.variable.base = externalCtor

    if @name != @class.name
      @body.expressions.unshift new Assign (new IdentifierLiteral @name), @class
    else
      @body.expressions.unshift @class
    @body.expressions.unshift directives...
    @body.push ident

    klass.compileToFragments o

  # Traverse the class's children and:
  # - Hoist valid ES properties into `@properties`
  # - Hoist static assignments into `@properties`
  # - Convert invalid ES properties into class or prototype assignments
  walkBody: ->
    directives  = []

    index = 0
    while expr = @body.expressions[index]
      break unless expr instanceof Comment or expr instanceof Value and expr.isString()
      if expr.hoisted
        index++
      else
        directives.push @body.expressions.splice(index, 1)...

    @traverseChildren false, (child) =>
      return false if child instanceof Class or child instanceof HoistTarget

      cont = true
      if child instanceof Block
        for node, i in child.expressions
          if node instanceof Value and node.isObject(true)
            cont = false
            child.expressions[i] = @addProperties node.base.properties
          else if node instanceof Assign and node.variable.looksStatic @name
            node.value.isStatic = yes
        child.expressions = flatten child.expressions
      cont

    directives

  setContext: ->
    @body.traverseChildren false, (node) =>
      if node instanceof ThisLiteral
        node.value   = @name
      else if node instanceof Code and node.bound
        node.context = @name

  # Make class/prototype assignments for invalid ES properties
  addProperties: (assigns) ->
    result = for assign in assigns
      variable = assign.variable
      base     = variable?.base
      value    = assign.value
      delete assign.context

      if assign instanceof Comment
        # Passthrough
      else if base.value is 'constructor'
        if value instanceof Code
          base.error 'constructors must be defined at the top level of a class body'

        # The class scope is not available yet, so return the assignment to update later
        assign = @externalCtor = new Assign new Value, value
      else if not assign.variable.this
        name      = new (if base.shouldCache() then Index else Access) base
        prototype = new Access new PropertyName 'prototype'
        variable  = new Value new ThisLiteral(), [ prototype, name ]

        assign.variable = variable
      else if assign.value instanceof Code
        assign.value.isStatic = true

      assign
    compact result

#### Import and Export

exports.ModuleDeclaration = class ModuleDeclaration extends Base
  constructor: (@clause, @source) ->
    super()
    @checkSource()

  children: ['clause', 'source']

  isStatement: YES
  jumps:       THIS
  makeReturn:  THIS

  checkSource: ->
    if @source? and @source instanceof StringWithInterpolations
      @source.error 'the name of the module to be imported from must be an uninterpolated string'

  checkScope: (o, moduleDeclarationType) ->
    if o.indent.length isnt 0
      @error "#{moduleDeclarationType} statements must be at top-level scope"

exports.ImportDeclaration = class ImportDeclaration extends ModuleDeclaration
  compileNode: (o) ->
    @checkScope o, 'import'
    o.importedSymbols = []

    code = []
    code.push @makeCode "#{@tab}import "
    code.push @clause.compileNode(o)... if @clause?

    if @source?.value?
      code.push @makeCode ' from ' unless @clause is null
      code.push @makeCode @source.value

    code.push @makeCode ';'
    code

exports.ImportClause = class ImportClause extends Base
  constructor: (@defaultBinding, @namedImports) ->
    super()

  children: ['defaultBinding', 'namedImports']

  compileNode: (o) ->
    code = []

    if @defaultBinding?
      code.push @defaultBinding.compileNode(o)...
      code.push @makeCode ', ' if @namedImports?

    if @namedImports?
      code.push @namedImports.compileNode(o)...

    code

exports.ExportDeclaration = class ExportDeclaration extends ModuleDeclaration
  compileNode: (o) ->
    @checkScope o, 'export'

    code = []
    code.push @makeCode "#{@tab}export "
    code.push @makeCode 'default ' if @ instanceof ExportDefaultDeclaration

    if @ not instanceof ExportDefaultDeclaration and
       (@clause instanceof Assign or @clause instanceof Class)
      # Prevent exporting an anonymous class; all exported members must be named
      if @clause instanceof Class and not @clause.variable
        @clause.error 'anonymous classes cannot be exported'

      code.push @makeCode 'var '
      @clause.moduleDeclaration = 'export'

    if @clause.body? and @clause.body instanceof Block
      code = code.concat @clause.compileToFragments o, LEVEL_TOP
    else
      code = code.concat @clause.compileNode o

    code.push @makeCode " from #{@source.value}" if @source?.value?
    code.push @makeCode ';'
    code

exports.ExportNamedDeclaration = class ExportNamedDeclaration extends ExportDeclaration

exports.ExportDefaultDeclaration = class ExportDefaultDeclaration extends ExportDeclaration

exports.ExportAllDeclaration = class ExportAllDeclaration extends ExportDeclaration

exports.ModuleSpecifierList = class ModuleSpecifierList extends Base
  constructor: (@specifiers) ->
    super()

  children: ['specifiers']

  compileNode: (o) ->
    code = []
    o.indent += TAB
    compiledList = (specifier.compileToFragments o, LEVEL_LIST for specifier in @specifiers)

    if @specifiers.length isnt 0
      code.push @makeCode "{\n#{o.indent}"
      for fragments, index in compiledList
        code.push @makeCode(",\n#{o.indent}") if index
        code.push fragments...
      code.push @makeCode "\n}"
    else
      code.push @makeCode '{}'
    code

exports.ImportSpecifierList = class ImportSpecifierList extends ModuleSpecifierList

exports.ExportSpecifierList = class ExportSpecifierList extends ModuleSpecifierList

exports.ModuleSpecifier = class ModuleSpecifier extends Base
  constructor: (@original, @alias, @moduleDeclarationType) ->
    super()

    # The name of the variable entering the local scope
    @identifier = if @alias? then @alias.value else @original.value

  children: ['original', 'alias']

  compileNode: (o) ->
    o.scope.find @identifier, @moduleDeclarationType
    code = []
    code.push @makeCode @original.value
    code.push @makeCode " as #{@alias.value}" if @alias?
    code

exports.ImportSpecifier = class ImportSpecifier extends ModuleSpecifier
  constructor: (imported, local) ->
    super imported, local, 'import'

  compileNode: (o) ->
    # Per the spec, symbols can’t be imported multiple times
    # (e.g. `import { foo, foo } from 'lib'` is invalid)
    if @identifier in o.importedSymbols or o.scope.check(@identifier)
      @error "'#{@identifier}' has already been declared"
    else
      o.importedSymbols.push @identifier
    super o

exports.ImportDefaultSpecifier = class ImportDefaultSpecifier extends ImportSpecifier

exports.ImportNamespaceSpecifier = class ImportNamespaceSpecifier extends ImportSpecifier

exports.ExportSpecifier = class ExportSpecifier extends ModuleSpecifier
  constructor: (local, exported) ->
    super local, exported, 'export'

#### Assign

# The **Assign** is used to assign a local variable to value, or to set the
# property of an object -- including within object literals.
exports.Assign = class Assign extends Base
  constructor: (@variable, @value, @context, options = {}) ->
    super()
    {@param, @subpattern, @operatorToken, @moduleDeclaration} = options

  children: ['variable', 'value']

  isStatement: (o) ->
    o?.level is LEVEL_TOP and @context? and (@moduleDeclaration or "?" in @context)

  checkAssignability: (o, varBase) ->
    if Object::hasOwnProperty.call(o.scope.positions, varBase.value) and
       o.scope.variables[o.scope.positions[varBase.value]].type is 'import'
      varBase.error "'#{varBase.value}' is read-only"

  assigns: (name) ->
    @[if @context is 'object' then 'value' else 'variable'].assigns name

  unfoldSoak: (o) ->
    unfoldSoak o, this, 'variable'

  # Compile an assignment, delegating to `compilePatternMatch` or
  # `compileSplice` if appropriate. Keep track of the name of the base object
  # we've been assigned to, for correct internal references. If the variable
  # has not been seen yet within the current scope, declare it.
  compileNode: (o) ->
    if isValue = @variable instanceof Value
      return @compilePatternMatch o if @variable.isArray() or @variable.isObject()
      return @compileSplice       o if @variable.isSplice()
      return @compileConditional  o if @context in ['||=', '&&=', '?=']
      return @compileSpecialMath  o if @context in ['**=', '//=', '%%=']
    if @value instanceof Code
      if @value.isStatic
        @value.name = @variable.properties[0]
      else if @variable.properties?.length >= 2
        [properties..., prototype, name] = @variable.properties
        @value.name = name if prototype.name?.value is 'prototype'
    unless @context
      varBase = @variable.unwrapAll()
      unless varBase.isAssignable()
        @variable.error "'#{@variable.compile o}' can't be assigned"
      unless varBase.hasProperties?()
        # `moduleDeclaration` can be `'import'` or `'export'`
        if @moduleDeclaration
          @checkAssignability o, varBase
          o.scope.add varBase.value, @moduleDeclaration
        else if @param
          o.scope.add varBase.value, 'var'
        else
          @checkAssignability o, varBase
          o.scope.find varBase.value

    val = @value.compileToFragments o, LEVEL_LIST
    @variable.front = true if isValue and @variable.base instanceof Obj
    compiledName = @variable.compileToFragments o, LEVEL_LIST

    if @context is 'object'
      if @variable.shouldCache()
        compiledName.unshift @makeCode '['
        compiledName.push @makeCode ']'
      else if fragmentsToText(compiledName) in JS_FORBIDDEN
        compiledName.unshift @makeCode '"'
        compiledName.push @makeCode '"'
      return compiledName.concat @makeCode(": "), val

    answer = compiledName.concat @makeCode(" #{ @context or '=' } "), val
    if o.level <= LEVEL_LIST then answer else @wrapInBraces answer

  # Brief implementation of recursive pattern matching, when assigning array or
  # object literals to a value. Peeks at their properties to assign inner names.
  compilePatternMatch: (o) ->
    top       = o.level is LEVEL_TOP
    {value}   = this
    {objects} = @variable.base
    olen      = objects.length

    # Special-case for `{} = a` and `[] = a` (empty patterns).
    # Compile to simply `a`.
    if olen is 0
      code = value.compileToFragments o
      return if o.level >= LEVEL_OP then @wrapInBraces code else code

    [obj] = objects

    # Disallow `[...] = a` for some reason. (Could be equivalent to `[] = a`?)
    if olen is 1 and obj instanceof Expansion
      obj.error 'Destructuring assignment has no target'

    isObject = @variable.isObject()

    # Special case for when there's only one thing destructured off of
    # something. `{b} = a` and `[b] = a`.
    if top and olen is 1 and obj not instanceof Splat
      # Pick the property straight off the value when there’s just one to pick
      # (no need to cache the value into a variable).
      defaultValue = null
      if obj instanceof Assign and obj.context is 'object'
        # A regular object pattern-match.
        {variable: {base: idx}, value: obj} = obj
        if obj instanceof Assign
          defaultValue = obj.value
          obj = obj.variable
      else
        if obj instanceof Assign
          defaultValue = obj.value
          obj = obj.variable
        idx = if isObject
          # A shorthand `{a, b, @c} = val` pattern-match.
          if obj.this
            obj.properties[0].name
          else
            new PropertyName obj.unwrap().value
        else
          # A regular array pattern-match.
          new NumberLiteral 0
      acc   = idx.unwrap() instanceof PropertyName
      value = new Value value
      value.properties.push new (if acc then Access else Index) idx
      message = isUnassignable obj.unwrap().value
      obj.error message if message
      value = new Op '?', value, defaultValue if defaultValue
      return new Assign(obj, value, null, param: @param).compileToFragments o, LEVEL_TOP

    vvar     = value.compileToFragments o, LEVEL_LIST
    vvarText = fragmentsToText vvar
    assigns  = []
    expandedIdx = false

    # At this point, there are several things to destructure. So the `fn()` in
    # `{a, b} = fn()` must be cached, for example. Make vvar into a simple
    # variable if it isn't already.
    if value.unwrap() not instanceof IdentifierLiteral or @variable.assigns(vvarText)
      ref = o.scope.freeVariable 'ref'
      assigns.push [@makeCode(ref + ' = '), vvar...]
      vvar = [@makeCode ref]
      vvarText = ref

    # And here comes the big loop that handles all of these cases:
    # `[a, b] = c`
    # `[a..., b] = c`
    # `[..., a, b] = c`
    # `[@a, b] = c`
    # `[a = 1, b] = c`
    # `{a, b} = c`
    # `{@a, b} = c`
    # `{a = 1, b} = c`
    # etc.
    for obj, i in objects
      idx = i
      if not expandedIdx and obj instanceof Splat
        name = obj.name.unwrap().value
        obj = obj.unwrap()
        val = "#{olen} <= #{vvarText}.length ? #{ utility 'slice', o }.call(#{vvarText}, #{i}"
        rest = olen - i - 1
        if rest isnt 0
          ivar = o.scope.freeVariable 'i', single: true
          val += ", #{ivar} = #{vvarText}.length - #{rest}) : (#{ivar} = #{i}, [])"
        else
          val += ") : []"
        val   = new Literal val
        expandedIdx = "#{ivar}++"
      else if not expandedIdx and obj instanceof Expansion
        rest = olen - i - 1
        if rest isnt 0
          if rest is 1
            expandedIdx = "#{vvarText}.length - 1"
          else
            ivar = o.scope.freeVariable 'i', single: true
            val = new Literal "#{ivar} = #{vvarText}.length - #{rest}"
            expandedIdx = "#{ivar}++"
            assigns.push val.compileToFragments o, LEVEL_LIST
        continue
      else
        if obj instanceof Splat or obj instanceof Expansion
          obj.error "multiple splats/expansions are disallowed in an assignment"
        defaultValue = null
        if obj instanceof Assign and obj.context is 'object'
          # A regular object pattern-match.
          {variable: {base: idx}, value: obj} = obj
          if obj instanceof Assign
            defaultValue = obj.value
            obj = obj.variable
        else
          if obj instanceof Assign
            defaultValue = obj.value
            obj = obj.variable
          idx = if isObject
            # A shorthand `{a, b, @c} = val` pattern-match.
            if obj.this
              obj.properties[0].name
            else
              new PropertyName obj.unwrap().value
          else
            # A regular array pattern-match.
            new Literal expandedIdx or idx
        name = obj.unwrap().value
        acc = idx.unwrap() instanceof PropertyName
        val = new Value new Literal(vvarText), [new (if acc then Access else Index) idx]
        val = new Op '?', val, defaultValue if defaultValue
      if name?
        message = isUnassignable name
        obj.error message if message
      assigns.push new Assign(obj, val, null, param: @param, subpattern: yes).compileToFragments o, LEVEL_LIST

    assigns.push vvar unless top or @subpattern
    fragments = @joinFragmentArrays assigns, ', '
    if o.level < LEVEL_LIST then fragments else @wrapInBraces fragments

  # When compiling a conditional assignment, take care to ensure that the
  # operands are only evaluated once, even though we have to reference them
  # more than once.
  compileConditional: (o) ->
    [left, right] = @variable.cacheReference o
    # Disallow conditional assignment of undefined variables.
    if not left.properties.length and left.base instanceof Literal and
           left.base not instanceof ThisLiteral and not o.scope.check left.base.value
      @variable.error "the variable \"#{left.base.value}\" can't be assigned with #{@context} because it has not been declared before"
    if "?" in @context
      o.isExistentialEquals = true
      new If(new Existence(left), right, type: 'if').addElse(new Assign(right, @value, '=')).compileToFragments o
    else
      fragments = new Op(@context[...-1], left, new Assign(right, @value, '=')).compileToFragments o
      if o.level <= LEVEL_LIST then fragments else @wrapInBraces fragments

  # Convert special math assignment operators like `a **= b` to the equivalent
  # extended form `a = a ** b` and then compiles that.
  compileSpecialMath: (o) ->
    [left, right] = @variable.cacheReference o
    new Assign(left, new Op(@context[...-1], right, @value)).compileToFragments o

  # Compile the assignment from an array splice literal, using JavaScript's
  # `Array#splice` method.
  compileSplice: (o) ->
    {range: {from, to, exclusive}} = @variable.properties.pop()
    name = @variable.compile o
    if from
      [fromDecl, fromRef] = @cacheToCodeFragments from.cache o, LEVEL_OP
    else
      fromDecl = fromRef = '0'
    if to
      if from?.isNumber() and to.isNumber()
        to = to.compile(o) - fromRef
        to += 1 unless exclusive
      else
        to = to.compile(o, LEVEL_ACCESS) + ' - ' + fromRef
        to += ' + 1' unless exclusive
    else
      to = "9e9"
    [valDef, valRef] = @value.cache o, LEVEL_LIST
    answer = [].concat @makeCode("[].splice.apply(#{name}, [#{fromDecl}, #{to}].concat("), valDef, @makeCode(")), "), valRef
    if o.level > LEVEL_TOP then @wrapInBraces answer else answer

#### Code

# A function definition. This is the only node that creates a new Scope.
# When for the purposes of walking the contents of a function body, the Code
# has no *children* -- they're within the inner scope.
exports.Code = class Code extends Base
  constructor: (params, body, tag) ->
    super()

    @params      = params or []
    @body        = body or new Block
    @bound       = tag is 'boundfunc'
    @isGenerator = no
    @isAsync     = no
    @isMethod    = no

    @body.traverseChildren no, (node) =>
      if (node instanceof Op and node.isYield()) or node instanceof YieldReturn
        @isGenerator = yes
      if (node instanceof Op and node.isAwait()) or node instanceof AwaitReturn
        @isAsync = yes
      if @isGenerator and @isAsync
        node.error "function can't contain both yield and await"

  children: ['params', 'body']

  isStatement: -> @isMethod

  jumps: NO

  makeScope: (parentScope) -> new Scope parentScope, @body, this

  # Compilation creates a new scope unless explicitly asked to share with the
  # outer scope. Handles splat parameters in the parameter list by setting
  # such parameters to be the final parameter in the function definition, as
  # required per the ES2015 spec. If the CoffeeScript function definition had
  # parameters after the splat, they are declared via expressions in the
  # function body.
  compileNode: (o) ->
    if @ctor
      @name.error 'Class constructor may not be async'       if @isAsync
      @name.error 'Class constructor may not be a generator' if @isGenerator

    if @bound
      @context = o.scope.method.context if o.scope.method?.bound
      @context = 'this' unless @context

    o.scope         = del(o, 'classScope') or @makeScope o.scope
    o.scope.shared  = del(o, 'sharedScope')
    o.indent        += TAB
    delete o.bare
    delete o.isExistentialEquals
    params           = []
    exprs            = []
    thisAssignments  = @thisAssignments?.slice() ? []
    paramsAfterSplat = []
    haveSplatParam   = no
    haveBodyParam    = no

    # Check for duplicate parameters and separate `this` assignments
    paramNames = []
    @eachParamName (name, node, param) ->
      node.error "multiple parameters named '#{name}'" if name in paramNames
      paramNames.push name

      if node.this
        name   = node.properties[0].name.value
        name   = "_#{name}" if name in JS_FORBIDDEN
        target = new IdentifierLiteral o.scope.freeVariable name
        param.renameParam node, target
        thisAssignments.push new Assign node, target

    # Parse the parameters, adding them to the list of parameters to put in the
    # function definition; and dealing with splats or expansions, including
    # adding expressions to the function body to declare all parameter
    # variables that would have been after the splat/expansion parameter.
    # If we encounter a parameter that needs to be declared in the function
    # body for any reason, for example it’s destructured with `this`, also
    # declare and assign all subsequent parameters in the function body so that
    # any non-idempotent parameters are evaluated in the correct order.
    for param, i in @params
      # Was `...` used with this parameter? (Only one such parameter is allowed
      # per function.) Splat/expansion parameters cannot have default values,
      # so we need not worry about that.
      if param.splat or param instanceof Expansion
        if haveSplatParam
          param.error 'only one splat or expansion parameter is allowed per function definition'
        else if param instanceof Expansion and @params.length is 1
          param.error 'an expansion parameter cannot be the only parameter in a function definition'

        haveSplatParam = yes
        if param.splat
          params.push ref = param.asReference o
          splatParamName = fragmentsToText ref.compileNode o
          if param.shouldCache()
            exprs.push new Assign new Value(param.name), ref, '=', param: yes
            # TODO: output destructured parameters as is, and fix destructuring
            # of objects with default values to work in this context (see
            # Obj.compileNode `if prop.context isnt 'object'`).
        else # `param` is an Expansion
          splatParamName = o.scope.freeVariable 'args'
          params.push new Value new IdentifierLiteral splatParamName

        o.scope.parameter splatParamName

      # Parse all other parameters; if a splat paramater has not yet been
      # encountered, add these other parameters to the list to be output in
      # the function definition.
      else
        if param.shouldCache() or haveBodyParam
          param.assignedInBody = yes
          haveBodyParam = yes
          # This parameter cannot be declared or assigned in the parameter
          # list. So put a reference in the parameter list and add a statement
          # to the function body assigning it, e.g.
          # `(arg) => { var a = arg.a; }`, with a default value if it has one.
          if param.value?
            condition = new Op '==', param, new UndefinedLiteral
            ifTrue = new Assign new Value(param.name), param.value, '=', param: yes
            exprs.push new If condition, ifTrue
          else
            exprs.push new Assign new Value(param.name), param.asReference(o), '=', param: yes

        # If this parameter comes before the splat or expansion, it will go
        # in the function definition parameter list.
        unless haveSplatParam
          # If this parameter has a default value, and it hasn’t already been
          # set by the `shouldCache()` block above, define it as a statement in
          # the function body. This parameter comes after the splat parameter,
          # so we can’t define its default value in the parameter list.
          if param.shouldCache()
            ref = param.asReference o
          else
            if param.value? and not param.assignedInBody
              ref = new Assign new Value(param.name), param.value, '='
            else
              ref = param
          # Add this parameter’s reference to the function scope
          o.scope.parameter fragmentsToText (if param.value? then param else ref).compileToFragments o
          params.push ref
        else
          paramsAfterSplat.push param
          # If this parameter had a default value, since it’s no longer in the
          # function parameter list we need to assign its default value
          # (if necessary) as an expression in the body.
          if param.value? and not param.shouldCache()
            condition = new Op '==', param, new UndefinedLiteral
            ifTrue = new Assign new Value(param.name), param.value, '='
            exprs.push new If condition, ifTrue
          # Add this parameter to the scope, since it wouldn’t have been added yet since it was skipped earlier.
          o.scope.add param.name.value, 'var', yes if param.name?.value?

    # If there were parameters after the splat or expansion parameter, those
    # parameters need to be assigned in the body of the function.
    if paramsAfterSplat.length isnt 0
      # Create a destructured assignment, e.g. `[a, b, c] = [args..., b, c]`
      exprs.unshift new Assign new Value(
          new Arr [new Splat(new IdentifierLiteral(splatParamName)), (param.asReference o for param in paramsAfterSplat)...]
        ), new Value new IdentifierLiteral splatParamName

    # Add new expressions to the function body
    wasEmpty = @body.isEmpty()
    @body.expressions.unshift thisAssignments... unless @expandCtorSuper thisAssignments
    @body.expressions.unshift exprs...
    @body.makeReturn() unless wasEmpty or @noReturn

    # Assemble the output
    modifiers = []
    modifiers.push 'static' if @isMethod and @isStatic
    modifiers.push 'async'  if @isAsync
    unless @isMethod or @bound
      modifiers.push "function#{if @isGenerator then '*' else ''}"
    else if @isGenerator
      modifiers.push '*'

    signature = [@makeCode '(']
    for param, i in params
      signature.push @makeCode ', ' if i
      signature.push @makeCode '...' if haveSplatParam and i is params.length - 1
      signature.push param.compileToFragments(o)...
    signature.push @makeCode ')'

    body = @body.compileWithDeclarations o unless @body.isEmpty()

    # We need to compile the body before method names to ensure super references are handled
    if @isMethod
      [methodScope, o.scope] = [o.scope, o.scope.parent]
      name = @name.compileToFragments o
      name.shift() if name[0].code is '.'
      o.scope = methodScope

    answer = @joinFragmentArrays (@makeCode m for m in modifiers), ' '
    answer.push @makeCode ' ' if modifiers.length and name
    answer.push name... if name
    answer.push signature...
    answer.push @makeCode ' =>' if @bound and not @isMethod
    answer.push @makeCode ' {'
    answer.push @makeCode('\n'), body..., @makeCode("\n#{@tab}") if body?.length
    answer.push @makeCode '}'

    return [@makeCode(@tab), answer...] if @isMethod
    if @front or (o.level >= LEVEL_ACCESS) then @wrapInBraces answer else answer

  eachParamName: (iterator) ->
    param.eachName iterator for param in @params

  # Short-circuit `traverseChildren` method to prevent it from crossing scope
  # boundaries unless `crossScope` is `true`.
  traverseChildren: (crossScope, func) ->
    super(crossScope, func) if crossScope

  # Short-circuit `replaceInContext` method to prevent it from crossing context boundaries. Bound
  # functions have the same context.
  replaceInContext: (child, replacement) ->
    if @bound
      super child, replacement
    else
      false

  expandCtorSuper: (thisAssignments) ->
    return false unless @ctor

    @eachSuperCall Block.wrap(@params), (superCall) ->
      superCall.error "'super' is not allowed in constructor parameter defaults"

    seenSuper = @eachSuperCall @body, (superCall) =>
      superCall.error "'super' is only allowed in derived class constructors" if @ctor is 'base'
      superCall.expressions = thisAssignments

    haveThisParam = thisAssignments.length and thisAssignments.length != @thisAssignments?.length
    if @ctor is 'derived' and not seenSuper and haveThisParam
      param = thisAssignments[0].variable
      param.error "Can't use @params in derived class constructors without calling super"

    seenSuper

  # Find all super calls in the given context node
  # Returns `true` if `iterator` is called
  eachSuperCall: (context, iterator) ->
    seenSuper = no

    context.traverseChildren true, (child) =>
      if child instanceof SuperCall
        seenSuper = yes
        iterator child
      else if child instanceof ThisLiteral and @ctor is 'derived' and not seenSuper
        child.error "Can't reference 'this' before calling super in derived class constructors"

      # `super` has the same target in bound (arrow) functions, so check them too
      child not instanceof SuperCall and (child not instanceof Code or child.bound)

    seenSuper

#### Param

# A parameter in a function definition. Beyond a typical JavaScript parameter,
# these parameters can also attach themselves to the context of the function,
# as well as be a splat, gathering up a group of parameters into an array.
exports.Param = class Param extends Base
  constructor: (@name, @value, @splat) ->
    super()

    message = isUnassignable @name.unwrapAll().value
    @name.error message if message
    if @name instanceof Obj and @name.generated
      token = @name.objects[0].operatorToken
      token.error "unexpected #{token.value}"

  children: ['name', 'value']

  compileToFragments: (o) ->
    @name.compileToFragments o, LEVEL_LIST

  asReference: (o) ->
    return @reference if @reference
    node = @name
    if node.this
      name = node.properties[0].name.value
      name = "_#{name}" if name in JS_FORBIDDEN
      node = new IdentifierLiteral o.scope.freeVariable name
    else if node.shouldCache()
      node = new IdentifierLiteral o.scope.freeVariable 'arg'
    node = new Value node
    node.updateLocationDataIfMissing @locationData
    @reference = node

  shouldCache: ->
    @name.shouldCache()

  # Iterates the name or names of a `Param`.
  # In a sense, a destructured parameter represents multiple JS parameters. This
  # method allows to iterate them all.
  # The `iterator` function will be called as `iterator(name, node)` where
  # `name` is the name of the parameter and `node` is the AST node corresponding
  # to that name.
  eachName: (iterator, name = @name) ->
    atParam = (obj) => iterator "@#{obj.properties[0].name.value}", obj, @
    # * simple literals `foo`
    return iterator name.value, name, @ if name instanceof Literal
    # * at-params `@foo`
    return atParam name if name instanceof Value
    for obj in name.objects ? []
      # * destructured parameter with default value
      if obj instanceof Assign and not obj.context?
        obj = obj.variable
      # * assignments within destructured parameters `{foo:bar}`
      if obj instanceof Assign
        # ... possibly with a default value
        if obj.value instanceof Assign
          obj = obj.value
        @eachName iterator, obj.value.unwrap()
      # * splats within destructured parameters `[xs...]`
      else if obj instanceof Splat
        node = obj.name.unwrap()
        iterator node.value, node, @
      else if obj instanceof Value
        # * destructured parameters within destructured parameters `[{a}]`
        if obj.isArray() or obj.isObject()
          @eachName iterator, obj.base
        # * at-params within destructured parameters `{@foo}`
        else if obj.this
          atParam obj
        # * simple destructured parameters {foo}
        else iterator obj.base.value, obj.base, @
      else if obj not instanceof Expansion
        obj.error "illegal parameter #{obj.compile()}"
    return

  # Rename a param by replacing the given AST node for a name with a new node.
  # This needs to ensure that the the source for object destructuring does not change.
  renameParam: (node, newNode) ->
    isNode      = (candidate) -> candidate is node
    replacement = (node, parent) =>
      if parent instanceof Obj
        key = node
        key = node.properties[0].name if node.this
        new Assign new Value(key), newNode, 'object'
      else
        newNode

    @replaceInContext isNode, replacement

#### Splat

# A splat, either as a parameter to a function, an argument to a call,
# or as part of a destructuring assignment.
exports.Splat = class Splat extends Base

  children: ['name']

  isAssignable: YES

  constructor: (name) ->
    super()
    @name = if name.compile then name else new Literal name

  assigns: (name) ->
    @name.assigns name

  compileToFragments: (o) ->
    [ @makeCode('...')
      @name.compileToFragments(o)... ]

  unwrap: -> @name

#### Expansion

# Used to skip values inside an array destructuring (pattern matching) or
# parameter list.
exports.Expansion = class Expansion extends Base

  shouldCache: NO

  compileNode: (o) ->
    @error 'Expansion must be used inside a destructuring assignment or parameter list'

  asReference: (o) ->
    this

  eachName: (iterator) ->

#### While

# A while loop, the only sort of low-level loop exposed by CoffeeScript. From
# it, all other loops can be manufactured. Useful in cases where you need more
# flexibility or more speed than a comprehension can provide.
exports.While = class While extends Base
  constructor: (condition, options) ->
    super()

    @condition = if options?.invert then condition.invert() else condition
    @guard     = options?.guard

  children: ['condition', 'guard', 'body']

  isStatement: YES

  makeReturn: (res) ->
    if res
      super res
    else
      @returns = not @jumps loop: yes
      this

  addBody: (@body) ->
    this

  jumps: ->
    {expressions} = @body
    return no unless expressions.length
    for node in expressions
      return jumpNode if jumpNode = node.jumps loop: yes
    no

  # The main difference from a JavaScript *while* is that the CoffeeScript
  # *while* can be used as a part of a larger expression -- while loops may
  # return an array containing the computed result of each iteration.
  compileNode: (o) ->
    o.indent += TAB
    set      = ''
    {body}   = this
    if body.isEmpty()
      body = @makeCode ''
    else
      if @returns
        body.makeReturn rvar = o.scope.freeVariable 'results'
        set  = "#{@tab}#{rvar} = [];\n"
      if @guard
        if body.expressions.length > 1
          body.expressions.unshift new If (new Parens @guard).invert(), new StatementLiteral "continue"
        else
          body = Block.wrap [new If @guard, body] if @guard
      body = [].concat @makeCode("\n"), (body.compileToFragments o, LEVEL_TOP), @makeCode("\n#{@tab}")
    answer = [].concat @makeCode(set + @tab + "while ("), @condition.compileToFragments(o, LEVEL_PAREN),
      @makeCode(") {"), body, @makeCode("}")
    if @returns
      answer.push @makeCode "\n#{@tab}return #{rvar};"
    answer

#### Op

# Simple Arithmetic and logical operations. Performs some conversion from
# CoffeeScript operations into their JavaScript equivalents.
exports.Op = class Op extends Base
  constructor: (op, first, second, flip ) ->
    return new In first, second if op is 'in'
    if op is 'do'
      return Op::generateDo first
    if op is 'new'
      return first.newInstance() if first instanceof Call and not first.do and not first.isNew
      first = new Parens first   if first instanceof Code and first.bound or first.do

    super()

    @operator = CONVERSIONS[op] or op
    @first    = first
    @second   = second
    @flip     = !!flip
    return this

  # The map of conversions from CoffeeScript to JavaScript symbols.
  CONVERSIONS =
    '==':        '==='
    '!=':        '!=='
    'of':        'in'
    'yieldfrom': 'yield*'

  # The map of invertible operators.
  INVERSIONS =
    '!==': '==='
    '===': '!=='

  children: ['first', 'second']

  isNumber: ->
    @isUnary() and @operator in ['+', '-'] and
      @first instanceof Value and @first.isNumber()

  isAwait: ->
    @operator is 'await'

  isYield: ->
    @operator in ['yield', 'yield*']

  isUnary: ->
    not @second

  shouldCache: ->
    not @isNumber()

  # Am I capable of
  # [Python-style comparison chaining](http://docs.python.org/reference/expressions.html#notin)?
  isChainable: ->
    @operator in ['<', '>', '>=', '<=', '===', '!==']

  invert: ->
    if @isChainable() and @first.isChainable()
      allInvertable = yes
      curr = this
      while curr and curr.operator
        allInvertable and= (curr.operator of INVERSIONS)
        curr = curr.first
      return new Parens(this).invert() unless allInvertable
      curr = this
      while curr and curr.operator
        curr.invert = !curr.invert
        curr.operator = INVERSIONS[curr.operator]
        curr = curr.first
      this
    else if op = INVERSIONS[@operator]
      @operator = op
      if @first.unwrap() instanceof Op
        @first.invert()
      this
    else if @second
      new Parens(this).invert()
    else if @operator is '!' and (fst = @first.unwrap()) instanceof Op and
                                  fst.operator in ['!', 'in', 'instanceof']
      fst
    else
      new Op '!', this

  unfoldSoak: (o) ->
    @operator in ['++', '--', 'delete'] and unfoldSoak o, this, 'first'

  generateDo: (exp) ->
    passedParams = []
    func = if exp instanceof Assign and (ref = exp.value.unwrap()) instanceof Code
      ref
    else
      exp
    for param in func.params or []
      if param.value
        passedParams.push param.value
        delete param.value
      else
        passedParams.push param
    call = new Call exp, passedParams
    call.do = yes
    call

  compileNode: (o) ->
    isChain = @isChainable() and @first.isChainable()
    # In chains, there's no need to wrap bare obj literals in parens,
    # as the chained expression is wrapped.
    @first.front = @front unless isChain
    if @operator is 'delete' and o.scope.check(@first.unwrapAll().value)
      @error 'delete operand may not be argument or var'
    if @operator in ['--', '++']
      message = isUnassignable @first.unwrapAll().value
      @first.error message if message
    return @compileContinuation o if @isYield() or @isAwait()
    return @compileUnary        o if @isUnary()
    return @compileChain        o if isChain
    switch @operator
      when '?'  then @compileExistence o
      when '**' then @compilePower o
      when '//' then @compileFloorDivision o
      when '%%' then @compileModulo o
      else
        lhs = @first.compileToFragments o, LEVEL_OP
        rhs = @second.compileToFragments o, LEVEL_OP
        answer = [].concat lhs, @makeCode(" #{@operator} "), rhs
        if o.level <= LEVEL_OP then answer else @wrapInBraces answer

  # Mimic Python's chained comparisons when multiple comparison operators are
  # used sequentially. For example:
  #
  #     bin/coffee -e 'console.log 50 < 65 > 10'
  #     true
  compileChain: (o) ->
    [@first.second, shared] = @first.second.cache o
    fst = @first.compileToFragments o, LEVEL_OP
    fragments = fst.concat @makeCode(" #{if @invert then '&&' else '||'} "),
      (shared.compileToFragments o), @makeCode(" #{@operator} "), (@second.compileToFragments o, LEVEL_OP)
    @wrapInBraces fragments

  # Keep reference to the left expression, unless this an existential assignment
  compileExistence: (o) ->
    if @first.shouldCache()
      ref = new IdentifierLiteral o.scope.freeVariable 'ref'
      fst = new Parens new Assign ref, @first
    else
      fst = @first
      ref = fst
    new If(new Existence(fst), ref, type: 'if').addElse(@second).compileToFragments o

  # Compile a unary **Op**.
  compileUnary: (o) ->
    parts = []
    op = @operator
    parts.push [@makeCode op]
    if op is '!' and @first instanceof Existence
      @first.negated = not @first.negated
      return @first.compileToFragments o
    if o.level >= LEVEL_ACCESS
      return (new Parens this).compileToFragments o
    plusMinus = op in ['+', '-']
    parts.push [@makeCode(' ')] if op in ['new', 'typeof', 'delete'] or
                      plusMinus and @first instanceof Op and @first.operator is op
    if (plusMinus and @first instanceof Op) or (op is 'new' and @first.isStatement o)
      @first = new Parens @first
    parts.push @first.compileToFragments o, LEVEL_OP
    parts.reverse() if @flip
    @joinFragmentArrays parts, ''

  compileContinuation: (o) ->
    parts = []
    op = @operator
    unless o.scope.parent?
      @error "#{@operator} can only occur inside functions"
    if o.scope.method?.bound and o.scope.method.isGenerator
      @error 'yield cannot occur inside bound (fat arrow) functions'
    if 'expression' in Object.keys(@first) and not (@first instanceof Throw)
      parts.push @first.expression.compileToFragments o, LEVEL_OP if @first.expression?
    else
      parts.push [@makeCode "("] if o.level >= LEVEL_PAREN
      parts.push [@makeCode op]
      parts.push [@makeCode " "] if @first.base?.value isnt ''
      parts.push @first.compileToFragments o, LEVEL_OP
      parts.push [@makeCode ")"] if o.level >= LEVEL_PAREN
    @joinFragmentArrays parts, ''

  compilePower: (o) ->
    # Make a Math.pow call
    pow = new Value new IdentifierLiteral('Math'), [new Access new PropertyName 'pow']
    new Call(pow, [@first, @second]).compileToFragments o

  compileFloorDivision: (o) ->
    floor = new Value new IdentifierLiteral('Math'), [new Access new PropertyName 'floor']
    second = if @second.shouldCache() then new Parens @second else @second
    div = new Op '/', @first, second
    new Call(floor, [div]).compileToFragments o

  compileModulo: (o) ->
    mod = new Value new Literal utility 'modulo', o
    new Call(mod, [@first, @second]).compileToFragments o

  toString: (idt) ->
    super idt, @constructor.name + ' ' + @operator

#### In
exports.In = class In extends Base
  constructor: (@object, @array) ->
    super()

  children: ['object', 'array']

  invert: NEGATE

  compileNode: (o) ->
    if @array instanceof Value and @array.isArray() and @array.base.objects.length
      for obj in @array.base.objects when obj instanceof Splat
        hasSplat = yes
        break
      # `compileOrTest` only if we have an array literal with no splats
      return @compileOrTest o unless hasSplat
    @compileLoopTest o

  compileOrTest: (o) ->
    [sub, ref] = @object.cache o, LEVEL_OP
    [cmp, cnj] = if @negated then [' !== ', ' && '] else [' === ', ' || ']
    tests = []
    for item, i in @array.base.objects
      if i then tests.push @makeCode cnj
      tests = tests.concat (if i then ref else sub), @makeCode(cmp), item.compileToFragments(o, LEVEL_ACCESS)
    if o.level < LEVEL_OP then tests else @wrapInBraces tests

  compileLoopTest: (o) ->
    [sub, ref] = @object.cache o, LEVEL_LIST
    fragments = [].concat @makeCode(utility('indexOf', o) + ".call("), @array.compileToFragments(o, LEVEL_LIST),
      @makeCode(", "), ref, @makeCode(") " + if @negated then '< 0' else '>= 0')
    return fragments if fragmentsToText(sub) is fragmentsToText(ref)
    fragments = sub.concat @makeCode(', '), fragments
    if o.level < LEVEL_LIST then fragments else @wrapInBraces fragments

  toString: (idt) ->
    super idt, @constructor.name + if @negated then '!' else ''

#### Try

# A classic *try/catch/finally* block.
exports.Try = class Try extends Base
  constructor: (@attempt, @errorVariable, @recovery, @ensure) ->
    super()

  children: ['attempt', 'recovery', 'ensure']

  isStatement: YES

  jumps: (o) -> @attempt.jumps(o) or @recovery?.jumps(o)

  makeReturn: (res) ->
    @attempt  = @attempt .makeReturn res if @attempt
    @recovery = @recovery.makeReturn res if @recovery
    this

  # Compilation is more or less as you would expect -- the *finally* clause
  # is optional, the *catch* is not.
  compileNode: (o) ->
    o.indent  += TAB
    tryPart   = @attempt.compileToFragments o, LEVEL_TOP

    catchPart = if @recovery
      generatedErrorVariableName = o.scope.freeVariable 'error', reserve: no
      placeholder = new IdentifierLiteral generatedErrorVariableName
      if @errorVariable
        message = isUnassignable @errorVariable.unwrapAll().value
        @errorVariable.error message if message
        @recovery.unshift new Assign @errorVariable, placeholder
      [].concat @makeCode(" catch ("), placeholder.compileToFragments(o), @makeCode(") {\n"),
        @recovery.compileToFragments(o, LEVEL_TOP), @makeCode("\n#{@tab}}")
    else unless @ensure or @recovery
      generatedErrorVariableName = o.scope.freeVariable 'error', reserve: no
      [@makeCode(" catch (#{generatedErrorVariableName}) {}")]
    else
      []

    ensurePart = if @ensure then ([].concat @makeCode(" finally {\n"), @ensure.compileToFragments(o, LEVEL_TOP),
      @makeCode("\n#{@tab}}")) else []

    [].concat @makeCode("#{@tab}try {\n"),
      tryPart,
      @makeCode("\n#{@tab}}"), catchPart, ensurePart

#### Throw

# Simple node to throw an exception.
exports.Throw = class Throw extends Base
  constructor: (@expression) ->
    super()

  children: ['expression']

  isStatement: YES
  jumps:       NO

  # A **Throw** is already a return, of sorts...
  makeReturn: THIS

  compileNode: (o) ->
    [].concat @makeCode(@tab + "throw "), @expression.compileToFragments(o), @makeCode(";")

#### Existence

# Checks a variable for existence -- not *null* and not *undefined*. This is
# similar to `.nil?` in Ruby, and avoids having to consult a JavaScript truth
# table.
exports.Existence = class Existence extends Base
  constructor: (@expression) ->
    super()

  children: ['expression']

  invert: NEGATE

  compileNode: (o) ->
    @expression.front = @front
    code = @expression.compile o, LEVEL_OP
    if @expression.unwrap() instanceof IdentifierLiteral and not o.scope.check code
      [cmp, cnj] = if @negated then ['===', '||'] else ['!==', '&&']
      code = "typeof #{code} #{cmp} \"undefined\" #{cnj} #{code} #{cmp} null"
    else
      # do not use strict equality here; it will break existing code
      code = "#{code} #{if @negated then '==' else '!='} null"
    [@makeCode(if o.level <= LEVEL_COND then code else "(#{code})")]

#### Parens

# An extra set of parentheses, specified explicitly in the source. At one time
# we tried to clean up the results by detecting and removing redundant
# parentheses, but no longer -- you can put in as many as you please.
#
# Parentheses are a good way to force any statement to become an expression.
exports.Parens = class Parens extends Base
  constructor: (@body) ->
    super()

  children: ['body']

  unwrap: -> @body

  shouldCache: -> @body.shouldCache()

  compileNode: (o) ->
    expr = @body.unwrap()
    if expr instanceof Value and expr.isAtomic()
      expr.front = @front
      return expr.compileToFragments o
    fragments = expr.compileToFragments o, LEVEL_PAREN
    bare = o.level < LEVEL_OP and (expr instanceof Op or expr instanceof Call or
      (expr instanceof For and expr.returns))
    if bare then fragments else @wrapInBraces fragments

#### StringWithInterpolations

exports.StringWithInterpolations = class StringWithInterpolations extends Base
  constructor: (@body) ->
    super()

  children: ['body']

  # `unwrap` returns `this` to stop ancestor nodes reaching in to grab @body,
  # and using @body.compileNode. `StringWithInterpolations.compileNode` is
  # _the_ custom logic to output interpolated strings as code.
  unwrap: -> this

  shouldCache: -> @body.shouldCache()

  compileNode: (o) ->
    # Assumes that `expr` is `Value` » `StringLiteral` or `Op`
    expr = @body.unwrap()

    elements = []
    expr.traverseChildren no, (node) ->
      if node instanceof StringLiteral
        elements.push node
        return yes
      else if node instanceof Parens
        elements.push node
        return no
      return yes

    fragments = []
    fragments.push @makeCode '`'
    for element in elements
      if element instanceof StringLiteral
        value = element.value[1...-1]
        # Backticks and `${` inside template literals must be escaped.
        value = value.replace /(\\*)(`|\$\{)/g, (match, backslashes, toBeEscaped) ->
          if backslashes.length % 2 is 0
            "#{backslashes}\\#{toBeEscaped}"
          else
            match
        fragments.push @makeCode value
      else
        fragments.push @makeCode '${'
        fragments.push element.compileToFragments(o, LEVEL_PAREN)...
        fragments.push @makeCode '}'
    fragments.push @makeCode '`'

    fragments

#### For

# CoffeeScript's replacement for the *for* loop is our array and object
# comprehensions, that compile into *for* loops here. They also act as an
# expression, able to return the result of each filtered iteration.
#
# Unlike Python array comprehensions, they can be multi-line, and you can pass
# the current index of the loop as a second parameter. Unlike Ruby blocks,
# you can map and filter in a single pass.
exports.For = class For extends While
  constructor: (body, source) ->
    super()

    {@source, @guard, @step, @name, @index} = source
    @body    = Block.wrap [body]
    @own     = !!source.own
    @object  = !!source.object
    @from    = !!source.from
    @index.error 'cannot use index with for-from' if @from and @index
    source.ownTag.error "cannot use own with for-#{if @from then 'from' else 'in'}" if @own and not @object
    [@name, @index] = [@index, @name] if @object
    @index.error 'index cannot be a pattern matching expression' if @index instanceof Value and not @index.isAssignable()
    @range   = @source instanceof Value and @source.base instanceof Range and not @source.properties.length and not @from
    @pattern = @name instanceof Value
    @index.error 'indexes do not apply to range loops' if @range and @index
    @name.error 'cannot pattern match over range loops' if @range and @pattern
    @returns = false

  children: ['body', 'source', 'guard', 'step']

  # Welcome to the hairiest method in all of CoffeeScript. Handles the inner
  # loop, filtering, stepping, and result saving for array, object, and range
  # comprehensions. Some of the generated code can be shared in common, and
  # some cannot.
  compileNode: (o) ->
    body        = Block.wrap [@body]
    [..., last] = body.expressions
    @returns    = no if last?.jumps() instanceof Return
    source      = if @range then @source.base else @source
    scope       = o.scope
    name        = @name  and (@name.compile o, LEVEL_LIST) if not @pattern
    index       = @index and (@index.compile o, LEVEL_LIST)
    scope.find(name)  if name and not @pattern
    scope.find(index) if index and @index not instanceof Value
    rvar        = scope.freeVariable 'results' if @returns
    if @from
      ivar = scope.freeVariable 'x', single: true if @pattern
    else
      ivar = (@object and index) or scope.freeVariable 'i', single: true
    kvar        = ((@range or @from) and name) or index or ivar
    kvarAssign  = if kvar isnt ivar then "#{kvar} = " else ""
    if @step and not @range
      [step, stepVar] = @cacheToCodeFragments @step.cache o, LEVEL_LIST, shouldCacheOrIsAssignable
      stepNum   = Number stepVar if @step.isNumber()
    name        = ivar if @pattern
    varPart     = ''
    guardPart   = ''
    defPart     = ''
    idt1        = @tab + TAB
    if @range
      forPartFragments = source.compileToFragments merge o,
        {index: ivar, name, @step, shouldCache: shouldCacheOrIsAssignable}
    else
      svar    = @source.compile o, LEVEL_LIST
      if (name or @own) and @source.unwrap() not instanceof IdentifierLiteral
        defPart    += "#{@tab}#{ref = scope.freeVariable 'ref'} = #{svar};\n"
        svar       = ref
      if name and not @pattern and not @from
        namePart   = "#{name} = #{svar}[#{kvar}]"
      if not @object and not @from
        defPart += "#{@tab}#{step};\n" if step isnt stepVar
        down = stepNum < 0
        lvar = scope.freeVariable 'len' unless @step and stepNum? and down
        declare = "#{kvarAssign}#{ivar} = 0, #{lvar} = #{svar}.length"
        declareDown = "#{kvarAssign}#{ivar} = #{svar}.length - 1"
        compare = "#{ivar} < #{lvar}"
        compareDown = "#{ivar} >= 0"
        if @step
          if stepNum?
            if down
              compare = compareDown
              declare = declareDown
          else
            compare = "#{stepVar} > 0 ? #{compare} : #{compareDown}"
            declare = "(#{stepVar} > 0 ? (#{declare}) : #{declareDown})"
          increment = "#{ivar} += #{stepVar}"
        else
          increment = "#{if kvar isnt ivar then "++#{ivar}" else "#{ivar}++"}"
        forPartFragments = [@makeCode("#{declare}; #{compare}; #{kvarAssign}#{increment}")]
    if @returns
      resultPart   = "#{@tab}#{rvar} = [];\n"
      returnResult = "\n#{@tab}return #{rvar};"
      body.makeReturn rvar
    if @guard
      if body.expressions.length > 1
        body.expressions.unshift new If (new Parens @guard).invert(), new StatementLiteral "continue"
      else
        body = Block.wrap [new If @guard, body] if @guard
    if @pattern
      body.expressions.unshift new Assign @name, if @from then new IdentifierLiteral kvar else new Literal "#{svar}[#{kvar}]"
    defPartFragments = [].concat @makeCode(defPart), @pluckDirectCall(o, body)
    varPart = "\n#{idt1}#{namePart};" if namePart
    if @object
      forPartFragments = [@makeCode("#{kvar} in #{svar}")]
      guardPart = "\n#{idt1}if (!#{utility 'hasProp', o}.call(#{svar}, #{kvar})) continue;" if @own
    else if @from
      forPartFragments = [@makeCode("#{kvar} of #{svar}")]
    bodyFragments = body.compileToFragments merge(o, indent: idt1), LEVEL_TOP
    if bodyFragments and bodyFragments.length > 0
      bodyFragments = [].concat @makeCode("\n"), bodyFragments, @makeCode("\n")
    [].concat defPartFragments, @makeCode("#{resultPart or ''}#{@tab}for ("),
      forPartFragments, @makeCode(") {#{guardPart}#{varPart}"), bodyFragments,
      @makeCode("#{@tab}}#{returnResult or ''}")

  pluckDirectCall: (o, body) ->
    defs = []
    for expr, idx in body.expressions
      expr = expr.unwrapAll()
      continue unless expr instanceof Call
      val = expr.variable?.unwrapAll()
      continue unless (val instanceof Code) or
                      (val instanceof Value and
                      val.base?.unwrapAll() instanceof Code and
                      val.properties.length is 1 and
                      val.properties[0].name?.value in ['call', 'apply'])
      fn    = val.base?.unwrapAll() or val
      ref   = new IdentifierLiteral o.scope.freeVariable 'fn'
      base  = new Value ref
      if val.base
        [val.base, base] = [base, val]
      body.expressions[idx] = new Call base, expr.args
      defs = defs.concat @makeCode(@tab), (new Assign(ref, fn).compileToFragments(o, LEVEL_TOP)), @makeCode(';\n')
    defs

#### Switch

# A JavaScript *switch* statement. Converts into a returnable expression on-demand.
exports.Switch = class Switch extends Base
  constructor: (@subject, @cases, @otherwise) ->
    super()

  children: ['subject', 'cases', 'otherwise']

  isStatement: YES

  jumps: (o = {block: yes}) ->
    for [conds, block] in @cases
      return jumpNode if jumpNode = block.jumps o
    @otherwise?.jumps o

  makeReturn: (res) ->
    pair[1].makeReturn res for pair in @cases
    @otherwise or= new Block [new Literal 'void 0'] if res
    @otherwise?.makeReturn res
    this

  compileNode: (o) ->
    idt1 = o.indent + TAB
    idt2 = o.indent = idt1 + TAB
    fragments = [].concat @makeCode(@tab + "switch ("),
      (if @subject then @subject.compileToFragments(o, LEVEL_PAREN) else @makeCode "false"),
      @makeCode(") {\n")
    for [conditions, block], i in @cases
      for cond in flatten [conditions]
        cond  = cond.invert() unless @subject
        fragments = fragments.concat @makeCode(idt1 + "case "), cond.compileToFragments(o, LEVEL_PAREN), @makeCode(":\n")
      fragments = fragments.concat body, @makeCode('\n') if (body = block.compileToFragments o, LEVEL_TOP).length > 0
      break if i is @cases.length - 1 and not @otherwise
      expr = @lastNonComment block.expressions
      continue if expr instanceof Return or (expr instanceof Literal and expr.jumps() and expr.value isnt 'debugger')
      fragments.push cond.makeCode(idt2 + 'break;\n')
    if @otherwise and @otherwise.expressions.length
      fragments.push @makeCode(idt1 + "default:\n"), (@otherwise.compileToFragments o, LEVEL_TOP)..., @makeCode("\n")
    fragments.push @makeCode @tab + '}'
    fragments

#### If

# *If/else* statements. Acts as an expression by pushing down requested returns
# to the last line of each clause.
#
# Single-expression **Ifs** are compiled into conditional operators if possible,
# because ternaries are already proper expressions, and don't need conversion.
exports.If = class If extends Base
  constructor: (condition, @body, options = {}) ->
    super()

    @condition = if options.type is 'unless' then condition.invert() else condition
    @elseBody  = null
    @isChain   = false
    {@soak}    = options

  children: ['condition', 'body', 'elseBody']

  bodyNode:     -> @body?.unwrap()
  elseBodyNode: -> @elseBody?.unwrap()

  # Rewrite a chain of **Ifs** to add a default case as the final *else*.
  addElse: (elseBody) ->
    if @isChain
      @elseBodyNode().addElse elseBody
    else
      @isChain  = elseBody instanceof If
      @elseBody = @ensureBlock elseBody
      @elseBody.updateLocationDataIfMissing elseBody.locationData
    this

  # The **If** only compiles into a statement if either of its bodies needs
  # to be a statement. Otherwise a conditional operator is safe.
  isStatement: (o) ->
    o?.level is LEVEL_TOP or
      @bodyNode().isStatement(o) or @elseBodyNode()?.isStatement(o)

  jumps: (o) -> @body.jumps(o) or @elseBody?.jumps(o)

  compileNode: (o) ->
    if @isStatement o then @compileStatement o else @compileExpression o

  makeReturn: (res) ->
    @elseBody  or= new Block [new Literal 'void 0'] if res
    @body     and= new Block [@body.makeReturn res]
    @elseBody and= new Block [@elseBody.makeReturn res]
    this

  ensureBlock: (node) ->
    if node instanceof Block then node else new Block [node]

  # Compile the `If` as a regular *if-else* statement. Flattened chains
  # force inner *else* bodies into statement form.
  compileStatement: (o) ->
    child    = del o, 'chainChild'
    exeq     = del o, 'isExistentialEquals'

    if exeq
      return new If(@condition.invert(), @elseBodyNode(), type: 'if').compileToFragments o

    indent   = o.indent + TAB
    cond     = @condition.compileToFragments o, LEVEL_PAREN
    body     = @ensureBlock(@body).compileToFragments merge o, {indent}
    ifPart   = [].concat @makeCode("if ("), cond, @makeCode(") {\n"), body, @makeCode("\n#{@tab}}")
    ifPart.unshift @makeCode @tab unless child
    return ifPart unless @elseBody
    answer = ifPart.concat @makeCode(' else ')
    if @isChain
      o.chainChild = yes
      answer = answer.concat @elseBody.unwrap().compileToFragments o, LEVEL_TOP
    else
      answer = answer.concat @makeCode("{\n"), @elseBody.compileToFragments(merge(o, {indent}), LEVEL_TOP), @makeCode("\n#{@tab}}")
    answer

  # Compile the `If` as a conditional operator.
  compileExpression: (o) ->
    cond = @condition.compileToFragments o, LEVEL_COND
    body = @bodyNode().compileToFragments o, LEVEL_LIST
    alt  = if @elseBodyNode() then @elseBodyNode().compileToFragments(o, LEVEL_LIST) else [@makeCode('void 0')]
    fragments = cond.concat @makeCode(" ? "), body, @makeCode(" : "), alt
    if o.level >= LEVEL_COND then @wrapInBraces fragments else fragments

  unfoldSoak: ->
    @soak and this

# Constants
# ---------

UTILITIES =

  # Correctly set up a prototype chain for inheritance, including a reference
  # to the superclass for `super()` calls, and copies of any static properties.
  extend: (o) -> "
    function(child, parent) {
      for (var key in parent) {
        if (#{utility 'hasProp', o}.call(parent, key)) child[key] = parent[key];
      }
      function ctor() {
        this.constructor = child;
      }
      ctor.prototype = parent.prototype;
      child.prototype = new ctor();
      return child;
    }
  "

  # Create a function bound to the current value of "this".
  bind: -> '
    function(fn, me){
      return function(){
        return fn.apply(me, arguments);
      };
    }
  '

  # Discover if an item is in an array.
  indexOf: -> "
    [].indexOf || function(item) {
      for (var i = 0, l = this.length; i < l; i++) {
        if (i in this && this[i] === item) return i;
      }
      return -1;
    }
  "

  modulo: -> """
    function(a, b) { return (+a % (b = +b) + b) % b; }
  """

  # Shortcuts to speed up the lookup time for native functions.
  hasProp: -> '{}.hasOwnProperty'
  slice  : -> '[].slice'

# Levels indicate a node's position in the AST. Useful for knowing if
# parens are necessary or superfluous.
LEVEL_TOP    = 1  # ...;
LEVEL_PAREN  = 2  # (...)
LEVEL_LIST   = 3  # [...]
LEVEL_COND   = 4  # ... ? x : y
LEVEL_OP     = 5  # !...
LEVEL_ACCESS = 6  # ...[0]

# Tabs are two spaces for pretty printing.
TAB = '  '

SIMPLENUM = /^[+-]?\d+$/

# Helper Functions
# ----------------

# Helper for ensuring that utility functions are assigned at the top level.
utility = (name, o) ->
  {root} = o.scope
  if name of root.utilities
    root.utilities[name]
  else
    ref = root.freeVariable name
    root.assign ref, UTILITIES[name] o
    root.utilities[name] = ref

multident = (code, tab) ->
  code = code.replace /\n/g, '$&' + tab
  code.replace /\s+$/, ''

isLiteralArguments = (node) ->
  node instanceof IdentifierLiteral and node.value is 'arguments'

isLiteralThis = (node) ->
  node instanceof ThisLiteral or (node instanceof Code and node.bound)

shouldCacheOrIsAssignable = (node) -> node.shouldCache() or node.isAssignable?()

# Unfold a node's child if soak, then tuck the node under created `If`
unfoldSoak = (o, parent, name) ->
  return unless ifn = parent[name].unfoldSoak o
  parent[name] = ifn.body
  ifn.body = new Value parent
  ifn<|MERGE_RESOLUTION|>--- conflicted
+++ resolved
@@ -1196,7 +1196,6 @@
     # Special handling to allow `class expr.A extends A` declarations
     parentName    = @parent.base.value if @parent instanceof Value and not @parent.hasProperties()
     @hasNameClash = @name? and @name == parentName
-<<<<<<< HEAD
 
     if executableBody or @hasNameClash
       @compileNode = @compileClassDeclaration
@@ -1235,46 +1234,6 @@
       result.push @makeCode "\n#{@tab}"
     result.push @makeCode '}'
 
-=======
-
-    if executableBody or @hasNameClash
-      @compileNode = @compileClassDeclaration
-      result = new ExecutableClassBody(@, executableBody).compileToFragments o
-      @compileNode = @constructor::compileNode
-    else
-      result = @compileClassDeclaration o
-
-      # Anonymous classes are only valid in expressions
-      result = @wrapInBraces result if not @name? and o.level is LEVEL_TOP
-
-    if @variable
-      assign = new Assign @variable, new Literal(''), null, { @moduleDeclaration }
-      [ assign.compileToFragments(o)..., result... ]
-    else
-      result
-
-  compileClassDeclaration: (o) ->
-    @ctor ?= @makeDefaultConstructor() if @externalCtor or @boundMethods.length
-    @ctor?.noReturn = true
-
-    @proxyBoundMethods o if @boundMethods.length
-
-    o.indent += TAB
-
-    result = []
-    result.push @makeCode "class "
-    result.push @makeCode "#{@name} " if @name
-    result.push @makeCode('extends '), @parent.compileToFragments(o)..., @makeCode ' ' if @parent
-
-    result.push @makeCode '{'
-    unless @body.isEmpty()
-      @body.spaced = true
-      result.push @makeCode '\n'
-      result.push @body.compileToFragments(o, LEVEL_TOP)...
-      result.push @makeCode "\n#{@tab}"
-    result.push @makeCode '}'
-
->>>>>>> ccbf3152
     result
 
   # Figure out the appropriate name for this class
