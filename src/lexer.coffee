--- conflicted
+++ resolved
@@ -551,17 +551,10 @@
 
 # Token cleaning regexes.
 MULTILINER      = /\n/g
-<<<<<<< HEAD
 NO_NEWLINE      = /^(?:[-+*&|\/%=<>!.\\][<>=&|]*|and|or|is(?:nt)?|n(?:ot|ew)|delete|typeof|instanceof)$/
-HEREDOC_INDENT  = /\n+([ \t]*)|^([ \t]+)/g
-ASSIGNED        = /^\s*((?:[a-zA-Z$_@]\w*|["'][^\n]+?["']|\d+)[ \t]*?[:=][^:=])/
-NEXT_CHARACTER  = /^\s*(\S)/
-=======
-NO_NEWLINE      = /^(?:[-+*&|\/%=<>!.\\][<>=&|]*|and|or|is(?:nt)?|not|delete|typeof|instanceof)$/
 HEREDOC_INDENT  = /\n+([ \t]*)/g
 ASSIGNED        = /^\s*@?[$A-Za-z_][$\w]*[ \t]*?[:=][^:=>]/
 NEXT_CHARACTER  = /^\s*(\S?)/
->>>>>>> ecb23d15
 
 # Compound assignment tokens.
 COMPOUND_ASSIGN = ['-=', '+=', '/=', '*=', '%=', '||=', '&&=', '?=', '<<=', '>>=', '>>>=', '&=', '^=', '|=']
