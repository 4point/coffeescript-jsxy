# The CoffeeScript Lexer. Uses a series of token-matching regexes to attempt
# matches against the beginning of the source code. When a match is found,
# a token is produced, we consume the match, and start again. Tokens are in the
# form:
#
#     [tag, value, locationData]
#
# where locationData is {first_line, first_column, last_line, last_column}, which is a
# format that can be fed directly into [Jison](https://github.com/zaach/jison).  These
# are read by jison in the `parser.lexer` function defined in coffeescript.coffee.

{Rewriter, INVERSES} = require './rewriter'

# Import the helpers we need.
{count, starts, compact, repeat, invertLiterate, merge,
attachCommentsToNode, locationDataToString, throwSyntaxError} = require './helpers'

# The Lexer Class
# ---------------

# The Lexer class reads a stream of CoffeeScript and divvies it up into tagged
# tokens. Some potential ambiguity in the grammar has been avoided by
# pushing some extra smarts into the Lexer.
exports.Lexer = class Lexer

  # **tokenize** is the Lexer's main method. Scan by attempting to match tokens
  # one at a time, using a regular expression anchored at the start of the
  # remaining code, or a custom recursive token-matching method
  # (for interpolations). When the next token has been recorded, we move forward
  # within the code past the token, and begin again.
  #
  # Each tokenizing method is responsible for returning the number of characters
  # it has consumed.
  #
  # Before returning the token stream, run it through the [Rewriter](rewriter.html).
  tokenize: (code, opts = {}) ->
    @literate   = opts.literate  # Are we lexing literate CoffeeScript?
<<<<<<< HEAD
    @indent     = opts.initialIndent ? 0 # The current indentation level.
    @baseIndent = opts.initialIndent ? 0 # The overall minimum indentation level
=======
    @indent     = 0              # The current indentation level.
    @baseIndent = 0              # The overall minimum indentation level.
>>>>>>> ae7f97b6
    @indebt     = 0              # The over-indentation at the current level.
    @outdebt    = 0              # The under-outdentation at the current level.
    @indents    = []             # The stack of all current indentation levels.
    @indentLiteral = ''          # The indentation.
    @ends       = []             # The stack for pairing up tokens.
    @tokens     = []             # Stream of parsed tokens in the form `['TYPE', value, location data]`.
<<<<<<< HEAD
    @seenFor    = no             # Used to recognize FORIN, FOROF and FORFROM tokens.
    @seenImport = no             # Used to recognize IMPORT FROM? AS? tokens.
    @seenExport = no             # Used to recognize EXPORT FROM? AS? tokens.
    @importSpecifierList = no    # Used to identify when in an IMPORT {...} FROM? ...
    @exportSpecifierList = no    # Used to identify when in an EXPORT {...} FROM? ...
    @inJsxExpression = opts.inJsxExpression
    @_opts = opts
=======
    @seenFor    = no             # Used to recognize `FORIN`, `FOROF` and `FORFROM` tokens.
    @seenImport = no             # Used to recognize `IMPORT FROM? AS?` tokens.
    @seenExport = no             # Used to recognize `EXPORT FROM? AS?` tokens.
    @importSpecifierList = no    # Used to identify when in an `IMPORT {...} FROM? ...`.
    @exportSpecifierList = no    # Used to identify when in an `EXPORT {...} FROM? ...`.
    @csxDepth = 0                # Used to optimize CSX checks, how deep in CSX we are.
    @csxObjAttribute = {}        # Used to detect if CSX attributes is wrapped in {} (<div {props...} />).
>>>>>>> ae7f97b6

    @chunkLine =
      opts.line or 0             # The start line for the current @chunk.
    @chunkColumn =
      opts.column or 0           # The start column of the current @chunk.
    code = @clean code           # The stripped, cleaned original source code.

    # At every position, run through this list of attempted matches,
    # short-circuiting if any of them succeed. Their order determines precedence:
    # `@literalToken` is the fallback catch-all.
    i = 0
    while @chunk = code[i..]
      consumed = \
           @jsxToken()        or
           @identifierToken() or
           @commentToken()    or
           @whitespaceToken() or
           @lineToken()       or
           @stringToken()     or
           @numberToken()     or
           @regexToken()      or
           @jsToken()         or
           @literalToken()

      # Update position.
      [@chunkLine, @chunkColumn] = @getLineAndColumnFromChunk consumed

      i += consumed

      return {@tokens, index: i} if opts.untilBalanced and @ends.length is 0

    @closeIndentation()
    @error "missing #{end.tag}", (end.origin ? end)[2] if end = @ends.pop()
    return @tokens if opts.rewrite is off
    (new Rewriter).rewrite @tokens

  # Preprocess the code to remove leading and trailing whitespace, carriage
  # returns, etc. If we’re lexing literate CoffeeScript, strip external Markdown
  # by removing all lines that aren’t indented by at least four spaces or a tab.
  clean: (code) ->
    code = code.slice(1) if code.charCodeAt(0) is BOM
    code = code.replace(/\r/g, '').replace TRAILING_SPACES, ''
    if WHITESPACE.test code
      code = "\n#{code}"
      @chunkLine--
    code = invertLiterate code if @literate
    code

  # Tokenizers
  # ----------

  # Matches identifying literals: variables, keywords, method names, etc.
  # Check to ensure that JavaScript reserved words aren’t being used as
  # identifiers. Because CoffeeScript reserves a handful of keywords that are
  # allowed in JavaScript, we’re careful not to tag them as keywords when
  # referenced as property names here, so you can still do `jQuery.is()` even
  # though `is` means `===` otherwise.
  identifierToken: ->
    return 0 unless match = IDENTIFIER.exec @chunk
    [input, id, colon] = match

    # Preserve length of id for location data
    idLength = id.length
    poppedToken = undefined

    if id is 'own' and @tag() is 'FOR'
      @token 'OWN', id
      return id.length
    if id is 'from' and @tag() is 'YIELD'
      @token 'FROM', id
      return id.length
    if id is 'as' and @seenImport
      if @value() is '*'
        @tokens[@tokens.length - 1][0] = 'IMPORT_ALL'
      else if @value() in COFFEE_KEYWORDS
        @tokens[@tokens.length - 1][0] = 'IDENTIFIER'
      if @tag() in ['DEFAULT', 'IMPORT_ALL', 'IDENTIFIER']
        @token 'AS', id
        return id.length
    if id is 'as' and @seenExport and @tag() in ['IDENTIFIER', 'DEFAULT']
      @token 'AS', id
      return id.length
    if id is 'default' and @seenExport and @tag() in ['EXPORT', 'AS']
      @token 'DEFAULT', id
      return id.length
    if id is 'do' and regExSuper = /^(\s*super)(?!\(\))/.exec @chunk[3...]
      @token 'SUPER', 'super'
      @token 'CALL_START', '('      
      @token 'CALL_END', ')'
      [input, sup] = regExSuper
      return sup.length + 3

    prev = @prev()

    tag =
      if colon or prev? and
         (prev[0] in ['.', '?.', '::', '?::'] or
         not prev.spaced and prev[0] is '@')
        'PROPERTY'
      else
        'IDENTIFIER'

    if tag is 'IDENTIFIER' and (id in JS_KEYWORDS or id in COFFEE_KEYWORDS) and
       not (@exportSpecifierList and id in COFFEE_KEYWORDS)
      tag = id.toUpperCase()
      if tag is 'WHEN' and @tag() in LINE_BREAK
        tag = 'LEADING_WHEN'
      else if tag is 'FOR'
        @seenFor = yes
      else if tag is 'UNLESS'
        tag = 'IF'
      else if tag is 'IMPORT'
        @seenImport = yes
      else if tag is 'EXPORT'
        @seenExport = yes
      else if tag in UNARY
        tag = 'UNARY'
      else if tag in RELATION
        if tag isnt 'INSTANCEOF' and @seenFor
          tag = 'FOR' + tag
          @seenFor = no
        else
          tag = 'RELATION'
          if @value() is '!'
            poppedToken = @tokens.pop()
            id = '!' + id
    else if tag is 'IDENTIFIER' and @seenFor and id is 'from' and
       isForFrom(prev)
      tag = 'FORFROM'
      @seenFor = no
    # Throw an error on attempts to use `get` or `set` as keywords, or
    # what CoffeeScript would normally interpret as calls to functions named
    # `get` or `set`, i.e. `get({foo: function () {}})`.
    else if tag is 'PROPERTY' and prev
      if prev.spaced and prev[0] in CALLABLE and /^[gs]et$/.test(prev[1])
        @error "'#{prev[1]}' cannot be used as a keyword, or as a function call without parentheses", prev[2]
      else
        prevprev = @tokens[@tokens.length - 2]
        if prev[0] in ['@', 'THIS'] and prevprev and prevprev.spaced and /^[gs]et$/.test(prevprev[1]) and
        @tokens[@tokens.length - 3][0] isnt '.'
          @error "'#{prevprev[1]}' cannot be used as a keyword, or as a function call without parentheses", prevprev[2]

    if tag is 'IDENTIFIER' and id in RESERVED
      @error "reserved word '#{id}'", length: id.length

    unless tag is 'PROPERTY'
      if id in COFFEE_ALIASES
        alias = id
        id = COFFEE_ALIAS_MAP[id]
      tag = switch id
        when '!'                 then 'UNARY'
        when '==', '!='          then 'COMPARE'
        when 'true', 'false'     then 'BOOL'
        when 'break', 'continue', \
             'debugger'          then 'STATEMENT'
        when '&&', '||'          then id
        else  tag

    tagToken = @token tag, id, 0, idLength
    tagToken.origin = [tag, alias, tagToken[2]] if alias
    if poppedToken
      [tagToken[2].first_line, tagToken[2].first_column] =
        [poppedToken[2].first_line, poppedToken[2].first_column]
    if colon
      colonOffset = input.lastIndexOf ':'
      @token ':', ':', colonOffset, colon.length

    input.length

  # Matches numbers, including decimals, hex, and exponential notation.
  # Be careful not to interfere with ranges in progress.
  numberToken: ->
    return 0 unless match = NUMBER.exec @chunk

    number = match[0]
    lexedLength = number.length

    switch
      when /^0[BOX]/.test number
        @error "radix prefix in '#{number}' must be lowercase", offset: 1
      when /^(?!0x).*E/.test number
        @error "exponential notation in '#{number}' must be indicated with a lowercase 'e'",
          offset: number.indexOf('E')
      when /^0\d*[89]/.test number
        @error "decimal literal '#{number}' must not be prefixed with '0'", length: lexedLength
      when /^0\d+/.test number
        @error "octal literal '#{number}' must be prefixed with '0o'", length: lexedLength

    base = switch number.charAt 1
      when 'b' then 2
      when 'o' then 8
      when 'x' then 16
      else null

    numberValue = if base? then parseInt(number[2..], base) else parseFloat(number)

    tag = if numberValue is Infinity then 'INFINITY' else 'NUMBER'
    @token tag, number, 0, lexedLength
    lexedLength

  # Matches strings, including multiline strings, as well as heredocs, with or without
  # interpolation.
  stringToken: ->
    [quote] = STRING_START.exec(@chunk) || []
    return 0 unless quote

    # If the preceding token is `from` and this is an import or export statement,
    # properly tag the `from`.
    prev = @prev()
    if prev and @value() is 'from' and (@seenImport or @seenExport)
      prev[0] = 'FROM'

    regex = switch quote
      when "'"   then STRING_SINGLE
      when '"'   then STRING_DOUBLE
      when "'''" then HEREDOC_SINGLE
      when '"""' then HEREDOC_DOUBLE
    heredoc = quote.length is 3

    {tokens, index: end} = @matchWithInterpolations regex, quote
    $ = tokens.length - 1

    delimiter = quote.charAt(0)
    if heredoc
      # Find the smallest indentation. It will be removed from all lines later.
      indent = null
      doc = (token[1] for token, i in tokens when token[0] is 'NEOSTRING').join '#{}'
      while match = HEREDOC_INDENT.exec doc
        attempt = match[1]
        indent = attempt if indent is null or 0 < attempt.length < indent.length
      indentRegex = /// \n#{indent} ///g if indent
      @mergeInterpolationTokens tokens, {delimiter}, (value, i) =>
        value = @formatString value, delimiter: quote
        value = value.replace indentRegex, '\n' if indentRegex
        value = value.replace LEADING_BLANK_LINE,  '' if i is 0
        value = value.replace TRAILING_BLANK_LINE, '' if i is $
        value
    else
      @mergeInterpolationTokens tokens, {delimiter}, (value, i) =>
        value = @formatString value, delimiter: quote
        value = value.replace SIMPLE_STRING_OMIT, (match, offset) ->
          if (i is 0 and offset is 0) or
             (i is $ and offset + match.length is value.length)
            ''
          else
            ' '
        value

    end

<<<<<<< HEAD
  # Matches JSX(-Haml) elements
  jsxToken: ->
    originalChunk = @chunk
    return 0 unless @matchJsxElement({topLevel: yes})
    originalChunk.length - @chunk.length

  consumeChunk: (length) ->
    return unless length
    [@chunkLine, @chunkColumn] = @getLineAndColumnFromChunk length
    @chunk = @chunk[length..]
    length

  matchJsxElement: (opts = {}) ->
    {topLevel} = opts
    return unless (matchedHamlElement = @matchJsxHamlElement(opts)) or (matchedTag = @matchJsxStartTag(opts))
    {elementName} = matchedHamlElement ? matchedTag

    if matchedHamlElement
      consumedWhitespace = @whitespaceToken() # consume any trailing whitespace
      @consumeChunk consumedWhitespace
      return {} if JSX_ELEMENT_IMMEDIATE_CLOSERS.exec(@chunk)
      hasIndentedBody = 'indent' is @lineToken(dry: yes)
      return @matchJsxInlineBody({elementName, consumedWhitespace}) unless hasIndentedBody
      return @matchJsxIndentedBody({elementName, topLevel})

    return {} if matchedTag?.selfClosed

    @matchJsxTagBody({elementName})

  matchJsxTagBody: ({elementName}) ->
    @token 'JSX_ELEMENT_BODY_START', elementName, 0, 0
    @consumeChunk(indentedBody = followsNewline = @lineToken()) # consume indent
    endTag = "</#{elementName}>"
    errorExpectedEndTag = =>
      @error "expected JSX end tag #{endTag}"
    originalIndent = @indent
    followsWhitespace = followsNewline
    loop
      {popLevels, trailingWhitespace: followsWhitespace} =
        @matchJsxElementIndentedChild {followsNewline, followsWhitespace, preserveWhitespace: not indentedBody}
      errorExpectedEndTag() if popLevels or not @chunk or (outdentNext = 'outdent' is @lineToken(dry: yes)) and not indentedBody
      if outdentNext
        {numOutdents, consumed} = @lineToken(returnNumOutdents: yes, noNewlines: yes)
        errorExpectedEndTag() if numOutdents > 1
        @consumeChunk consumed
        justOutdented = yes
      if /// ^ #{endTag} ///.exec(@chunk)
        @pair endTag
        @token 'JSX_END_TAG', endTag
        @consumeChunk endTag.length
        return {}
      # TODO: error on stray <
      errorExpectedEndTag() if justOutdented and @indent < originalIndent
      followsNewline = @lineToken(dry: yes)

  matchJsxStartTag: ({allowLeadingWhitespace, topLevel, followsNewline, followsWhitespace} = {}) ->
    tagRegex =
      if allowLeadingWhitespace
        JSX_TAG_LEADING_WHITESPACE
      else
        JSX_TAG
    return unless match = tagRegex.exec(@chunk)
    [[], tagOpener, elementName] = match
    followsWhitespace = yes if tagOpener.length > 1
    @token(
      if followsWhitespace
        'JSX_INLINE_ELEMENT'
      else
        'JSX_IMMEDIATE_INLINE_ELEMENT'
      ''
    ) unless topLevel or followsNewline
    token = @makeToken 'JSX_START_TAG_START', '<'
    @ends.push {tag: '>', origin: token}
    @tokens.push token
    @consumeChunk tagOpener.length
    @token 'JSX_ELEMENT_NAME', elementName
    @consumeChunk elementName.length
    ret = @matchJsxTagAttributes({elementName})
    selfClosed = ret?.selfClosed
    {elementName, selfClosed}

  matchJsxHamlElement: ({allowLeadingWhitespace, allowLeadingDotClass, topLevel, followsNewline, followsWhitespace}) ->
    elementRegex =
      if allowLeadingWhitespace
        JSX_ELEMENT_LEADING_WHITESPACE
      else
        JSX_ELEMENT
    if match = elementRegex.exec(@chunk)
      [openingTag, elementName] = match
      followsWhitespace = yes if openingTag.length > elementName.length
      @token(
        if followsWhitespace
          'JSX_INLINE_ELEMENT'
        else
          'JSX_IMMEDIATE_INLINE_ELEMENT'
        ''
      ) unless topLevel or followsNewline
      @token 'JSX_ELEMENT_NAME', elementName, 0, openingTag.length
      @consumeChunk openingTag.length
      # return {elementName} if @matchJsxTaggedTemplateLiteral()
      @matchJsxHamlShorthands({allowLeadingDotClass: yes})
    else if @matchJsxHamlShorthands({allowLeadingDotClass, allowLeadingWhitespace, addImplicitElementName: yes})
      elementName = 'div'
    else return

    matchedParenthesizedAttributes = @matchJsxParenthesizedAttributes()
    @matchJsxObjectAttributes()
    @matchJsxParenthesizedAttributes() unless matchedParenthesizedAttributes # could be before/after object-style attributes
    @matchJsxInlineIndicator()
    {elementName}

  matchJsxInlineIndicator: ->
    return unless match = JSX_INLINE_INDICATOR.exec @chunk
    [indicator] = match
    @token 'JSX_INLINE_INDICATOR', indicator
    @consumeChunk indicator.length

  matchJsxTaggedTemplateLiteral: ->
    [..., tagToken] = @tokens
    prevLength = @tokens.length
    return unless consumed = @stringToken()

    @_opts.containsJsx = yes
    (@_opts.jsxImports ?= []).push
      importDefault: 'styled', from: 'styled-components'

    # TODO: do in rewriter?
    templateStringTokens = @tokens.splice prevLength
    tagToken[0] = 'IDENTIFIER'
    tagName = tagToken[1]
    tagToken[1] = 'styled'
    @token '.', '.', 0, 0, tagToken
    @token 'PROPERTY', tagName, 0, 0, tagToken
    @tokens.push templateStringTokens...

    @consumeChunk consumed

    yes

  matchJsxHamlShorthands: (opts = {}) ->
    {allowLeadingDotClass, allowLeadingWhitespace, addImplicitElementName} = opts
    allowLeadingDotClass ?= @jsxLeadingDotClassAllowed()
    matchedId = @matchJsxIdShorthand({addImplicitElementName, allowLeadingWhitespace})
    unless matchedId
      return unless allowLeadingDotClass
      return unless @matchJsxClassShorthand({addImplicitElementName, allowLeadingWhitespace})
    loop
      justMatchedId = no
      matchedId = justMatchedId = @matchJsxIdShorthand() unless matchedId
      matchedClass = @matchJsxClassShorthand()
      return yes unless justMatchedId or matchedClass

  matchJsxIdShorthand: (opts = {})->
    {addImplicitElementName, allowLeadingWhitespace} = opts
    regex =
      if allowLeadingWhitespace
        JSX_ID_SHORTHAND_LEADING_WHITESPACE
      else
        JSX_ID_SHORTHAND
    return unless match = regex.exec(@chunk)
    @token 'JSX_ELEMENT_NAME', 'div', 0, 0 if addImplicitElementName
    [[], symbol, id] = match
    @token 'JSX_ID_SHORTHAND_SYMBOL', '#'
    @consumeChunk symbol.length
    @token 'JSX_ID_SHORTHAND', id
    @consumeChunk id.length
    yes

  matchJsxClassShorthand: (opts = {})->
    {addImplicitElementName, allowLeadingWhitespace} = opts
    regex =
      if allowLeadingWhitespace
        JSX_CLASS_SHORTHAND_LEADING_WHITESPACE
      else
        JSX_CLASS_SHORTHAND
    return unless match = regex.exec(@chunk)
    @token 'JSX_ELEMENT_NAME', 'div', 0, 0 if addImplicitElementName
    [[], symbol, isInterpreted, klass] = match
    @token 'JSX_CLASS_SHORTHAND_SYMBOL', '.'
    @consumeChunk symbol.length
    if isInterpreted
      [line, column] = @getLineAndColumnFromChunk 0
      {tokens: nested, index} =
        new Lexer().tokenize @chunk, {line, column, untilBalanced: on}

      [open, ..., close] = nested
      open[0]  = 'CALL_START'
      close[0] = 'CALL_END'
      close.origin = ['', 'end of interpreted JSX class', close[2]]

      # Remove leading 'TERMINATOR' (if any).
      nested.splice 1, 1 if nested[1]?[0] is 'TERMINATOR'

      @tokens.push nested...
      @consumeChunk index
    else
      @token 'JSX_CLASS_SHORTHAND', klass
      @consumeChunk klass.length
    yes

  matchJsxIndentedBody: ({elementName, topLevel}) ->
    @token 'JSX_ELEMENT_BODY_START', elementName, 0, 0
    @consumeChunk @lineToken() # consume indent
    followsNewline = followsWhitespace = yes
    loop
      {popLevels, trailingWhitespace: followsWhitespace} = @matchJsxElementIndentedChild {followsNewline, followsWhitespace}
      if popLevels
        @token 'TERMINATOR', '\n', 0, 0 if topLevel
        return popLevels: popLevels - 1
      if not @chunk or 'outdent' is @lineToken(dry: yes)
        {numOutdents, consumed} = @lineToken(returnNumOutdents: yes, noNewlines: not topLevel)
        @consumeChunk consumed
        return popLevels: numOutdents - 1
      followsNewline = @lineToken(dry: yes) or popLevels?
    # TODO: error on stray <

  matchJsxInlineBody: ({elementName, consumedWhitespace}) ->
    match = JSX_ELEMENT_INLINE_EQUALS_EXPRESSION.exec(@chunk)
    if match
      [full, equals, expression] = match
      @token 'JSX_ELEMENT_BODY_START', elementName, 0, 0
      @token '{', '=', 0, 0
      @consumeChunk equals.length

      [line, column] = @getLineAndColumnFromChunk 0
      nested = new Lexer().tokenize expression, {line, column, inJsxExpression: yes}

      # Remove leading 'TERMINATOR' (if any).
      nested.splice 1, 1 if nested[1]?[0] is 'TERMINATOR'

      @jsxForceExpression({nested})

      @tokens.push nested...
      @consumeChunk expression.length
      [..., close] = nested
      @token '}', '}', 0, 0, ['', 'end of inline equals expression', close[2]]
      @token 'JSX_ELEMENT_INLINE_BODY_END', elementName, 0, 0
      return {}
    return {} unless JSX_ELEMENT_INLINE_BODY_START.exec(@chunk)
    @error 'must include whitespace before JSX element body' unless consumedWhitespace or not @chunk

    alreadyStarted = no
    startBody = =>
      @token 'JSX_ELEMENT_BODY_START', elementName, 0, 0
      alreadyStarted = yes

    loop
      # followsWhitespace = yes if @consumeChunk(@whitespaceToken()) and alreadyStarted
      @consumeChunk @whitespaceToken() unless alreadyStarted
      if matchedTag = @matchJsxStartTag()
        {elementName, selfClosed} = matchedTag
        @matchJsxTagBody({elementName}) unless selfClosed
      else if match = JSX_ELEMENT_INLINE_CONTENT.exec(@chunk)
        startBody() unless alreadyStarted
        [content] = match
        @token 'JSX_ELEMENT_INLINE_CONTENT', content
        @consumeChunk content.length
      else if match = JSX_ELEMENT_INLINE_EXPRESSION_START.exec(@chunk)
        startBody() unless alreadyStarted
        endOfExpressionOffset = @offsetOfNextOutdent(yes)
        [line, column] = @getLineAndColumnFromChunk 0
        {tokens: nested, index} = new Lexer().tokenize @chunk[...endOfExpressionOffset], {line, column, untilBalanced: on, inJsxExpression: yes}

        # Remove leading 'TERMINATOR' (if any).
        nested.splice 1, 1 if nested[1]?[0] is 'TERMINATOR'

        @jsxForceExpression({nested, inset: 1})

        [open, ..., close] = nested
        close.origin = ['', 'end of inline expression', close[2]]
        open[0] = 'JSX_IMMEDIATE_INLINE_EXPRESSION_START'
          # if followsWhitespace
          #   'JSX_INLINE_EXPRESSION_START'
          # else
          #   'JSX_IMMEDIATE_INLINE_EXPRESSION_START'

        @tokens.push nested...
        @consumeChunk index
      else break # TODO: error on stray <
    @token 'JSX_ELEMENT_INLINE_BODY_END', elementName, 0, 0
    {}

  matchJsxObjectAttributes: ->
    return unless JSX_OBJECT_ATTRIBUTES_START.exec(@chunk)

    @token 'JSX_OBJECT_ATTRIBUTES_START', '{', 0, 0
    # TODO: should use offsetOfNextOutdent() to not look past outdent for closing }?
    [line, column] = @getLineAndColumnFromChunk 0
    {tokens: nested, index} =
      new Lexer().tokenize @chunk, {line, column, untilBalanced: on}

    # TODO: check for non-null nested here and elsewhere?
    [..., close] = nested
    close.origin = ['', 'end of object attributes', close[2]]

    # Remove leading 'TERMINATOR' (if any).
    nested.splice 1, 1 if nested[1]?[0] is 'TERMINATOR'

    @tokens.push nested...
    @consumeChunk index
    @token 'JSX_OBJECT_ATTRIBUTES_END', '}', 0, 0
    yes

  matchJsxTagAttributes: ({elementName}) ->
    @matchJsxNormalAttributes
      reachedEnd: =>
        if JSX_TAG_ATTRIBUTES_END.exec(@chunk)
          @pair '>'
          token = @makeToken 'JSX_START_TAG_END', '>'
          @ends.push {tag: "</#{elementName}>", origin: token}
          @tokens.push token
          @consumeChunk '>'.length
          return yes
        return no unless JSX_TAG_SELF_CLOSE.exec(@chunk)
        @pair '>'
        @token 'JSX_START_TAG_END', '>', 0, 0
        @token 'JSX_ELEMENT_BODY_START', elementName, 0, 0
        endTag = "</#{elementName}>"
        @token 'JSX_END_TAG', endTag, 0, 0
        @consumeChunk '/>'.length
        selfClosed: yes

  matchJsxParenthesizedAttributes: ->
    return unless JSX_PARENTHESIZED_ATTRIBUTES_START.exec(@chunk)

    token = @makeToken 'JSX_PARENTHESIZED_ATTRIBUTES_START', '('
    @ends.push {tag: 'JSX_PARENTHESIZED_ATTRIBUTES_END', origin: token}
    @tokens.push token
    @consumeChunk '('.length

    @matchJsxNormalAttributes
      reachedEnd: =>
        return no unless JSX_PARENTHESIZED_ATTRIBUTES_END.exec(@chunk)
        @pair 'JSX_PARENTHESIZED_ATTRIBUTES_END'
        @token 'JSX_PARENTHESIZED_ATTRIBUTES_END', ')'
        @consumeChunk ')'.length
        yes

  matchJsxNormalAttributes: ({reachedEnd}) ->
    loop
      @consumeChunk @whitespaceToken()
      @consumeChunk @lineToken()
      break if end = reachedEnd()
      @error 'expected JSX attribute' unless match = JSX_PARENTHESIZED_ATTRIBUTE.exec(@chunk)
      [full, name, preEqualsSpace, postEqualsSpace, startExpressionValue, doubleQuotedStringValue, singleQuotedStringValue] = match
      @token 'JSX_ATTRIBUTE_NAME', name
      @consumeChunk name.length + preEqualsSpace.length
      @token '=', '='
      @consumeChunk '='.length + postEqualsSpace.length
      if stringValue = doubleQuotedStringValue ? singleQuotedStringValue
        @token 'STRING', stringValue
        @consumeChunk stringValue.length
      else
        [line, column] = @getLineAndColumnFromChunk 0
        {tokens: nested, index} =
          new Lexer().tokenize @chunk, {line, column, untilBalanced: on}

        [..., close] = nested
        close.origin = ['', 'end of attribute expression value', close[2]]

        # Remove leading 'TERMINATOR' (if any).
        nested.splice 1, 1 if nested[1]?[0] is 'TERMINATOR'

        @jsxForceExpression({nested, inset: 1})

        @tokens.push nested...
        @consumeChunk index
    end ? yes

  matchJsxElementIndentedChild: (opts) ->
    {followsNewline, followsWhitespace, preserveWhitespace} = opts

    @matchJsxElementIndentedExpression(opts)      ? \
    @matchJsxElement({followsNewline, followsWhitespace, allowLeadingWhitespace: not preserveWhitespace, allowLeadingDotClass: yes}) ? \
    @matchJsxElementIndentedContentLine(opts)

  offsetOfNextOutdent: (greaterThan = no) ->
    unless greaterThan
      offsetOfNextNewline = do =>
        return unless match = /// ^ ([^\n]*) \n ///.exec @chunk
        [full, nonNewlines] = match
        nonNewlines.length
      if offsetOfNextNewline
        [line, column] = @getLineAndColumnFromChunk 0
        try
          new Lexer().tokenize @chunk[...offsetOfNextNewline], {line, column}
        catch error
          throw error unless match = /^missing (\S+)/.exec error.message
          [full, unclosed] = match
    match =
      (if greaterThan
        ///
          \n
          #{' '} {0, #{@indent - 1}}
          \S
        ///
      else if unclosed
        ///
          \n
          (?:
            #{' '} {0, #{@indent - 1}}
            \S
              |
            #{' '} {0, #{@indent}}
            [^#{ '\\' + unclosed }\s]
          )
        ///
      else
        ///
          \n
          #{' '} {0, #{@indent}}
          \S
        ///
      ).exec @chunk
    return @chunk.length unless match # no outdent remaining

    match.index

  matchJsxElementIndentedExpression: ({followsNewline, followsWhitespace, preserveWhitespace}) ->
    if followsNewline and match = JSX_ELEMENT_INDENTED_EQUALS_EXPRESSION_START.exec(@chunk)
      open = @token '{', '=', 0, 0
      @consumeChunk match[0].length

      if inline = JSX_INLINE_INDICATOR.exec @chunk
        open[0] = 'JSX_INLINE_BOTH_EXPRESSION_START'
        @consumeChunk inline[0].length

      endOfExpressionOffset = @offsetOfNextOutdent()
      [line, column] = @getLineAndColumnFromChunk 0
      nested = new Lexer().tokenize @chunk[...endOfExpressionOffset], {line, column, inJsxExpression: yes}

      # Remove leading 'TERMINATOR' (if any).
      nested.splice 1, 1 if nested[1]?[0] is 'TERMINATOR'

      @jsxForceExpression({nested})

      @tokens.push nested...
      @consumeChunk endOfExpressionOffset

      [..., close] = nested
      @token '}', '}', 0, 0, ['', 'end of equals expression', close[2]]
      return {}

    if match = (if preserveWhitespace then JSX_ELEMENT_INLINE_EXPRESSION_START else JSX_ELEMENT_INDENTED_EXPRESSION_START).exec(@chunk)
      endOfExpressionOffset = @offsetOfNextOutdent(yes)

      # consume but don't record line token(s)
      if match = WHITESPACE_INCLUDING_NEWLINES.exec(@chunk)
        leadingWhitespace = yes
        @consumeChunk match[0].length
      else if followsWhitespace
        leadingWhitespace = yes

      [line, column] = @getLineAndColumnFromChunk 0
      {tokens: nested, index} = new Lexer().tokenize @chunk[...endOfExpressionOffset], {line, column, untilBalanced: on, initialIndent: @indent, inJsxExpression: yes}

      # Remove leading 'TERMINATOR' (if any).
      nested.splice 1, 1 if nested[1]?[0] is 'TERMINATOR'

      @jsxForceExpression({nested, inset: 1})

      [open, ..., close] = nested
      close.origin = ['', 'end of indented expression', close[2]]
      unless followsNewline
        open[0] =
          if leadingWhitespace
            'JSX_INLINE_EXPRESSION_START'
          else
            'JSX_IMMEDIATE_INLINE_EXPRESSION_START'

      @tokens.push nested...
      @consumeChunk index

      return {}

  jsxForceExpression: ({nested, inset = 0}) ->
    return unless (token for token in nested when token[0] in ['FOR', 'SWITCH', 'WHILE', 'UNTIL', 'IF']).length

    nested.splice inset, 0,
      @makeToken 'IDENTIFIER', 'FORCE_EXPRESSION', 0, 0
      @makeToken '=', '=', 0, 0
      @makeToken '(', '(', 0, 0
    nested.splice nested.length - inset, 0,
      @makeToken ')', ')', 0, 0

  matchJsxElementIndentedContentLine: ({preserveWhitespace, followsNewline}) ->
    [match, content] = JSX_ELEMENT_INDENTED_CONTENT_LINE.exec(@chunk)
    return {} unless match.length
    trailingWhitespace = TRAILING_SPACES.exec match
    if preserveWhitespace or not followsNewline
      content = match
    else
      content = content.trim()
    @token(
      if followsNewline
        'JSX_ELEMENT_CONTENT'
      else
        'JSX_ELEMENT_INLINE_CONTENT'
      content, 0, match.length
    ) if NON_WHITESPACE.exec(match) or match.length and preserveWhitespace

    @consumeChunk match.length
    {trailingWhitespace}

  # Matches and consumes comments.
  commentToken: ->
    return 0 unless match = @chunk.match COMMENT
=======
  # Matches and consumes comments. The comments are taken out of the token
  # stream and saved for later, to be reinserted into the output after
  # everything has been parsed and the JavaScript code generated.
  commentToken: (chunk = @chunk) ->
    return 0 unless match = chunk.match COMMENT
>>>>>>> ae7f97b6
    [comment, here] = match
    contents = null
    # Does this comment follow code on the same line?
    newLine = /^\s*\n+\s*#/.test comment
    if here
      matchIllegal = HERECOMMENT_ILLEGAL.exec comment
      if matchIllegal
        @error "block comments cannot contain #{matchIllegal[0]}",
          offset: matchIllegal.index, length: matchIllegal[0].length

      # Parse indentation or outdentation as if this block comment didn’t exist.
      chunk = chunk.replace "####{here}###", ''
      # Remove leading newlines, like `Rewriter::removeLeadingNewlines`, to
      # avoid the creation of unwanted `TERMINATOR` tokens.
      chunk = chunk.replace /^\n+/, ''
      @lineToken chunk

      # Pull out the ###-style comment’s content, and format it.
      content = here
      if '\n' in content
        content = content.replace /// \n #{repeat ' ', @indent} ///g, '\n'
      contents = [content]
    else
      # The `COMMENT` regex captures successive line comments as one token.
      # Remove any leading newlines before the first comment, but preserve
      # blank lines between line comments.
      content = comment.replace /^(\n*)/, ''
      content = content.replace /^([ |\t]*)#/gm, ''
      contents = content.split '\n'

    commentAttachments = for content, i in contents
      content: content
      here: here?
      newLine: newLine or i isnt 0 # Line comments after the first one start new lines, by definition.

    prev = @prev()
    unless prev
      # If there’s no previous token, create a placeholder token to attach
      # this comment to; and follow with a newline.
      commentAttachments[0].newLine = yes
      @lineToken @chunk[comment.length..] # Set the indent.
      placeholderToken = @makeToken 'JS', ''
      placeholderToken.generated = yes
      placeholderToken.comments = commentAttachments
      @tokens.push placeholderToken
      @newlineToken 0
    else
      attachCommentsToNode commentAttachments, prev

    comment.length

  # Matches JavaScript interpolated directly into the source via backticks.
  jsToken: ->
    return 0 unless @chunk.charAt(0) is '`' and
      (match = HERE_JSTOKEN.exec(@chunk) or JSTOKEN.exec(@chunk))
    # Convert escaped backticks to backticks, and escaped backslashes
    # just before escaped backticks to backslashes
    script = match[1].replace /\\+(`|$)/g, (string) ->
      # `string` is always a value like '\`', '\\\`', '\\\\\`', etc.
      # By reducing it to its latter half, we turn '\`' to '`', '\\\`' to '\`', etc.
      string[-Math.ceil(string.length / 2)..]
    @token 'JS', script, 0, match[0].length
    match[0].length

  # Matches regular expression literals, as well as multiline extended ones.
  # Lexing regular expressions is difficult to distinguish from division, so we
  # borrow some basic heuristics from JavaScript and Ruby.
  regexToken: ->
    switch
      when match = REGEX_ILLEGAL.exec @chunk
        @error "regular expressions cannot begin with #{match[2]}",
          offset: match.index + match[1].length
      when match = @matchWithInterpolations HEREGEX, '///'
        {tokens, index} = match
        comments = @chunk[0...index].match /\s+(#(?!{).*)/g
        @commentToken comment for comment in comments if comments
      when match = REGEX.exec @chunk
        [regex, body, closed] = match
        @validateEscapes body, isRegex: yes, offsetInChunk: 1
        index = regex.length
        prev = @prev()
        if prev
          if prev.spaced and prev[0] in CALLABLE
            return 0 if not closed or POSSIBLY_DIVISION.test regex
          else if prev[0] in NOT_REGEX
            return 0
        @error 'missing / (unclosed regex)' unless closed
      else
        return 0

    [flags] = REGEX_FLAGS.exec @chunk[index..]
    end = index + flags.length
    origin = @makeToken 'REGEX', null, 0, end
    switch
      when not VALID_FLAGS.test flags
        @error "invalid regular expression flags #{flags}", offset: index, length: flags.length
      when regex or tokens.length is 1
        if body
          body = @formatRegex body, { flags, delimiter: '/' }
        else
          body = @formatHeregex tokens[0][1], { flags }
        @token 'REGEX', "#{@makeDelimitedLiteral body, delimiter: '/'}#{flags}", 0, end, origin
      else
        @token 'REGEX_START', '(', 0, 0, origin
        @token 'IDENTIFIER', 'RegExp', 0, 0
        @token 'CALL_START', '(', 0, 0
        @mergeInterpolationTokens tokens, {delimiter: '"', double: yes}, (str) =>
          @formatHeregex str, { flags }
        if flags
          @token ',', ',', index - 1, 0
          @token 'STRING', '"' + flags + '"', index - 1, flags.length
        @token ')', ')', end - 1, 0
        @token 'REGEX_END', ')', end - 1, 0

    end

  # Matches newlines, indents, and outdents, and determines which is which.
  # If we can detect that the current line is continued onto the next line,
  # then the newline is suppressed:
  #
  #     elements
  #       .each( ... )
  #       .map( ... )
  #
  # Keeps track of the level of indentation, because a single outdent token
  # can close multiple indents, so we need to know how far in we happen to be.
<<<<<<< HEAD
  lineToken: (opts = {}) ->
    {dry, returnNumOutdents, noNewlines} = opts
    return 0 unless match = MULTI_DENT.exec @chunk
=======
  lineToken: (chunk = @chunk) ->
    return 0 unless match = MULTI_DENT.exec chunk
>>>>>>> ae7f97b6
    indent = match[0]

    @seenFor = no
    @seenImport = no unless @importSpecifierList
    @seenExport = no unless @exportSpecifierList

    size = indent.length - 1 - indent.lastIndexOf '\n'
    includesBlankLine = indent.split('\n').length > 2

    action =
      switch
        when size - @indebt is @indent
          'consumedIndebt'
        when size > @indent
          'indent'
        when size < @baseIndent
          'missing'
        else
           'outdent'
    return action if dry

    noNewlines ?= @unfinished({includesBlankLine})

    newIndentLiteral = if size > 0 then indent[-size..] else ''
    unless /^(.?)\1*$/.exec newIndentLiteral
      @error 'mixed indentation', offset: indent.length
      return indent.length

    minLiteralLength = Math.min newIndentLiteral.length, @indentLiteral.length
    if newIndentLiteral[...minLiteralLength] isnt @indentLiteral[...minLiteralLength]
      @error 'indentation mismatch', offset: indent.length
      return indent.length

<<<<<<< HEAD
    switch action
      when 'consumedIndebt'
        if noNewlines then @suppressNewlines() else @newlineToken 0, {includesBlankLine}
      when 'indent'
        if noNewlines or @tag() is 'RETURN'
          @indebt = size - @indent
          @suppressNewlines()
          break
        unless @tokens.length
          @baseIndent = @indent = size
          @indentLiteral = newIndentLiteral
          break
        diff = size - @indent + @outdebt
        token = @makeToken 'INDENT', diff, indent.length - size, size
        token.includesBlankLine = yes if includesBlankLine
        @tokens.push token
        @indents.push diff
        @ends.push {tag: 'OUTDENT'}
        @outdebt = @indebt = 0
        @indent = size
=======
    if size - @indebt is @indent
      if noNewlines then @suppressNewlines() else @newlineToken 0
      return indent.length

    if size > @indent
      if noNewlines
        @indebt = size - @indent
        @suppressNewlines()
        return indent.length
      unless @tokens.length
        @baseIndent = @indent = size
>>>>>>> ae7f97b6
        @indentLiteral = newIndentLiteral
      when 'missing'
        @error 'missing indentation', offset: indent.length
      else # outdent
        @indebt = 0
        numOutdents = @outdentToken @indent - size, noNewlines, indent.length
        return {numOutdents, consumed: indent.length} if returnNumOutdents

    indent.length

  # Record an outdent token or multiple tokens, if we happen to be moving back
  # inwards past several recorded indents. Sets new @indent value.
  outdentToken: (moveOut, noNewlines, outdentLength) ->
    decreasedIndent = @indent - moveOut
    numOutdents = 0
    while moveOut > 0
      lastIndent = @indents[@indents.length - 1]
      if not lastIndent
        @outdebt = moveOut = 0
      else if @outdebt and moveOut <= @outdebt
        @outdebt -= moveOut
        moveOut   = 0
      else
        dent = @indents.pop() + @outdebt
        if outdentLength and @chunk[outdentLength] in INDENTABLE_CLOSERS
          decreasedIndent -= dent - moveOut
          moveOut = dent
        @outdebt = 0
        # pair might call outdentToken, so preserve decreasedIndent
        @pair 'OUTDENT'
        @token 'OUTDENT', moveOut, 0, outdentLength
        numOutdents++
        moveOut -= dent
    @outdebt -= moveOut if dent
    @tokens.pop() while @value() is ';'

    @token 'TERMINATOR', '\n', outdentLength, 0 unless @tag() is 'TERMINATOR' or noNewlines
    @indent = decreasedIndent
    @indentLiteral = @indentLiteral[...decreasedIndent]
    numOutdents

  # Matches and consumes non-meaningful whitespace. Tag the previous token
  # as being “spaced”, because there are some cases where it makes a difference.
  whitespaceToken: ->
    return 0 unless (match = WHITESPACE.exec @chunk) or
                    (nline = @chunk.charAt(0) is '\n')
    prev = @prev()
    prev[if match then 'spaced' else 'newLine'] = true if prev
    if match then match[0].length else 0

  # Generate a newline token. Consecutive newlines get merged together.
  newlineToken: (offset, opts = {}) ->
    @tokens.pop() while @value() is ';'
    unless @tag() is 'TERMINATOR'
      token = @makeToken 'TERMINATOR', '\n', offset, 0
      token.includesBlankLine = yes if opts.includesBlankLine
      @tokens.push token
    this

  # Use a `\` at a line-ending to suppress the newline.
  # The slash is removed here once its job is done.
  suppressNewlines: ->
    prev = @prev()
    if prev[1] is '\\'
      if prev.comments and @tokens.length > 1
        # `@tokens.length` should be at least 2 (some code, then `\`).
        # If something puts a `\` after nothing, they deserve to lose any
        # comments that trail it.
        attachCommentsToNode prev.comments, @tokens[@tokens.length - 2]
      @tokens.pop()
    this

<<<<<<< HEAD
=======
  # CSX is like JSX but for CoffeeScript.
  csxToken: ->
    firstChar = @chunk[0]
    # Check the previous token to detect if attribute is spread.
    prevChar = if @tokens.length > 0 then @tokens[@tokens.length - 1][0] else ''
    if firstChar is '<'
      match = CSX_IDENTIFIER.exec @chunk[1...]
      return 0 unless match and (
        @csxDepth > 0 or
        # Not the right hand side of an unspaced comparison (i.e. `a<b`).
        not (prev = @prev()) or
        prev.spaced or
        prev[0] not in COMPARABLE_LEFT_SIDE
      )
      [input, id, colon] = match
      origin = @token 'CSX_TAG', id, 1, id.length
      @token 'CALL_START', '('
      @token '[', '['
      @ends.push tag: '/>', origin: origin, name: id
      @csxDepth++
      return id.length + 1
    else if csxTag = @atCSXTag()
      if @chunk[...2] is '/>'
        @pair '/>'
        @token ']', ']', 0, 2
        @token 'CALL_END', ')', 0, 2
        @csxDepth--
        return 2
      else if firstChar is '{'
        if prevChar is ':'
          token = @token '(', '('
          @csxObjAttribute[@csxDepth] = no
        else
          token = @token '{', '{'
          @csxObjAttribute[@csxDepth] = yes
        @ends.push {tag: '}', origin: token}
        return 1
      else if firstChar is '>'
        # Ignore terminators inside a tag.
        @pair '/>' # As if the current tag was self-closing.
        origin = @token ']', ']'
        @token ',', ','
        {tokens, index: end} =
          @matchWithInterpolations INSIDE_CSX, '>', '</', CSX_INTERPOLATION
        @mergeInterpolationTokens tokens, {delimiter: '"'}, (value, i) =>
          @formatString value, delimiter: '>'
        match = CSX_IDENTIFIER.exec @chunk[end...]
        if not match or match[0] isnt csxTag.name
          @error "expected corresponding CSX closing tag for #{csxTag.name}",
            csxTag.origin[2]
        afterTag = end + csxTag.name.length
        if @chunk[afterTag] isnt '>'
          @error "missing closing > after tag name", offset: afterTag, length: 1
        # +1 for the closing `>`.
        @token 'CALL_END', ')', end, csxTag.name.length + 1
        @csxDepth--
        return afterTag + 1
      else
        return 0
    else if @atCSXTag 1
      if firstChar is '}'
        @pair firstChar
        if @csxObjAttribute[@csxDepth]
          @token '}', '}'
          @csxObjAttribute[@csxDepth] = no
        else
          @token ')', ')'
        @token ',', ','
        return 1
      else
        return 0
    else
      return 0

  atCSXTag: (depth = 0) ->
    return no if @csxDepth is 0
    i = @ends.length - 1
    i-- while @ends[i]?.tag is 'OUTDENT' or depth-- > 0 # Ignore indents.
    last = @ends[i]
    last?.tag is '/>' and last

>>>>>>> ae7f97b6
  # We treat all other single characters as a token. E.g.: `( ) , . !`
  # Multi-character operators are also literal tokens, so that Jison can assign
  # the proper order of operations. There are some symbols that we tag specially
  # here. `;` and newlines are both treated as a `TERMINATOR`, we distinguish
  # parentheses that indicate a method call from regular parentheses, and so on.
  literalToken: ->
    if match = OPERATOR.exec @chunk
      [value] = match
      @tagParameters() if CODE.test value
    else
      value = @chunk.charAt 0
    tag  = value
    prev = @prev()

    if prev and value in ['=', COMPOUND_ASSIGN...]
      skipToken = false
      if value is '=' and prev[1] in ['||', '&&'] and not prev.spaced
        prev[0] = 'COMPOUND_ASSIGN'
        prev[1] += '='
        prev = @tokens[@tokens.length - 2]
        skipToken = true
      if prev and prev[0] isnt 'PROPERTY'
        origin = prev.origin ? prev
        message = isUnassignable prev[1], origin[1]
        @error message, origin[2] if message
      return value.length if skipToken

    if value is '{' and @seenImport
      @importSpecifierList = yes
    else if @importSpecifierList and value is '}'
      @importSpecifierList = no
    else if value is '{' and prev?[0] is 'EXPORT'
      @exportSpecifierList = yes
    else if @exportSpecifierList and value is '}'
      @exportSpecifierList = no

    if value is ';'
      @seenFor = @seenImport = @seenExport = no
      tag = 'TERMINATOR'
    else if value is '*' and prev[0] is 'EXPORT'
      tag = 'EXPORT_ALL'
    else if value is '|' and @inJsxExpression
      tag = 'JSX_FILTER'
    else if value is '~' and @inJsxExpression
      tag = 'JSX_FILTER_ADDTL_ARG'
    else if value in MATH            then tag = 'MATH'
    else if value in COMPARE         then tag = 'COMPARE'
    else if value in COMPOUND_ASSIGN then tag = 'COMPOUND_ASSIGN'
    else if value in UNARY           then tag = 'UNARY'
    else if value in UNARY_MATH      then tag = 'UNARY_MATH'
    else if value in SHIFT           then tag = 'SHIFT'
    else if value is '?' and prev?.spaced then tag = 'BIN?'
    else if prev and not prev.spaced
      if value is '(' and prev[0] in CALLABLE
        prev[0] = 'FUNC_EXIST' if prev[0] is '?'
        tag = 'CALL_START'
      else if value is '[' and prev[0] in INDEXABLE
        tag = 'INDEX_START'
        switch prev[0]
          when '?'  then prev[0] = 'INDEX_SOAK'
    token = @makeToken tag, value
    switch value
      when '(', '{', '[' then @ends.push {tag: INVERSES[value], origin: token}
      when ')', '}', ']' then @pair value
    @tokens.push @makeToken tag, value
    value.length

  # Token Manipulators
  # ------------------

  # A source of ambiguity in our grammar used to be parameter lists in function
  # definitions versus argument lists in function calls. Walk backwards, tagging
  # parameters specially in order to make things easier for the parser.
  tagParameters: ->
    return this if @tag() isnt ')'
    stack = []
    {tokens} = this
    i = tokens.length
    paramEndToken = tokens[--i]
    paramEndToken[0] = 'PARAM_END'
    while tok = tokens[--i]
      switch tok[0]
        when ')'
          stack.push tok
        when '(', 'CALL_START'
          if stack.length then stack.pop()
          else if tok[0] is '('
            tok[0] = 'PARAM_START'
            return this
          else
            paramEndToken[0] = 'CALL_END'
            return this
    this

  # Close up all remaining open blocks at the end of the file.
  closeIndentation: ->
    @outdentToken @indent

  # Match the contents of a delimited token and expand variables and expressions
  # inside it using Ruby-like notation for substitution of arbitrary
  # expressions.
  #
  #     "Hello #{name.capitalize()}."
  #
  # If it encounters an interpolation, this method will recursively create a new
  # Lexer and tokenize until the `{` of `#{` is balanced with a `}`.
  #
  #  - `regex` matches the contents of a token (but not `delimiter`, and not
  #    `#{` if interpolations are desired).
  #  - `delimiter` is the delimiter of the token. Examples are `'`, `"`, `'''`,
  #    `"""` and `///`.
  #
  # This method allows us to have strings within interpolations within strings,
  # ad infinitum.
  matchWithInterpolations: (regex, delimiter, closingDelimiter, interpolators) ->
    closingDelimiter ?= delimiter
    interpolators ?= /^#\{/

    tokens = []
    offsetInChunk = delimiter.length
    return null unless @chunk[...offsetInChunk] is delimiter
    str = @chunk[offsetInChunk..]
    loop
      [strPart] = regex.exec str

      @validateEscapes strPart, {isRegex: delimiter.charAt(0) is '/', offsetInChunk}

      # Push a fake `'NEOSTRING'` token, which will get turned into a real string later.
      tokens.push @makeToken 'NEOSTRING', strPart, offsetInChunk

      str = str[strPart.length..]
      offsetInChunk += strPart.length

      break unless match = interpolators.exec str
      [interpolator] = match

      # To remove the `#` in `#{`.
      interpolationOffset = interpolator.length - 1
      [line, column] = @getLineAndColumnFromChunk offsetInChunk + interpolationOffset
      rest = str[interpolationOffset..]
      {tokens: nested, index} =
        new Lexer().tokenize rest, line: line, column: column, untilBalanced: on
      # Account for the `#` in `#{`
      index += interpolationOffset

      braceInterpolator = str[index - 1] is '}'
      if braceInterpolator
        # Turn the leading and trailing `{` and `}` into parentheses. Unnecessary
        # parentheses will be removed later.
        [open, ..., close] = nested
        open[0]  = open[1]  = '('
        close[0] = close[1] = ')'
        close.origin = ['', 'end of interpolation', close[2]]

      # Remove leading `'TERMINATOR'` (if any).
      nested.splice 1, 1 if nested[1]?[0] is 'TERMINATOR'

      unless braceInterpolator
        # We are not using `{` and `}`, so wrap the interpolated tokens instead.
        open = @makeToken '(', '(', offsetInChunk, 0
        close = @makeToken ')', ')', offsetInChunk + index, 0
        nested = [open, nested..., close]

      # Push a fake `'TOKENS'` token, which will get turned into real tokens later.
      tokens.push ['TOKENS', nested]

      str = str[index..]
      offsetInChunk += index

    unless str[...closingDelimiter.length] is closingDelimiter
      @error "missing #{closingDelimiter}", length: delimiter.length

    [firstToken, ..., lastToken] = tokens
    firstToken[2].first_column -= delimiter.length
    if lastToken[1].substr(-1) is '\n'
      lastToken[2].last_line += 1
      lastToken[2].last_column = closingDelimiter.length - 1
    else
      lastToken[2].last_column += closingDelimiter.length
    lastToken[2].last_column -= 1 if lastToken[1].length is 0

    {tokens, index: offsetInChunk + closingDelimiter.length}

  # Merge the array `tokens` of the fake token types `'TOKENS'` and `'NEOSTRING'`
  # (as returned by `matchWithInterpolations`) into the token stream. The value
  # of `'NEOSTRING'`s are converted using `fn` and turned into strings using
  # `options` first.
  mergeInterpolationTokens: (tokens, options, fn) ->
    if tokens.length > 1
      lparen = @token 'STRING_START', '(', 0, 0

    firstIndex = @tokens.length
    for token, i in tokens
      [tag, value] = token
      switch tag
        when 'TOKENS'
          # Optimize out empty interpolations (an empty pair of parentheses).
          continue if value.length is 2
          # Push all the tokens in the fake `'TOKENS'` token. These already have
          # sane location data.
          locationToken = value[0]
          tokensToPush = value
        when 'NEOSTRING'
          # Convert `'NEOSTRING'` into `'STRING'`.
          converted = fn.call this, token[1], i
          # Optimize out empty strings. We ensure that the tokens stream always
          # starts with a string token, though, to make sure that the result
          # really is a string.
          if converted.length is 0
            if i is 0
              firstEmptyStringIndex = @tokens.length
            else
              continue
          # However, there is one case where we can optimize away a starting
          # empty string.
          if i is 2 and firstEmptyStringIndex?
            @tokens.splice firstEmptyStringIndex, 2 # Remove empty string and the plus.
          token[0] = 'STRING'
          token[1] = @makeDelimitedLiteral converted, options
          locationToken = token
          tokensToPush = [token]
      if @tokens.length > firstIndex
        # Create a 0-length "+" token.
        plusToken = @token '+', '+'
        plusToken[2] =
          first_line:   locationToken[2].first_line
          first_column: locationToken[2].first_column
          last_line:    locationToken[2].first_line
          last_column:  locationToken[2].first_column
      @tokens.push tokensToPush...

    if lparen
      [..., lastToken] = tokens
      lparen.origin = ['STRING', null,
        first_line:   lparen[2].first_line
        first_column: lparen[2].first_column
        last_line:    lastToken[2].last_line
        last_column:  lastToken[2].last_column
      ]
      lparen[2] = lparen.origin[2]
      rparen = @token 'STRING_END', ')'
      rparen[2] =
        first_line:   lastToken[2].last_line
        first_column: lastToken[2].last_column
        last_line:    lastToken[2].last_line
        last_column:  lastToken[2].last_column

  # Pairs up a closing token, ensuring that all listed pairs of tokens are
  # correctly balanced throughout the course of the token stream.
  pair: (tag) ->
    [..., prev] = @ends
    unless tag is wanted = prev?.tag
      @error "unmatched #{tag}" unless 'OUTDENT' is wanted
      # Auto-close `INDENT` to support syntax like this:
      #
      #     el.click((event) ->
      #       el.hide())
      #
      [..., lastIndent] = @indents
      @outdentToken lastIndent, true
      return @pair tag
    @ends.pop()

  # Helpers
  # -------

  # Returns the line and column number from an offset into the current chunk.
  #
  # `offset` is a number of characters into `@chunk`.
  getLineAndColumnFromChunk: (offset) ->
    if offset is 0
      return [@chunkLine, @chunkColumn]

    if offset >= @chunk.length
      string = @chunk
    else
      string = @chunk[..offset-1]

    lineCount = count string, '\n'

    column = @chunkColumn
    if lineCount > 0
      [..., lastLine] = string.split '\n'
      column = lastLine.length
    else
      column += string.length

    [@chunkLine + lineCount, column]

  # Same as `token`, except this just returns the token without adding it
  # to the results.
  makeToken: (tag, value, offsetInChunk = 0, length = value.length) ->
    locationData = {}
    [locationData.first_line, locationData.first_column] =
      @getLineAndColumnFromChunk offsetInChunk

    # Use length - 1 for the final offset - we're supplying the last_line and the last_column,
    # so if last_column == first_column, then we're looking at a character of length 1.
    lastCharacter = if length > 0 then (length - 1) else 0
    [locationData.last_line, locationData.last_column] =
      @getLineAndColumnFromChunk offsetInChunk + lastCharacter

    token = [tag, value, locationData]

    token

  # Add a token to the results.
  # `offset` is the offset into the current `@chunk` where the token starts.
  # `length` is the length of the token in the `@chunk`, after the offset.  If
  # not specified, the length of `value` will be used.
  #
  # Returns the new token.
  token: (tag, value, offsetInChunk, length, origin) ->
    token = @makeToken tag, value, offsetInChunk, length
    token.origin = origin if origin
    @tokens.push token
    token

  # Peek at the last tag in the token stream.
  tag: ->
    [..., token] = @tokens
    token?[0]

  # Peek at the last value in the token stream.
  value: ->
    [..., token] = @tokens
    token?[1]

  # Get the previous token in the token stream.
  prev: ->
    @tokens[@tokens.length - 1]

  # Are we in the midst of an unfinished expression?
<<<<<<< HEAD
  unfinished: (opts = {}) ->
    regex =
      if @jsxLeadingDotClassAllowed(opts)
        LINE_CONTINUER_NO_DOT
      else
        LINE_CONTINUER
    regex.test(@chunk) or
    @tag() in ['\\', '.', '?.', '?::', 'UNARY', 'MATH', 'UNARY_MATH', '+', '-',
               '**', 'SHIFT', 'RELATION', 'COMPARE', '&', '^', '|', '&&', '||',
               'BIN?', 'THROW', 'EXTENDS', 'DEFAULT']
=======
  unfinished: ->
    LINE_CONTINUER.test(@chunk) or
    @tag() in UNFINISHED
>>>>>>> ae7f97b6

  jsxLeadingDotClassAllowed: ({includesBlankLine} = {}) ->
    return yes unless @tokens.length
    return yes if includesBlankLine
    return yes if @lastNonIndentTag() in CANT_PRECEDE_DOT_PROPERTY
    return yes if @lineToken(dry: yes) is 'indent' and @prevLineStartsWith ['IF', 'ELSE', 'FOR', 'UNLESS']
    [..., prevToken] = @tokens
    return yes if prevToken?[0]        is 'INDENT' and @prevLineStartsWith ['IF', 'ELSE', 'FOR', 'UNLESS'], offset: 1
    return yes if prevToken?.includesBlankLine
    no

  prevLineStartsWith: (tags, opts = {}) ->
    {offset = 0} = opts
    index = @tokens.length - offset
    while tag = @tokens[--index]?[0]
      break if tag in ['TERMINATOR', 'INDENT', 'OUTDENT']
    lineStarter = @tokens[index + 1]
    lineStarter?[0] in tags

  lastNonIndentTag: ->
    index = @tokens.length
    while tag = @tokens[--index]?[0]
      return tag unless tag is 'INDENT'

  formatString: (str, options) ->
    @replaceUnicodeCodePointEscapes str.replace(STRING_OMIT, '$1'), options

  formatHeregex: (str, options) ->
    @formatRegex str.replace(HEREGEX_OMIT, '$1$2'), merge(options, delimiter: '///')

  formatRegex: (str, options) ->
    @replaceUnicodeCodePointEscapes str, options

  unicodeCodePointToUnicodeEscapes: (codePoint) ->
    toUnicodeEscape = (val) ->
      str = val.toString 16
      "\\u#{repeat '0', 4 - str.length}#{str}"
    return toUnicodeEscape(codePoint) if codePoint < 0x10000
    # surrogate pair
    high = Math.floor((codePoint - 0x10000) / 0x400) + 0xD800
    low = (codePoint - 0x10000) % 0x400 + 0xDC00
    "#{toUnicodeEscape(high)}#{toUnicodeEscape(low)}"

  # Replace `\u{...}` with `\uxxxx[\uxxxx]` in regexes without `u` flag
  replaceUnicodeCodePointEscapes: (str, options) ->
    shouldReplace = options.flags? and 'u' not in options.flags
    str.replace UNICODE_CODE_POINT_ESCAPE, (match, escapedBackslash, codePointHex, offset) =>
      return escapedBackslash if escapedBackslash

      codePointDecimal = parseInt codePointHex, 16
      if codePointDecimal > 0x10ffff
        @error "unicode code point escapes greater than \\u{10ffff} are not allowed",
          offset: offset + options.delimiter.length
          length: codePointHex.length + 4
      return match unless shouldReplace

      @unicodeCodePointToUnicodeEscapes codePointDecimal

  # Validates escapes in strings and regexes.
  validateEscapes: (str, options = {}) ->
    invalidEscapeRegex =
      if options.isRegex
        REGEX_INVALID_ESCAPE
      else
        STRING_INVALID_ESCAPE
    match = invalidEscapeRegex.exec str
    return unless match
    [[], before, octal, hex, unicodeCodePoint, unicode] = match
    message =
      if octal
        "octal escape sequences are not allowed"
      else
        "invalid escape sequence"
    invalidEscape = "\\#{octal or hex or unicodeCodePoint or unicode}"
    @error "#{message} #{invalidEscape}",
      offset: (options.offsetInChunk ? 0) + match.index + before.length
      length: invalidEscape.length

  # Constructs a string or regex by escaping certain characters.
  makeDelimitedLiteral: (body, options = {}) ->
    body = '(?:)' if body is '' and options.delimiter is '/'
    regex = ///
        (\\\\)                               # Escaped backslash.
      | (\\0(?=[1-7]))                       # Null character mistaken as octal escape.
      | \\?(#{options.delimiter})            # (Possibly escaped) delimiter.
      | \\?(?: (\n)|(\r)|(\u2028)|(\u2029) ) # (Possibly escaped) newlines.
      | (\\.)                                # Other escapes.
    ///g
    body = body.replace regex, (match, backslash, nul, delimiter, lf, cr, ls, ps, other) -> switch
      # Ignore escaped backslashes.
      when backslash then (if options.double then backslash + backslash else backslash)
      when nul       then '\\x00'
      when delimiter then "\\#{delimiter}"
      when lf        then '\\n'
      when cr        then '\\r'
      when ls        then '\\u2028'
      when ps        then '\\u2029'
      when other     then (if options.double then "\\#{other}" else other)
    "#{options.delimiter}#{body}#{options.delimiter}"

  # Throws an error at either a given offset from the current chunk or at the
  # location of a token (`token[2]`).
  error: (message, options = {}) ->
    location =
      if 'first_line' of options
        options
      else
        [first_line, first_column] = @getLineAndColumnFromChunk options.offset ? 0
        {first_line, first_column, last_column: first_column + (options.length ? 1) - 1}
    throwSyntaxError message, location

# Helper functions
# ----------------

isUnassignable = (name, displayName = name) -> switch
  when name in [JS_KEYWORDS..., COFFEE_KEYWORDS...]
    "keyword '#{displayName}' can't be assigned"
  when name in STRICT_PROSCRIBED
    "'#{displayName}' can't be assigned"
  when name in RESERVED
    "reserved word '#{displayName}' can't be assigned"
  else
    false

exports.isUnassignable = isUnassignable

# `from` isn’t a CoffeeScript keyword, but it behaves like one in `import` and
# `export` statements (handled above) and in the declaration line of a `for`
# loop. Try to detect when `from` is a variable identifier and when it is this
# “sometimes” keyword.
isForFrom = (prev) ->
  if prev[0] is 'IDENTIFIER'
    # `for i from from`, `for from from iterable`
    if prev[1] is 'from'
      prev[1][0] = 'IDENTIFIER'
      yes
    # `for i from iterable`
    yes
  # `for from…`
  else if prev[0] is 'FOR'
    no
  # `for {from}…`, `for [from]…`, `for {a, from}…`, `for {a: from}…`
  else if prev[1] in ['{', '[', ',', ':']
    no
  else
    yes

# Constants
# ---------

# Keywords that CoffeeScript shares in common with JavaScript.
JS_KEYWORDS = [
  'true', 'false', 'null', 'this'
  'new', 'delete', 'typeof', 'in', 'instanceof'
  'return', 'throw', 'break', 'continue', 'debugger', 'yield', 'await'
  'if', 'else', 'switch', 'for', 'while', 'do', 'try', 'catch', 'finally'
  'class', 'extends', 'super'
  'import', 'export', 'default'
]

# CoffeeScript-only keywords.
COFFEE_KEYWORDS = [
  'undefined', 'Infinity', 'NaN'
  'then', 'unless', 'until', 'loop', 'of', 'by', 'when'
]

COFFEE_ALIAS_MAP =
  and  : '&&'
  or   : '||'
  is   : '=='
  isnt : '!='
  not  : '!'
  yes  : 'true'
  no   : 'false'
  on   : 'true'
  off  : 'false'

COFFEE_ALIASES  = (key for key of COFFEE_ALIAS_MAP)
COFFEE_KEYWORDS = COFFEE_KEYWORDS.concat COFFEE_ALIASES

# The list of keywords that are reserved by JavaScript, but not used, or are
# used by CoffeeScript internally. We throw an error when these are encountered,
# to avoid having a JavaScript error at runtime.
RESERVED = [
  'case', 'function', 'var', 'void', 'with', 'const', 'let', 'enum'
  'native', 'implements', 'interface', 'package', 'private'
  'protected', 'public', 'static'
]

STRICT_PROSCRIBED = ['arguments', 'eval']

# The superset of both JavaScript keywords and reserved words, none of which may
# be used as identifiers or properties.
exports.JS_FORBIDDEN = JS_KEYWORDS.concat(RESERVED).concat(STRICT_PROSCRIBED)

# The character code of the nasty Microsoft madness otherwise known as the BOM.
BOM = 65279

# Token matching regexes.
IDENTIFIER = /// ^
  (?!\d)
  ( (?: (?!\s)[$\w\x7f-\uffff] )+ )
  ( [^\n\S]* : (?!:) )?  # Is this a property name?
///

NUMBER     = ///
  ^ 0b[01]+    |              # binary
  ^ 0o[0-7]+   |              # octal
  ^ 0x[\da-f]+ |              # hex
  ^ \d*\.?\d+ (?:e[+-]?\d+)?  # decimal
///i

OPERATOR   = /// ^ (
  ?: [-=]>             # function
   | [-+*/%<>&|^!?=]=  # compound assign / compare
   | >>>=?             # zero-fill right shift
   | ([-+:])\1         # doubles
   | ([&|<>*/%])\2=?   # logic / shift / power / floor division / modulo
   | \?(\.|::)         # soak access
   | \.{2,3}           # range or splat
) ///

WHITESPACE = /^[^\n\S]+/

<<<<<<< HEAD
COMMENT    = /^###([^#][\s\S]*?)(?:###[^\n\S]*|###$)|^(?:\s*#(?!##[^#])(?![a-zA-Z]).*)+/
=======
COMMENT    = /^\s*###([^#][\s\S]*?)(?:###[^\n\S]*|###$)|^(?:\s*#(?!##[^#]).*)+/
>>>>>>> ae7f97b6

CODE       = /^[-=]>/

MULTI_DENT = /^(?:\n[^\n\S]*)+/

JSTOKEN      = ///^ `(?!``) ((?: [^`\\] | \\[\s\S]           )*) `   ///
HERE_JSTOKEN = ///^ ```     ((?: [^`\\] | \\[\s\S] | `(?!``) )*) ``` ///

JSX_ELEMENT =                    /// ^     %([a-zA-Z][a-zA-Z_0-9]*(?:\.[A-Z][a-zA-z_0-9]*)*) ///
JSX_ELEMENT_LEADING_WHITESPACE = /// ^ \s* %([a-zA-Z][a-zA-Z_0-9]*(?:\.[A-Z][a-zA-z_0-9]*)*) ///
JSX_ID_SHORTHAND =                    /// ^     (\#) ([a-zA-Z][a-zA-Z_0-9\-]*) ///
JSX_ID_SHORTHAND_LEADING_WHITESPACE = /// ^ (\s* \#) ([a-zA-Z][a-zA-Z_0-9\-]*) ///
JSX_CLASS_SHORTHAND =                    /// ^     (\.) (?: (\() | ([a-zA-Z][a-zA-Z_0-9\-]*)) ///
JSX_CLASS_SHORTHAND_LEADING_WHITESPACE = /// ^ (\s* \.) (?: (\() | ([a-zA-Z][a-zA-Z_0-9\-]*)) ///
JSX_INLINE_INDICATOR = /// ^ \^ ///
JSX_ELEMENT_IMMEDIATE_CLOSERS = /// ^ (?: \, | \} | \) | \] | for\s | unless\s | if\s ) ///
JSX_ELEMENT_INLINE_EQUALS_EXPRESSION = /// ^ (= \s*) ([^\n]+) ///
JSX_ELEMENT_INLINE_BODY_START = /// ^ [^\n] ///
JSX_ELEMENT_INLINE_CONTENT = /// ^ [^\n\{<]+ ///
JSX_ELEMENT_INLINE_EXPRESSION_START = /// ^ \{ ///
JSX_ELEMENT_INDENTED_EQUALS_EXPRESSION_START = /// ^ \s* = ///
JSX_ELEMENT_INDENTED_EXPRESSION_START = /// ^ \s* { ///
JSX_ELEMENT_INDENTED_CONTENT_LINE = /// ^ \s* ([^\n\{<]*) ///
JSX_PARENTHESIZED_ATTRIBUTES_START = /// ^ \( ///
JSX_PARENTHESIZED_ATTRIBUTES_END   = /// ^ \) ///
JSX_PARENTHESIZED_ATTRIBUTE = ///
  ^
  ([a-zA-Z][a-zA-Z_\-0-9]*)      # attribute name
  (\s*)
  =
  (\s*) 
  (?:
    (\{)                           # start expression attribute value
    |
    (" (?: [^\\"] | \\[\s\S] )* ") # double-quoted string attribute value
    |
    (' (?: [^\\'] | \\[\s\S] )* ') # single-quoted string attribute value
  )
///
JSX_OBJECT_ATTRIBUTES_START = /// ^ \{ ///
JSX_TAG =                    /// ^     (<) ([a-zA-Z][a-zA-Z_0-9]*) ///
JSX_TAG_LEADING_WHITESPACE = /// ^ (\s* <) ([a-zA-Z][a-zA-Z_0-9]*) ///
JSX_TAG_ATTRIBUTES_END = /// ^ > ///
JSX_TAG_SELF_CLOSE = /// ^ /> ///
NON_WHITESPACE = /// \S ///
WHITESPACE_INCLUDING_NEWLINES = /^\s+/

# String-matching-regexes.
STRING_START   = /^(?:'''|"""|'|")/

STRING_SINGLE  = /// ^(?: [^\\']  | \\[\s\S]                      )* ///
STRING_DOUBLE  = /// ^(?: [^\\"#] | \\[\s\S] |           \#(?!\{) )* ///
HEREDOC_SINGLE = /// ^(?: [^\\']  | \\[\s\S] | '(?!'')            )* ///
HEREDOC_DOUBLE = /// ^(?: [^\\"#] | \\[\s\S] | "(?!"") | \#(?!\{) )* ///

STRING_OMIT    = ///
    ((?:\\\\)+)      # Consume (and preserve) an even number of backslashes.
  | \\[^\S\n]*\n\s*  # Remove escaped newlines.
///g
SIMPLE_STRING_OMIT = /\s*\n\s*/g
HEREDOC_INDENT     = /\n+([^\n\S]*)(?=\S)/g

# Regex-matching-regexes.
REGEX = /// ^
  / (?!/) ((
  ?: [^ [ / \n \\ ]  # Every other thing.
   | \\[^\n]         # Anything but newlines escaped.
   | \[              # Character class.
       (?: \\[^\n] | [^ \] \n \\ ] )*
     \]
  )*) (/)?
///

REGEX_FLAGS  = /^\w*/
VALID_FLAGS  = /^(?!.*(.).*\1)[imguy]*$/

HEREGEX      = /// ^(?: [^\\/#] | \\[\s\S] | /(?!//) | \#(?!\{) )* ///

HEREGEX_OMIT = ///
    ((?:\\\\)+)     # Consume (and preserve) an even number of backslashes.
  | \\(\s)          # Preserve escaped whitespace.
  | \s+(?:#.*)?     # Remove whitespace and comments.
///g

REGEX_ILLEGAL = /// ^ ( / | /{3}\s*) (\*) ///

POSSIBLY_DIVISION   = /// ^ /=?\s ///

# Other regexes.
HERECOMMENT_ILLEGAL = /\*\//

LINE_CONTINUER        = /// ^ \s* (?: , | \??\.(?![.\d]) | :: ) ///
LINE_CONTINUER_NO_DOT = /// ^ \s* (?: , | :: ) ///
CANT_PRECEDE_DOT_PROPERTY = [
  'RETURN', '(', '->', '=>', '=', 'CALL_START'
  'JSX_ELEMENT_NAME', 'JSX_START_TAG_END', 'JSX_ELEMENT_BODY_START'
]

STRING_INVALID_ESCAPE = ///
  ( (?:^|[^\\]) (?:\\\\)* )        # Make sure the escape isn’t escaped.
  \\ (
     ?: (0[0-7]|[1-7])             # octal escape
      | (x(?![\da-fA-F]{2}).{0,2}) # hex escape
      | (u\{(?![\da-fA-F]{1,}\})[^}]*\}?) # unicode code point escape
      | (u(?!\{|[\da-fA-F]{4}).{0,4}) # unicode escape
  )
///
REGEX_INVALID_ESCAPE = ///
  ( (?:^|[^\\]) (?:\\\\)* )        # Make sure the escape isn’t escaped.
  \\ (
     ?: (0[0-7])                   # octal escape
      | (x(?![\da-fA-F]{2}).{0,2}) # hex escape
      | (u\{(?![\da-fA-F]{1,}\})[^}]*\}?) # unicode code point escape
      | (u(?!\{|[\da-fA-F]{4}).{0,4}) # unicode escape
  )
///

UNICODE_CODE_POINT_ESCAPE = ///
  ( \\\\ )        # Make sure the escape isn’t escaped.
  |
  \\u\{ ( [\da-fA-F]+ ) \}
///g

LEADING_BLANK_LINE  = /^[^\n\S]*\n/
TRAILING_BLANK_LINE = /\n[^\n\S]*$/

TRAILING_SPACES     = /\s+$/

# Compound assignment tokens.
COMPOUND_ASSIGN = [
  '-=', '+=', '/=', '*=', '%=', '||=', '&&=', '?=', '<<=', '>>=', '>>>='
  '&=', '^=', '|=', '**=', '//=', '%%='
]

# Unary tokens.
UNARY = ['NEW', 'TYPEOF', 'DELETE', 'DO']

UNARY_MATH = ['!', '~']

# Bit-shifting tokens.
SHIFT = ['<<', '>>', '>>>']

# Comparison tokens.
COMPARE = ['==', '!=', '<', '>', '<=', '>=']

# Mathematical tokens.
MATH = ['*', '/', '%', '//', '%%']

# Relational tokens that are negatable with `not` prefix.
RELATION = ['IN', 'OF', 'INSTANCEOF']

# Boolean tokens.
BOOL = ['TRUE', 'FALSE']

# Tokens which could legitimately be invoked or indexed. An opening
# parentheses or bracket following these tokens will be recorded as the start
# of a function invocation or indexing operation.
CALLABLE  = ['IDENTIFIER', 'PROPERTY', ')', ']', '?', '@', 'THIS', 'SUPER']
INDEXABLE = CALLABLE.concat [
  'NUMBER', 'INFINITY', 'NAN', 'STRING', 'STRING_END', 'REGEX', 'REGEX_END'
  'BOOL', 'NULL', 'UNDEFINED', '}', '::'
]

# Tokens which a regular expression will never immediately follow (except spaced
# CALLABLEs in some cases), but which a division operator can.
#
# See: http://www-archive.mozilla.org/js/language/js20-2002-04/rationale/syntax.html#regular-expressions
NOT_REGEX = INDEXABLE.concat ['++', '--']

# Tokens that, when immediately preceding a `WHEN`, indicate that the `WHEN`
# occurs at the start of a line. We disambiguate these from trailing whens to
# avoid an ambiguity in the grammar.
LINE_BREAK = ['INDENT', 'OUTDENT', 'TERMINATOR']

# Additional indent in front of these is ignored.
INDENTABLE_CLOSERS = [')', '}', ']']

# Tokens that, when appearing at the end of a line, suppress a following TERMINATOR/INDENT token
UNFINISHED = ['\\', '.', '?.', '?::', 'UNARY', 'MATH', 'UNARY_MATH', '+', '-',
           '**', 'SHIFT', 'RELATION', 'COMPARE', '&', '^', '|', '&&', '||',
           'BIN?', 'EXTENDS', 'DEFAULT']<|MERGE_RESOLUTION|>--- conflicted
+++ resolved
@@ -35,36 +35,21 @@
   # Before returning the token stream, run it through the [Rewriter](rewriter.html).
   tokenize: (code, opts = {}) ->
     @literate   = opts.literate  # Are we lexing literate CoffeeScript?
-<<<<<<< HEAD
     @indent     = opts.initialIndent ? 0 # The current indentation level.
     @baseIndent = opts.initialIndent ? 0 # The overall minimum indentation level
-=======
-    @indent     = 0              # The current indentation level.
-    @baseIndent = 0              # The overall minimum indentation level.
->>>>>>> ae7f97b6
     @indebt     = 0              # The over-indentation at the current level.
     @outdebt    = 0              # The under-outdentation at the current level.
     @indents    = []             # The stack of all current indentation levels.
     @indentLiteral = ''          # The indentation.
     @ends       = []             # The stack for pairing up tokens.
     @tokens     = []             # Stream of parsed tokens in the form `['TYPE', value, location data]`.
-<<<<<<< HEAD
-    @seenFor    = no             # Used to recognize FORIN, FOROF and FORFROM tokens.
-    @seenImport = no             # Used to recognize IMPORT FROM? AS? tokens.
-    @seenExport = no             # Used to recognize EXPORT FROM? AS? tokens.
-    @importSpecifierList = no    # Used to identify when in an IMPORT {...} FROM? ...
-    @exportSpecifierList = no    # Used to identify when in an EXPORT {...} FROM? ...
-    @inJsxExpression = opts.inJsxExpression
-    @_opts = opts
-=======
     @seenFor    = no             # Used to recognize `FORIN`, `FOROF` and `FORFROM` tokens.
     @seenImport = no             # Used to recognize `IMPORT FROM? AS?` tokens.
     @seenExport = no             # Used to recognize `EXPORT FROM? AS?` tokens.
     @importSpecifierList = no    # Used to identify when in an `IMPORT {...} FROM? ...`.
     @exportSpecifierList = no    # Used to identify when in an `EXPORT {...} FROM? ...`.
-    @csxDepth = 0                # Used to optimize CSX checks, how deep in CSX we are.
-    @csxObjAttribute = {}        # Used to detect if CSX attributes is wrapped in {} (<div {props...} />).
->>>>>>> ae7f97b6
+    @inJsxExpression = opts.inJsxExpression
+    @_opts = opts
 
     @chunkLine =
       opts.line or 0             # The start line for the current @chunk.
@@ -315,7 +300,6 @@
 
     end
 
-<<<<<<< HEAD
   # Matches JSX(-Haml) elements
   jsxToken: ->
     originalChunk = @chunk
@@ -820,16 +804,11 @@
     @consumeChunk match.length
     {trailingWhitespace}
 
-  # Matches and consumes comments.
-  commentToken: ->
-    return 0 unless match = @chunk.match COMMENT
-=======
   # Matches and consumes comments. The comments are taken out of the token
   # stream and saved for later, to be reinserted into the output after
   # everything has been parsed and the JavaScript code generated.
   commentToken: (chunk = @chunk) ->
     return 0 unless match = chunk.match COMMENT
->>>>>>> ae7f97b6
     [comment, here] = match
     contents = null
     # Does this comment follow code on the same line?
@@ -845,7 +824,7 @@
       # Remove leading newlines, like `Rewriter::removeLeadingNewlines`, to
       # avoid the creation of unwanted `TERMINATOR` tokens.
       chunk = chunk.replace /^\n+/, ''
-      @lineToken chunk
+      @lineToken {chunk}
 
       # Pull out the ###-style comment’s content, and format it.
       content = here
@@ -870,7 +849,7 @@
       # If there’s no previous token, create a placeholder token to attach
       # this comment to; and follow with a newline.
       commentAttachments[0].newLine = yes
-      @lineToken @chunk[comment.length..] # Set the indent.
+      @lineToken chunk: @chunk[comment.length..] # Set the indent.
       placeholderToken = @makeToken 'JS', ''
       placeholderToken.generated = yes
       placeholderToken.comments = commentAttachments
@@ -956,14 +935,9 @@
   #
   # Keeps track of the level of indentation, because a single outdent token
   # can close multiple indents, so we need to know how far in we happen to be.
-<<<<<<< HEAD
   lineToken: (opts = {}) ->
-    {dry, returnNumOutdents, noNewlines} = opts
-    return 0 unless match = MULTI_DENT.exec @chunk
-=======
-  lineToken: (chunk = @chunk) ->
+    {dry, returnNumOutdents, noNewlines, chunk = @chunk} = opts
     return 0 unless match = MULTI_DENT.exec chunk
->>>>>>> ae7f97b6
     indent = match[0]
 
     @seenFor = no
@@ -997,12 +971,11 @@
       @error 'indentation mismatch', offset: indent.length
       return indent.length
 
-<<<<<<< HEAD
     switch action
       when 'consumedIndebt'
         if noNewlines then @suppressNewlines() else @newlineToken 0, {includesBlankLine}
       when 'indent'
-        if noNewlines or @tag() is 'RETURN'
+        if noNewlines
           @indebt = size - @indent
           @suppressNewlines()
           break
@@ -1018,19 +991,6 @@
         @ends.push {tag: 'OUTDENT'}
         @outdebt = @indebt = 0
         @indent = size
-=======
-    if size - @indebt is @indent
-      if noNewlines then @suppressNewlines() else @newlineToken 0
-      return indent.length
-
-    if size > @indent
-      if noNewlines
-        @indebt = size - @indent
-        @suppressNewlines()
-        return indent.length
-      unless @tokens.length
-        @baseIndent = @indent = size
->>>>>>> ae7f97b6
         @indentLiteral = newIndentLiteral
       when 'missing'
         @error 'missing indentation', offset: indent.length
@@ -1103,90 +1063,6 @@
       @tokens.pop()
     this
 
-<<<<<<< HEAD
-=======
-  # CSX is like JSX but for CoffeeScript.
-  csxToken: ->
-    firstChar = @chunk[0]
-    # Check the previous token to detect if attribute is spread.
-    prevChar = if @tokens.length > 0 then @tokens[@tokens.length - 1][0] else ''
-    if firstChar is '<'
-      match = CSX_IDENTIFIER.exec @chunk[1...]
-      return 0 unless match and (
-        @csxDepth > 0 or
-        # Not the right hand side of an unspaced comparison (i.e. `a<b`).
-        not (prev = @prev()) or
-        prev.spaced or
-        prev[0] not in COMPARABLE_LEFT_SIDE
-      )
-      [input, id, colon] = match
-      origin = @token 'CSX_TAG', id, 1, id.length
-      @token 'CALL_START', '('
-      @token '[', '['
-      @ends.push tag: '/>', origin: origin, name: id
-      @csxDepth++
-      return id.length + 1
-    else if csxTag = @atCSXTag()
-      if @chunk[...2] is '/>'
-        @pair '/>'
-        @token ']', ']', 0, 2
-        @token 'CALL_END', ')', 0, 2
-        @csxDepth--
-        return 2
-      else if firstChar is '{'
-        if prevChar is ':'
-          token = @token '(', '('
-          @csxObjAttribute[@csxDepth] = no
-        else
-          token = @token '{', '{'
-          @csxObjAttribute[@csxDepth] = yes
-        @ends.push {tag: '}', origin: token}
-        return 1
-      else if firstChar is '>'
-        # Ignore terminators inside a tag.
-        @pair '/>' # As if the current tag was self-closing.
-        origin = @token ']', ']'
-        @token ',', ','
-        {tokens, index: end} =
-          @matchWithInterpolations INSIDE_CSX, '>', '</', CSX_INTERPOLATION
-        @mergeInterpolationTokens tokens, {delimiter: '"'}, (value, i) =>
-          @formatString value, delimiter: '>'
-        match = CSX_IDENTIFIER.exec @chunk[end...]
-        if not match or match[0] isnt csxTag.name
-          @error "expected corresponding CSX closing tag for #{csxTag.name}",
-            csxTag.origin[2]
-        afterTag = end + csxTag.name.length
-        if @chunk[afterTag] isnt '>'
-          @error "missing closing > after tag name", offset: afterTag, length: 1
-        # +1 for the closing `>`.
-        @token 'CALL_END', ')', end, csxTag.name.length + 1
-        @csxDepth--
-        return afterTag + 1
-      else
-        return 0
-    else if @atCSXTag 1
-      if firstChar is '}'
-        @pair firstChar
-        if @csxObjAttribute[@csxDepth]
-          @token '}', '}'
-          @csxObjAttribute[@csxDepth] = no
-        else
-          @token ')', ')'
-        @token ',', ','
-        return 1
-      else
-        return 0
-    else
-      return 0
-
-  atCSXTag: (depth = 0) ->
-    return no if @csxDepth is 0
-    i = @ends.length - 1
-    i-- while @ends[i]?.tag is 'OUTDENT' or depth-- > 0 # Ignore indents.
-    last = @ends[i]
-    last?.tag is '/>' and last
-
->>>>>>> ae7f97b6
   # We treat all other single characters as a token. E.g.: `( ) , . !`
   # Multi-character operators are also literal tokens, so that Jison can assign
   # the proper order of operations. There are some symbols that we tag specially
@@ -1520,7 +1396,6 @@
     @tokens[@tokens.length - 1]
 
   # Are we in the midst of an unfinished expression?
-<<<<<<< HEAD
   unfinished: (opts = {}) ->
     regex =
       if @jsxLeadingDotClassAllowed(opts)
@@ -1528,14 +1403,7 @@
       else
         LINE_CONTINUER
     regex.test(@chunk) or
-    @tag() in ['\\', '.', '?.', '?::', 'UNARY', 'MATH', 'UNARY_MATH', '+', '-',
-               '**', 'SHIFT', 'RELATION', 'COMPARE', '&', '^', '|', '&&', '||',
-               'BIN?', 'THROW', 'EXTENDS', 'DEFAULT']
-=======
-  unfinished: ->
-    LINE_CONTINUER.test(@chunk) or
     @tag() in UNFINISHED
->>>>>>> ae7f97b6
 
   jsxLeadingDotClassAllowed: ({includesBlankLine} = {}) ->
     return yes unless @tokens.length
@@ -1760,11 +1628,7 @@
 
 WHITESPACE = /^[^\n\S]+/
 
-<<<<<<< HEAD
-COMMENT    = /^###([^#][\s\S]*?)(?:###[^\n\S]*|###$)|^(?:\s*#(?!##[^#])(?![a-zA-Z]).*)+/
-=======
-COMMENT    = /^\s*###([^#][\s\S]*?)(?:###[^\n\S]*|###$)|^(?:\s*#(?!##[^#]).*)+/
->>>>>>> ae7f97b6
+COMMENT    = /^\s*###([^#][\s\S]*?)(?:###[^\n\S]*|###$)|^(?:\s*#(?!##[^#])(?![a-zA-Z]).*)+/
 
 CODE       = /^[-=]>/
 
