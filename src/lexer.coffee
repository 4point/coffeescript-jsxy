# The CoffeeScript Lexer. Uses a series of token-matching regexes to attempt
# matches against the beginning of the source code. When a match is found,
# a token is produced, we consume the match, and start again. Tokens are in the
# form:
#
#     [tag, value, locationData]
#
# where locationData is {first_line, first_column, last_line, last_column}, which is a
# format that can be fed directly into [Jison](https://github.com/zaach/jison).  These
# are read by jison in the `parser.lexer` function defined in coffeescript.coffee.

{Rewriter, INVERSES} = require './rewriter'

# Import the helpers we need.
{count, starts, compact, repeat, invertLiterate, merge,
attachCommentsToNode, locationDataToString, throwSyntaxError} = require './helpers'

# The Lexer Class
# ---------------

# The Lexer class reads a stream of CoffeeScript and divvies it up into tagged
# tokens. Some potential ambiguity in the grammar has been avoided by
# pushing some extra smarts into the Lexer.
exports.Lexer = class Lexer

  # **tokenize** is the Lexer's main method. Scan by attempting to match tokens
  # one at a time, using a regular expression anchored at the start of the
  # remaining code, or a custom recursive token-matching method
  # (for interpolations). When the next token has been recorded, we move forward
  # within the code past the token, and begin again.
  #
  # Each tokenizing method is responsible for returning the number of characters
  # it has consumed.
  #
  # Before returning the token stream, run it through the [Rewriter](rewriter.html).
  tokenize: (code, opts = {}) ->
    @literate   = opts.literate  # Are we lexing literate CoffeeScript?
    @indent     = opts.initialIndent ? 0 # The current indentation level.
    @baseIndent = opts.initialIndent ? 0 # The overall minimum indentation level
    @indebt     = 0              # The over-indentation at the current level.
    @outdebt    = 0              # The under-outdentation at the current level.
    @indents    = []             # The stack of all current indentation levels.
    @indentLiteral = ''          # The indentation.
    @ends       = []             # The stack for pairing up tokens.
    @tokens     = []             # Stream of parsed tokens in the form `['TYPE', value, location data]`.
    @seenFor    = no             # Used to recognize `FORIN`, `FOROF` and `FORFROM` tokens.
    @seenImport = no             # Used to recognize `IMPORT FROM? AS?` tokens.
    @seenExport = no             # Used to recognize `EXPORT FROM? AS?` tokens.
    @importSpecifierList = no    # Used to identify when in an `IMPORT {...} FROM? ...`.
    @exportSpecifierList = no    # Used to identify when in an `EXPORT {...} FROM? ...`.
    @inJsxExpression = opts.inJsxExpression
    @_opts = opts

    @chunkLine =
      opts.line or 0             # The start line for the current @chunk.
    @chunkColumn =
      opts.column or 0           # The start column of the current @chunk.
    code = @clean code           # The stripped, cleaned original source code.

    # At every position, run through this list of attempted matches,
    # short-circuiting if any of them succeed. Their order determines precedence:
    # `@literalToken` is the fallback catch-all.
    i = 0
    while @chunk = code[i..]
      consumed = \
           @jsxToken()        or
           @identifierToken() or
           @commentToken()    or
           @whitespaceToken() or
           @lineToken()       or
           @stringToken()     or
           @numberToken()     or
           @regexToken()      or
           @jsToken()         or
           @literalToken()

      # Update position.
      [@chunkLine, @chunkColumn] = @getLineAndColumnFromChunk consumed

      i += consumed

      return {@tokens, index: i} if opts.untilBalanced and @ends.length is 0

    @closeIndentation()
    @error "missing #{end.tag}", (end.origin ? end)[2] if end = @ends.pop()
    return @tokens if opts.rewrite is off
    (new Rewriter).rewrite @tokens

  # Preprocess the code to remove leading and trailing whitespace, carriage
  # returns, etc. If we’re lexing literate CoffeeScript, strip external Markdown
  # by removing all lines that aren’t indented by at least four spaces or a tab.
  clean: (code) ->
    code = code.slice(1) if code.charCodeAt(0) is BOM
    code = code.replace(/\r/g, '').replace TRAILING_SPACES, ''
    if WHITESPACE.test code
      code = "\n#{code}"
      @chunkLine--
    code = invertLiterate code if @literate
    code

  # Tokenizers
  # ----------

  # Matches identifying literals: variables, keywords, method names, etc.
  # Check to ensure that JavaScript reserved words aren’t being used as
  # identifiers. Because CoffeeScript reserves a handful of keywords that are
  # allowed in JavaScript, we’re careful not to tag them as keywords when
  # referenced as property names here, so you can still do `jQuery.is()` even
  # though `is` means `===` otherwise.
  identifierToken: ->
    return 0 unless match = IDENTIFIER.exec @chunk
    [input, id, colon] = match

    # Preserve length of id for location data
    idLength = id.length
    poppedToken = undefined

    if id is 'own' and @tag() is 'FOR'
      @token 'OWN', id
      return id.length
    if id is 'from' and @tag() is 'YIELD'
      @token 'FROM', id
      return id.length
    if id is 'as' and @seenImport
      if @value() is '*'
        @tokens[@tokens.length - 1][0] = 'IMPORT_ALL'
      else if @value() in COFFEE_KEYWORDS
        @tokens[@tokens.length - 1][0] = 'IDENTIFIER'
      if @tag() in ['DEFAULT', 'IMPORT_ALL', 'IDENTIFIER']
        @token 'AS', id
        return id.length
    if id is 'as' and @seenExport and @tag() in ['IDENTIFIER', 'DEFAULT']
      @token 'AS', id
      return id.length
    if id is 'default' and @seenExport and @tag() in ['EXPORT', 'AS']
      @token 'DEFAULT', id
      return id.length
    if id is 'do' and regExSuper = /^(\s*super)(?!\(\))/.exec @chunk[3...]
      @token 'SUPER', 'super'
      @token 'CALL_START', '('
      @token 'CALL_END', ')'
      [input, sup] = regExSuper
      return sup.length + 3

    prev = @prev()

    tag =
      if colon or prev? and
         (prev[0] in ['.', '?.', '::', '?::'] or
         not prev.spaced and prev[0] is '@')
        'PROPERTY'
      else
        'IDENTIFIER'

    if tag is 'IDENTIFIER' and (id in JS_KEYWORDS or id in COFFEE_KEYWORDS) and
       not (@exportSpecifierList and id in COFFEE_KEYWORDS)
      tag = id.toUpperCase()
      if tag is 'WHEN' and @tag() in LINE_BREAK
        tag = 'LEADING_WHEN'
      else if tag is 'FOR'
        @seenFor = yes
      else if tag is 'UNLESS'
        tag = 'IF'
      else if tag is 'IMPORT'
        @seenImport = yes
      else if tag is 'EXPORT'
        @seenExport = yes
      else if tag in UNARY
        tag = 'UNARY'
      else if tag in RELATION
        if tag isnt 'INSTANCEOF' and @seenFor
          tag = 'FOR' + tag
          @seenFor = no
        else
          tag = 'RELATION'
          if @value() is '!'
            poppedToken = @tokens.pop()
            id = '!' + id
    else if tag is 'IDENTIFIER' and @seenFor and id is 'from' and
       isForFrom(prev)
      tag = 'FORFROM'
      @seenFor = no
    # Throw an error on attempts to use `get` or `set` as keywords, or
    # what CoffeeScript would normally interpret as calls to functions named
    # `get` or `set`, i.e. `get({foo: function () {}})`.
    else if tag is 'PROPERTY' and prev
      if prev.spaced and prev[0] in CALLABLE and /^[gs]et$/.test(prev[1])
        @error "'#{prev[1]}' cannot be used as a keyword, or as a function call without parentheses", prev[2]
      else
        prevprev = @tokens[@tokens.length - 2]
        if prev[0] in ['@', 'THIS'] and prevprev and prevprev.spaced and /^[gs]et$/.test(prevprev[1]) and
        @tokens[@tokens.length - 3][0] isnt '.'
          @error "'#{prevprev[1]}' cannot be used as a keyword, or as a function call without parentheses", prevprev[2]

    if tag is 'IDENTIFIER' and id in RESERVED
      @error "reserved word '#{id}'", length: id.length

    unless tag is 'PROPERTY'
      if id in COFFEE_ALIASES
        alias = id
        id = COFFEE_ALIAS_MAP[id]
      tag = switch id
        when '!'                 then 'UNARY'
        when '==', '!='          then 'COMPARE'
        when 'true', 'false'     then 'BOOL'
        when 'break', 'continue', \
             'debugger'          then 'STATEMENT'
        when '&&', '||'          then id
        else  tag

    tagToken = @token tag, id, 0, idLength
    tagToken.origin = [tag, alias, tagToken[2]] if alias
    if poppedToken
      [tagToken[2].first_line, tagToken[2].first_column] =
        [poppedToken[2].first_line, poppedToken[2].first_column]
    if colon
      colonOffset = input.lastIndexOf ':'
      @token ':', ':', colonOffset, colon.length

    input.length

  # Matches numbers, including decimals, hex, and exponential notation.
  # Be careful not to interfere with ranges in progress.
  numberToken: ->
    return 0 unless match = NUMBER.exec @chunk

    number = match[0]
    lexedLength = number.length

    switch
      when /^0[BOX]/.test number
        @error "radix prefix in '#{number}' must be lowercase", offset: 1
      when /^(?!0x).*E/.test number
        @error "exponential notation in '#{number}' must be indicated with a lowercase 'e'",
          offset: number.indexOf('E')
      when /^0\d*[89]/.test number
        @error "decimal literal '#{number}' must not be prefixed with '0'", length: lexedLength
      when /^0\d+/.test number
        @error "octal literal '#{number}' must be prefixed with '0o'", length: lexedLength

    base = switch number.charAt 1
      when 'b' then 2
      when 'o' then 8
      when 'x' then 16
      else null

    numberValue = if base? then parseInt(number[2..], base) else parseFloat(number)

    tag = if numberValue is Infinity then 'INFINITY' else 'NUMBER'
    @token tag, number, 0, lexedLength
    lexedLength

  # Matches strings, including multiline strings, as well as heredocs, with or without
  # interpolation.
  stringToken: ->
    [quote] = STRING_START.exec(@chunk) || []
    return 0 unless quote

    # If the preceding token is `from` and this is an import or export statement,
    # properly tag the `from`.
    prev = @prev()
    if prev and @value() is 'from' and (@seenImport or @seenExport)
      prev[0] = 'FROM'

    regex = switch quote
      when "'"   then STRING_SINGLE
      when '"'   then STRING_DOUBLE
      when "'''" then HEREDOC_SINGLE
      when '"""' then HEREDOC_DOUBLE
    heredoc = quote.length is 3

    {tokens, index: end} = @matchWithInterpolations regex, quote
    $ = tokens.length - 1

    delimiter = quote.charAt(0)
    if heredoc
      # Find the smallest indentation. It will be removed from all lines later.
      indent = null
      doc = (token[1] for token, i in tokens when token[0] is 'NEOSTRING').join '#{}'
      while match = HEREDOC_INDENT.exec doc
        attempt = match[1]
        indent = attempt if indent is null or 0 < attempt.length < indent.length
      indentRegex = /// \n#{indent} ///g if indent
      @mergeInterpolationTokens tokens, {delimiter}, (value, i) =>
        value = @formatString value, delimiter: quote
        value = value.replace indentRegex, '\n' if indentRegex
        value = value.replace LEADING_BLANK_LINE,  '' if i is 0
        value = value.replace TRAILING_BLANK_LINE, '' if i is $
        value
    else
      @mergeInterpolationTokens tokens, {delimiter}, (value, i) =>
        value = @formatString value, delimiter: quote
        value = value.replace SIMPLE_STRING_OMIT, (match, offset) ->
          if (i is 0 and offset is 0) or
             (i is $ and offset + match.length is value.length)
            ''
          else
            ' '
        value

    end

  # Matches JSX(-Haml) elements
  jsxToken: ->
    originalChunk = @chunk
    [originalChunkLine, originalChunkColumn] = [@chunkLine, @chunkColumn]
    return 0 unless @matchJsxElement({topLevel: yes})
    [@chunkLine, @chunkColumn] = [originalChunkLine, originalChunkColumn]
    consumedChunk = @chunk
    @chunk = originalChunk
    @chunk.length - consumedChunk.length

  consumeChunk: (length) ->
    return unless length
    [@chunkLine, @chunkColumn] = @getLineAndColumnFromChunk length
    @chunk = @chunk[length..]
    length

  matchJsxElement: (opts = {}) ->
    {topLevel} = opts
    return unless (matchedHamlElement = @matchJsxHamlElement(opts)) or (matchedTag = @matchJsxStartTag(opts))
    {elementName} = matchedHamlElement ? matchedTag

    if matchedHamlElement
      consumedWhitespace = @whitespaceToken() # consume any trailing whitespace
      @consumeChunk consumedWhitespace
      return {} if JSX_ELEMENT_IMMEDIATE_CLOSERS.exec(@chunk)
      hasIndentedBody = 'indent' is @lineToken(dry: yes)
      return @matchJsxInlineBody({elementName, consumedWhitespace}) unless hasIndentedBody
      return @matchJsxIndentedBody({elementName, topLevel})

    return {} if matchedTag?.selfClosed

    @matchJsxTagBody({elementName})

  matchJsxTagBody: ({elementName}) ->
    @token 'JSX_ELEMENT_BODY_START', elementName, 0, 0
    @consumeChunk(indentedBody = followsNewline = @lineToken()) # consume indent
    endTag = "</#{elementName}>"
    errorExpectedEndTag = =>
      @error "expected JSX end tag #{endTag}"
    originalIndent = @indent
    followsWhitespace = followsNewline
    loop
      {popLevels, trailingWhitespace: followsWhitespace, noMatch} =
        @matchJsxElementIndentedChild {followsNewline, followsWhitespace, preserveWhitespace: not indentedBody}
      errorExpectedEndTag() if popLevels or not @chunk or (outdentNext = 'outdent' is @lineToken(dry: yes)) and not indentedBody
      if outdentNext
        {numOutdents, consumed} = @lineToken(returnNumOutdents: yes, noNewlines: yes)
        errorExpectedEndTag() if numOutdents > 1
        @consumeChunk consumed
        justOutdented = yes
      if /// ^ #{endTag} ///.exec(@chunk)
        @pair endTag
        @token 'JSX_END_TAG', endTag
        @consumeChunk endTag.length
        return {}
      @error "unexpected <" if noMatch and /// ^ < ///.exec(@chunk)
      errorExpectedEndTag() if justOutdented and @indent < originalIndent
      followsNewline = @lineToken(dry: yes)

  matchJsxStartTag: ({allowLeadingWhitespace, topLevel, followsNewline, followsWhitespace} = {}) ->
    tagRegex =
      if allowLeadingWhitespace
        JSX_TAG_LEADING_WHITESPACE
      else
        JSX_TAG
    return unless match = tagRegex.exec(@chunk)
    [[], tagOpener, elementName] = match
    followsWhitespace = yes if tagOpener.length > 1
    @token(
      if followsWhitespace
        'JSX_INLINE_ELEMENT'
      else
        'JSX_IMMEDIATE_INLINE_ELEMENT'
      ''
    ) unless topLevel or followsNewline
    token = @makeToken 'JSX_START_TAG_START', '<'
    @ends.push {tag: '>', origin: token}
    @tokens.push token
    @consumeChunk tagOpener.length
    @token 'JSX_ELEMENT_NAME', elementName
    @consumeChunk elementName.length
    ret = @matchJsxTagAttributes({elementName})
    selfClosed = ret?.selfClosed
    {elementName, selfClosed}

  matchJsxHamlElement: ({allowLeadingWhitespace, allowLeadingDotClass, topLevel, followsNewline, followsWhitespace}) ->
    elementRegex =
      if allowLeadingWhitespace
        JSX_ELEMENT_LEADING_WHITESPACE
      else
        JSX_ELEMENT
    if match = elementRegex.exec(@chunk)
      [openingTag, elementName] = match
      followsWhitespace = yes if openingTag.length > elementName.length
      @token(
        if followsWhitespace
          'JSX_INLINE_ELEMENT'
        else
          'JSX_IMMEDIATE_INLINE_ELEMENT'
        ''
      ) unless topLevel or followsNewline
      @token 'JSX_ELEMENT_NAME', elementName, 0, openingTag.length
      @consumeChunk openingTag.length
      # return {elementName} if @matchJsxTaggedTemplateLiteral()
      @matchJsxHamlShorthands({allowLeadingDotClass: yes})
    else if @matchJsxHamlShorthands({allowLeadingDotClass, allowLeadingWhitespace, addImplicitElementName: yes})
      elementName = 'div'
    else return

    matchedParenthesizedAttributes = @matchJsxParenthesizedAttributes()
    @matchJsxObjectAttributes()
    @matchJsxParenthesizedAttributes() unless matchedParenthesizedAttributes # could be before/after object-style attributes
    @matchJsxInlineIndicator()
    {elementName}

  matchJsxInlineIndicator: ->
    return unless match = JSX_INLINE_INDICATOR.exec @chunk
    [indicator] = match
    @token 'JSX_INLINE_INDICATOR', indicator
    @consumeChunk indicator.length

  matchJsxTaggedTemplateLiteral: ->
    [..., tagToken] = @tokens
    prevLength = @tokens.length
    return unless consumed = @stringToken()

    @_opts.containsJsx = yes
    (@_opts.jsxImports ?= []).push
      importDefault: 'styled', from: 'styled-components'

    # TODO: do in rewriter?
    templateStringTokens = @tokens.splice prevLength
    tagToken[0] = 'IDENTIFIER'
    tagName = tagToken[1]
    tagToken[1] = 'styled'
    @token '.', '.', 0, 0, tagToken
    @token 'PROPERTY', tagName, 0, 0, tagToken
    @tokens.push templateStringTokens...

    @consumeChunk consumed

    yes

  matchJsxHamlShorthands: (opts = {}) ->
    {allowLeadingDotClass, allowLeadingWhitespace, addImplicitElementName} = opts
    allowLeadingDotClass ?= @jsxLeadingDotClassAllowed()
    matchedId = @matchJsxIdShorthand({addImplicitElementName, allowLeadingWhitespace})
    unless matchedId
      return unless allowLeadingDotClass
      return unless @matchJsxClassShorthand({addImplicitElementName, allowLeadingWhitespace})
    loop
      justMatchedId = no
      matchedId = justMatchedId = @matchJsxIdShorthand() unless matchedId
      matchedClass = @matchJsxClassShorthand()
      return yes unless justMatchedId or matchedClass

  matchJsxIdShorthand: (opts = {})->
    {addImplicitElementName, allowLeadingWhitespace} = opts
    regex =
      if allowLeadingWhitespace
        JSX_ID_SHORTHAND_LEADING_WHITESPACE
      else
        JSX_ID_SHORTHAND
    return unless match = regex.exec(@chunk)
    @token 'JSX_ELEMENT_NAME', 'div', 0, 0 if addImplicitElementName
    [[], symbol, id] = match
    @token 'JSX_ID_SHORTHAND_SYMBOL', '#'
    @consumeChunk symbol.length
    @token 'JSX_ID_SHORTHAND', id
    @consumeChunk id.length
    yes

  matchJsxClassShorthand: (opts = {})->
    {addImplicitElementName, allowLeadingWhitespace} = opts
    regex =
      if allowLeadingWhitespace
        JSX_CLASS_SHORTHAND_LEADING_WHITESPACE
      else
        JSX_CLASS_SHORTHAND
    return unless match = regex.exec(@chunk)
    @token 'JSX_ELEMENT_NAME', 'div', 0, 0 if addImplicitElementName
    [[], symbol, isStyle, isInterpreted, klass] = match
    @token 'JSX_CLASS_SHORTHAND_SYMBOL', '.'
    @consumeChunk symbol.length
    if isInterpreted
      [line, column] = @getLineAndColumnFromChunk 0
      {tokens: nested, index} =
        new Lexer().tokenize @chunk, {line, column, untilBalanced: on}

      [open, ..., close] = nested
      open[0]  = 'CALL_START'
      close[0] = 'CALL_END'
      close.origin = ['', 'end of interpreted JSX class', close[2]]

      # Remove leading 'TERMINATOR' (if any).
      nested.splice 1, 1 if nested[1]?[0] is 'TERMINATOR'

      @tokens.push nested...
      @consumeChunk index
    else if isStyle
      [line, column] = @getLineAndColumnFromChunk 0
      {tokens: nested, index} =
        new Lexer().tokenize @chunk, {line, column, untilBalanced: on}

      [..., close] = nested
      close.origin = ['', 'end of shorthand JSX style', close[2]]

      # Remove leading 'TERMINATOR' (if any).
      nested.splice 1, 1 if nested[1]?[0] is 'TERMINATOR'

      @tokens.push nested...
      @consumeChunk index
    else
      @token 'JSX_CLASS_SHORTHAND', klass
      @consumeChunk klass.length
    yes

  matchJsxIndentedBody: ({elementName, topLevel}) ->
    @token 'JSX_ELEMENT_BODY_START', elementName, 0, 0
    @consumeChunk @lineToken() # consume indent
    followsNewline = followsWhitespace = yes
    loop
      {popLevels, trailingWhitespace: followsWhitespace, noMatch} = @matchJsxElementIndentedChild {followsNewline, followsWhitespace}
      if popLevels
        @token 'TERMINATOR', '\n', 0, 0 if topLevel
        return popLevels: popLevels - 1
      if not @chunk or 'outdent' is @lineToken(dry: yes)
        {numOutdents, consumed} = @lineToken(returnNumOutdents: yes, noNewlines: not topLevel)
        @consumeChunk consumed
        return popLevels: numOutdents - 1
      followsNewline = @lineToken(dry: yes) or popLevels?
      @error "unexpected <" if noMatch and /// ^ < ///.exec(@chunk)

  matchJsxInlineBody: ({elementName, consumedWhitespace}) ->
    match = JSX_ELEMENT_INLINE_EQUALS_EXPRESSION.exec(@chunk)
    if match
      [full, equals, expression] = match
      @token 'JSX_ELEMENT_BODY_START', elementName, 0, 0
      @token '{', '=', 0, 0
      @consumeChunk equals.length

      [line, column] = @getLineAndColumnFromChunk 0
      nested = new Lexer().tokenize expression, {line, column, inJsxExpression: yes}

      # Remove leading 'TERMINATOR' (if any).
      nested.splice 1, 1 if nested[1]?[0] is 'TERMINATOR'

      @jsxForceExpression({nested})

      @tokens.push nested...
      @consumeChunk expression.length
      [..., close] = nested
      @token '}', '}', 0, 0, ['', 'end of inline equals expression', close[2]]
      @token 'JSX_ELEMENT_INLINE_BODY_END', elementName, 0, 0
      return {}
    return {} unless JSX_ELEMENT_INLINE_BODY_START.exec(@chunk)
    @error 'must include whitespace before JSX element body' unless consumedWhitespace or not @chunk

    alreadyStarted = no
    startBody = =>
      @token 'JSX_ELEMENT_BODY_START', elementName, 0, 0
      alreadyStarted = yes

    loop
      # followsWhitespace = yes if @consumeChunk(@whitespaceToken()) and alreadyStarted
      @consumeChunk @whitespaceToken() unless alreadyStarted
      if matchedTag = @matchJsxStartTag()
        {elementName, selfClosed} = matchedTag
        @matchJsxTagBody({elementName}) unless selfClosed
      else if match = JSX_ELEMENT_INLINE_CONTENT.exec(@chunk)
        startBody() unless alreadyStarted
        [content] = match
        @token 'JSX_ELEMENT_INLINE_CONTENT', content
        @consumeChunk content.length
      else if match = JSX_ELEMENT_INLINE_EXPRESSION_START.exec(@chunk)
        startBody() unless alreadyStarted
        endOfExpressionOffset = @offsetOfNextOutdent(yes)
        [line, column] = @getLineAndColumnFromChunk 0
        {tokens: nested, index} = new Lexer().tokenize @chunk[...endOfExpressionOffset], {line, column, untilBalanced: on, inJsxExpression: yes}

        # Remove leading 'TERMINATOR' (if any).
        nested.splice 1, 1 if nested[1]?[0] is 'TERMINATOR'

        @jsxForceExpression({nested, inset: 1})

        [open, ..., close] = nested
        close.origin = ['', 'end of inline expression', close[2]]
        open[0] = 'JSX_IMMEDIATE_INLINE_EXPRESSION_START'
          # if followsWhitespace
          #   'JSX_INLINE_EXPRESSION_START'
          # else
          #   'JSX_IMMEDIATE_INLINE_EXPRESSION_START'

        @tokens.push nested...
        @consumeChunk index
      else break # TODO: error on stray <
    @token 'JSX_ELEMENT_INLINE_BODY_END', elementName, 0, 0
    {}

  matchJsxObjectAttributes: ->
    return unless JSX_OBJECT_ATTRIBUTES_START.exec(@chunk)

    @token 'JSX_OBJECT_ATTRIBUTES_START', '{', 0, 0
    # TODO: should use offsetOfNextOutdent() to not look past outdent for closing }?
    [line, column] = @getLineAndColumnFromChunk 0
    {tokens: nested, index} =
      new Lexer().tokenize @chunk, {line, column, untilBalanced: on}

    # TODO: check for non-null nested here and elsewhere?
    [..., close] = nested
    close.origin = ['', 'end of object attributes', close[2]]

    # Remove leading 'TERMINATOR' (if any).
    nested.splice 1, 1 if nested[1]?[0] is 'TERMINATOR'

    @tokens.push nested...
    @consumeChunk index
    @token 'JSX_OBJECT_ATTRIBUTES_END', '}', 0, 0
    yes

  matchJsxTagAttributes: ({elementName}) ->
    @matchJsxNormalAttributes
      reachedEnd: =>
        if JSX_TAG_ATTRIBUTES_END.exec(@chunk)
          @pair '>'
          token = @makeToken 'JSX_START_TAG_END', '>'
          @ends.push {tag: "</#{elementName}>", origin: token}
          @tokens.push token
          @consumeChunk '>'.length
          return yes
        return no unless JSX_TAG_SELF_CLOSE.exec(@chunk)
        @pair '>'
        @token 'JSX_START_TAG_END', '>', 0, 0
        @token 'JSX_ELEMENT_BODY_START', elementName, 0, 0
        endTag = "</#{elementName}>"
        @token 'JSX_END_TAG', endTag, 0, 0
        @consumeChunk '/>'.length
        selfClosed: yes

  matchJsxParenthesizedAttributes: ->
    return unless JSX_PARENTHESIZED_ATTRIBUTES_START.exec(@chunk)

    token = @makeToken 'JSX_PARENTHESIZED_ATTRIBUTES_START', '('
    @ends.push {tag: 'JSX_PARENTHESIZED_ATTRIBUTES_END', origin: token}
    @tokens.push token
    @consumeChunk '('.length

    @matchJsxNormalAttributes
      reachedEnd: =>
        return no unless JSX_PARENTHESIZED_ATTRIBUTES_END.exec(@chunk)
        @pair 'JSX_PARENTHESIZED_ATTRIBUTES_END'
        @token 'JSX_PARENTHESIZED_ATTRIBUTES_END', ')'
        @consumeChunk ')'.length
        yes

  matchJsxNormalAttributes: ({reachedEnd}) ->
    loop
      @consumeChunk @whitespaceToken()
      @consumeChunk @lineToken()
      break if end = reachedEnd()
      @error 'expected JSX attribute' unless match = JSX_PARENTHESIZED_ATTRIBUTE.exec(@chunk)
      [full, name, preEqualsSpace, postEqualsSpace, startExpressionValue, doubleQuotedStringValue, singleQuotedStringValue] = match
      @token 'JSX_ATTRIBUTE_NAME', name
      @consumeChunk name.length + preEqualsSpace.length
      @token '=', '='
      @consumeChunk '='.length + postEqualsSpace.length
      if stringValue = doubleQuotedStringValue ? singleQuotedStringValue
        @token 'STRING', stringValue
        @consumeChunk stringValue.length
      else
        [line, column] = @getLineAndColumnFromChunk 0
        {tokens: nested, index} =
          new Lexer().tokenize @chunk, {line, column, untilBalanced: on}

        [..., close] = nested
        close.origin = ['', 'end of attribute expression value', close[2]]

        # Remove leading 'TERMINATOR' (if any).
        nested.splice 1, 1 if nested[1]?[0] is 'TERMINATOR'

        @jsxForceExpression({nested, inset: 1})

        @tokens.push nested...
        @consumeChunk index
    end ? yes

  matchJsxElementIndentedChild: (opts) ->
    {followsNewline, followsWhitespace, preserveWhitespace} = opts

    @matchJsxElementIndentedExpression(opts)      ? \
    @matchJsxElement({followsNewline, followsWhitespace, allowLeadingWhitespace: not preserveWhitespace, allowLeadingDotClass: yes}) ? \
    @matchJsxElementIndentedContentLine(opts)

  offsetOfNextOutdent: (greaterThan = no) ->
    unless greaterThan
      offsetOfNextNewline = do =>
        return unless match = /// ^ ([^\n]*) \n ///.exec @chunk
        [full, nonNewlines] = match
        nonNewlines.length
      if offsetOfNextNewline
        [line, column] = @getLineAndColumnFromChunk 0
        try
          new Lexer().tokenize @chunk[...offsetOfNextNewline], {line, column}
        catch error
          throw error unless match = /^missing (\S+)/.exec error.message
          [full, unclosed] = match
    match =
      (if greaterThan
        ///
          \n
          #{' '} {0, #{@indent - 1}}
          \S
        ///
      else if unclosed
        ///
          \n
          (?:
            #{' '} {0, #{@indent - 1}}
            \S
              |
            #{' '} {0, #{@indent}}
            [^#{ '\\' + unclosed }\s]
          )
        ///
      else
        ///
          \n
          #{' '} {0, #{@indent}}
          \S
        ///
      ).exec @chunk
    return @chunk.length unless match # no outdent remaining

    match.index

  matchJsxElementIndentedExpression: ({followsNewline, followsWhitespace, preserveWhitespace}) ->
    if followsNewline and match = JSX_ELEMENT_INDENTED_EQUALS_EXPRESSION_START.exec(@chunk)
      open = @token '{', '=', 0, 0
      @consumeChunk match[0].length

      if inline = JSX_INLINE_INDICATOR.exec @chunk
        open[0] = 'JSX_INLINE_BOTH_EXPRESSION_START'
        @consumeChunk inline[0].length

      endOfExpressionOffset = @offsetOfNextOutdent()
      [line, column] = @getLineAndColumnFromChunk 0
      nested = new Lexer().tokenize @chunk[...endOfExpressionOffset], {line, column, inJsxExpression: yes}

      # Remove leading 'TERMINATOR' (if any).
      nested.splice 1, 1 if nested[1]?[0] is 'TERMINATOR'

      @jsxForceExpression({nested})

      @tokens.push nested...
      @consumeChunk endOfExpressionOffset

      [..., close] = nested
      @token '}', '}', 0, 0, ['', 'end of equals expression', close[2]]
      return {}

    if match = (if preserveWhitespace then JSX_ELEMENT_INLINE_EXPRESSION_START else JSX_ELEMENT_INDENTED_EXPRESSION_START).exec(@chunk)
      endOfExpressionOffset = @offsetOfNextOutdent(yes)

      # consume but don't record line token(s)
      if match = WHITESPACE_INCLUDING_NEWLINES.exec(@chunk)
        leadingWhitespace = yes
        @consumeChunk match[0].length
      else if followsWhitespace
        leadingWhitespace = yes

      [line, column] = @getLineAndColumnFromChunk 0
      {tokens: nested, index} = new Lexer().tokenize @chunk[...endOfExpressionOffset], {line, column, untilBalanced: on, initialIndent: @indent, inJsxExpression: yes}

      # Remove leading 'TERMINATOR' (if any).
      nested.splice 1, 1 if nested[1]?[0] is 'TERMINATOR'

      @jsxForceExpression({nested, inset: 1})

      [open, ..., close] = nested
      close.origin = ['', 'end of indented expression', close[2]]
      unless followsNewline
        open[0] =
          if leadingWhitespace
            'JSX_INLINE_EXPRESSION_START'
          else
            'JSX_IMMEDIATE_INLINE_EXPRESSION_START'

      @tokens.push nested...
      @consumeChunk index

      return {}

  jsxForceExpression: ({nested, inset = 0}) ->
    return unless (token for token in nested when token[0] in ['FOR', 'SWITCH', 'WHILE', 'UNTIL', 'IF', 'POST_IF']).length

    nested.splice inset, 0,
      @makeToken '(', '(', 0, 0
    nested.splice nested.length - inset, 0,
      @makeToken ')', ')', 0, 0

  matchJsxElementIndentedContentLine: ({preserveWhitespace, followsNewline}) ->
    [match, content] = JSX_ELEMENT_INDENTED_CONTENT_LINE.exec(@chunk)
    return {noMatch: yes} unless match.length
    trailingWhitespace = TRAILING_SPACES.exec match
    if preserveWhitespace or not followsNewline
      content = match
    else
      content = content.trim()
    @token(
      if followsNewline
        'JSX_ELEMENT_CONTENT'
      else
        'JSX_ELEMENT_INLINE_CONTENT'
      content, 0, match.length
    ) if NON_WHITESPACE.exec(match) or match.length and preserveWhitespace

    @consumeChunk match.length
    {trailingWhitespace}

  # Matches and consumes comments. The comments are taken out of the token
  # stream and saved for later, to be reinserted into the output after
  # everything has been parsed and the JavaScript code generated.
  commentToken: (chunk = @chunk) ->
    return 0 unless match = chunk.match COMMENT
    [comment, here] = match
    contents = null
    # Does this comment follow code on the same line?
    newLine = /^\s*\n+\s*#/.test comment
    if here
      matchIllegal = HERECOMMENT_ILLEGAL.exec comment
      if matchIllegal
        @error "block comments cannot contain #{matchIllegal[0]}",
          offset: matchIllegal.index, length: matchIllegal[0].length

      # Parse indentation or outdentation as if this block comment didn’t exist.
      chunk = chunk.replace "####{here}###", ''
      # Remove leading newlines, like `Rewriter::removeLeadingNewlines`, to
      # avoid the creation of unwanted `TERMINATOR` tokens.
      chunk = chunk.replace /^\n+/, ''
      @lineToken {chunk}

      # Pull out the ###-style comment’s content, and format it.
      content = here
      if '\n' in content
        content = content.replace /// \n #{repeat ' ', @indent} ///g, '\n'
      contents = [content]
    else
      # The `COMMENT` regex captures successive line comments as one token.
      # Remove any leading newlines before the first comment, but preserve
      # blank lines between line comments.
      content = comment.replace /^(\n*)/, ''
      content = content.replace /^([ |\t]*)#/gm, ''
      contents = content.split '\n'

    commentAttachments = for content, i in contents
      content: content
      here: here?
      newLine: newLine or i isnt 0 # Line comments after the first one start new lines, by definition.

    prev = @prev()
    unless prev
      # If there’s no previous token, create a placeholder token to attach
      # this comment to; and follow with a newline.
      commentAttachments[0].newLine = yes
      @lineToken chunk: @chunk[comment.length..] # Set the indent.
      placeholderToken = @makeToken 'JS', ''
      placeholderToken.generated = yes
      placeholderToken.comments = commentAttachments
      @tokens.push placeholderToken
      @newlineToken 0
    else
      attachCommentsToNode commentAttachments, prev

    comment.length

  # Matches JavaScript interpolated directly into the source via backticks.
  jsToken: ->
    return 0 unless @chunk.charAt(0) is '`' and
      (match = HERE_JSTOKEN.exec(@chunk) or JSTOKEN.exec(@chunk))
    # Convert escaped backticks to backticks, and escaped backslashes
    # just before escaped backticks to backslashes
    script = match[1].replace /\\+(`|$)/g, (string) ->
      # `string` is always a value like '\`', '\\\`', '\\\\\`', etc.
      # By reducing it to its latter half, we turn '\`' to '`', '\\\`' to '\`', etc.
      string[-Math.ceil(string.length / 2)..]
    @token 'JS', script, 0, match[0].length
    match[0].length

  # Matches regular expression literals, as well as multiline extended ones.
  # Lexing regular expressions is difficult to distinguish from division, so we
  # borrow some basic heuristics from JavaScript and Ruby.
  regexToken: ->
    switch
      when match = REGEX_ILLEGAL.exec @chunk
        @error "regular expressions cannot begin with #{match[2]}",
          offset: match.index + match[1].length
      when match = @matchWithInterpolations HEREGEX, '///'
        {tokens, index} = match
        comments = @chunk[0...index].match /\s+(#(?!{).*)/g
        @commentToken comment for comment in comments if comments
      when match = REGEX.exec @chunk
        [regex, body, closed] = match
        @validateEscapes body, isRegex: yes, offsetInChunk: 1
        index = regex.length
        prev = @prev()
        if prev
          if prev.spaced and prev[0] in CALLABLE
            return 0 if not closed or POSSIBLY_DIVISION.test regex
          else if prev[0] in NOT_REGEX
            return 0
        @error 'missing / (unclosed regex)' unless closed
      else
        return 0

    [flags] = REGEX_FLAGS.exec @chunk[index..]
    end = index + flags.length
    origin = @makeToken 'REGEX', null, 0, end
    switch
      when not VALID_FLAGS.test flags
        @error "invalid regular expression flags #{flags}", offset: index, length: flags.length
      when regex or tokens.length is 1
        if body
          body = @formatRegex body, { flags, delimiter: '/' }
        else
          body = @formatHeregex tokens[0][1], { flags }
        @token 'REGEX', "#{@makeDelimitedLiteral body, delimiter: '/'}#{flags}", 0, end, origin
      else
        @token 'REGEX_START', '(', 0, 0, origin
        @token 'IDENTIFIER', 'RegExp', 0, 0
        @token 'CALL_START', '(', 0, 0
        @mergeInterpolationTokens tokens, {delimiter: '"', double: yes}, (str) =>
          @formatHeregex str, { flags }
        if flags
          @token ',', ',', index - 1, 0
          @token 'STRING', '"' + flags + '"', index - 1, flags.length
        @token ')', ')', end - 1, 0
        @token 'REGEX_END', ')', end - 1, 0

    end

  # Matches newlines, indents, and outdents, and determines which is which.
  # If we can detect that the current line is continued onto the next line,
  # then the newline is suppressed:
  #
  #     elements
  #       .each( ... )
  #       .map( ... )
  #
  # Keeps track of the level of indentation, because a single outdent token
  # can close multiple indents, so we need to know how far in we happen to be.
  lineToken: (opts = {}) ->
    {dry, returnNumOutdents, noNewlines, chunk = @chunk} = opts
    return 0 unless match = MULTI_DENT.exec chunk
    indent = match[0]

    @seenFor = no
    @seenImport = no unless @importSpecifierList
    @seenExport = no unless @exportSpecifierList

    size = indent.length - 1 - indent.lastIndexOf '\n'
    includesBlankLine = indent.split('\n').length > 2

    action =
      switch
        when size - @indebt is @indent
          'consumedIndebt'
        when size > @indent
          'indent'
        when size < @baseIndent
          'missing'
        else
           'outdent'
    return action if dry

    noNewlines ?= @unfinished({includesBlankLine})

    newIndentLiteral = if size > 0 then indent[-size..] else ''
    unless /^(.?)\1*$/.exec newIndentLiteral
      @error 'mixed indentation', offset: indent.length
      return indent.length

    minLiteralLength = Math.min newIndentLiteral.length, @indentLiteral.length
    if newIndentLiteral[...minLiteralLength] isnt @indentLiteral[...minLiteralLength]
      @error 'indentation mismatch', offset: indent.length
      return indent.length

    switch action
      when 'consumedIndebt'
        if noNewlines then @suppressNewlines() else @newlineToken 0, {includesBlankLine}
      when 'indent'
        if noNewlines
          @indebt = size - @indent
          @suppressNewlines()
          break
        unless @tokens.length
          @baseIndent = @indent = size
          @indentLiteral = newIndentLiteral
          break
        diff = size - @indent + @outdebt
        token = @makeToken 'INDENT', diff, indent.length - size, size
        token.includesBlankLine = yes if includesBlankLine
        @tokens.push token
        @indents.push diff
        @ends.push {tag: 'OUTDENT'}
        @outdebt = @indebt = 0
        @indent = size
        @indentLiteral = newIndentLiteral
      when 'missing'
        @error 'missing indentation', offset: indent.length
      else # outdent
        @indebt = 0
        numOutdents = @outdentToken @indent - size, noNewlines, indent.length, {includesBlankLine}
        return {numOutdents, consumed: indent.length} if returnNumOutdents

    indent.length

  # Record an outdent token or multiple tokens, if we happen to be moving back
  # inwards past several recorded indents. Sets new @indent value.
  outdentToken: (moveOut, noNewlines, outdentLength, {includesBlankLine} = {}) ->
    decreasedIndent = @indent - moveOut
    numOutdents = 0
    while moveOut > 0
      lastIndent = @indents[@indents.length - 1]
      if not lastIndent
        @outdebt = moveOut = 0
      else if @outdebt and moveOut <= @outdebt
        @outdebt -= moveOut
        moveOut   = 0
      else
        dent = @indents.pop() + @outdebt
        if outdentLength and @chunk[outdentLength] in INDENTABLE_CLOSERS
          decreasedIndent -= dent - moveOut
          moveOut = dent
        @outdebt = 0
        # pair might call outdentToken, so preserve decreasedIndent
        @pair 'OUTDENT'
        @token 'OUTDENT', moveOut, 0, outdentLength
        numOutdents++
        moveOut -= dent
    @outdebt -= moveOut if dent
    @suppressSemicolons()

    unless @tag() is 'TERMINATOR' or noNewlines
      token = @makeToken 'TERMINATOR', '\n', outdentLength, 0
      token.includesBlankLine = yes if includesBlankLine
      @tokens.push token
    @indent = decreasedIndent
    @indentLiteral = @indentLiteral[...decreasedIndent]
    numOutdents

  # Matches and consumes non-meaningful whitespace. Tag the previous token
  # as being “spaced”, because there are some cases where it makes a difference.
  whitespaceToken: ->
    return 0 unless (match = WHITESPACE.exec @chunk) or
                    (nline = @chunk.charAt(0) is '\n')
    prev = @prev()
    prev[if match then 'spaced' else 'newLine'] = true if prev
    if match then match[0].length else 0

  # Generate a newline token. Consecutive newlines get merged together.
<<<<<<< HEAD
  newlineToken: (offset, opts = {}) ->
    @tokens.pop() while @value() is ';'
    unless @tag() is 'TERMINATOR'
      token = @makeToken 'TERMINATOR', '\n', offset, 0
      token.includesBlankLine = yes if opts.includesBlankLine
      @tokens.push token
=======
  newlineToken: (offset) ->
    @suppressSemicolons()
    @token 'TERMINATOR', '\n', offset, 0 unless @tag() is 'TERMINATOR'
>>>>>>> df9d4a23
    this

  # Use a `\` at a line-ending to suppress the newline.
  # The slash is removed here once its job is done.
  suppressNewlines: ->
    prev = @prev()
    if prev[1] is '\\'
      if prev.comments and @tokens.length > 1
        # `@tokens.length` should be at least 2 (some code, then `\`).
        # If something puts a `\` after nothing, they deserve to lose any
        # comments that trail it.
        attachCommentsToNode prev.comments, @tokens[@tokens.length - 2]
      @tokens.pop()
    this

  # We treat all other single characters as a token. E.g.: `( ) , . !`
  # Multi-character operators are also literal tokens, so that Jison can assign
  # the proper order of operations. There are some symbols that we tag specially
  # here. `;` and newlines are both treated as a `TERMINATOR`, we distinguish
  # parentheses that indicate a method call from regular parentheses, and so on.
  literalToken: ->
    if match = OPERATOR.exec @chunk
      [value] = match
      @tagParameters() if CODE.test value
    else
      value = @chunk.charAt 0
    tag  = value
    prev = @prev()

    if prev and value in ['=', COMPOUND_ASSIGN...]
      skipToken = false
      if value is '=' and prev[1] in ['||', '&&'] and not prev.spaced
        prev[0] = 'COMPOUND_ASSIGN'
        prev[1] += '='
        prev = @tokens[@tokens.length - 2]
        skipToken = true
      if prev and prev[0] isnt 'PROPERTY'
        origin = prev.origin ? prev
        message = isUnassignable prev[1], origin[1]
        @error message, origin[2] if message
      return value.length if skipToken

    if value is '{' and @seenImport
      @importSpecifierList = yes
    else if @importSpecifierList and value is '}'
      @importSpecifierList = no
    else if value is '{' and prev?[0] is 'EXPORT'
      @exportSpecifierList = yes
    else if @exportSpecifierList and value is '}'
      @exportSpecifierList = no

    if value is ';'
      @error 'unexpected ;' if prev?[0] in ['=', UNFINISHED...]
      @seenFor = @seenImport = @seenExport = no
      tag = 'TERMINATOR'
    else if value is '*' and prev?[0] is 'EXPORT'
      tag = 'EXPORT_ALL'
    else if value is '|' and @inJsxExpression
      tag = 'JSX_FILTER'
    else if value is '~' and @inJsxExpression
      tag = 'JSX_FILTER_ADDTL_ARG'
    else if value in MATH            then tag = 'MATH'
    else if value in COMPARE         then tag = 'COMPARE'
    else if value in COMPOUND_ASSIGN then tag = 'COMPOUND_ASSIGN'
    else if value in UNARY           then tag = 'UNARY'
    else if value in UNARY_MATH      then tag = 'UNARY_MATH'
    else if value in SHIFT           then tag = 'SHIFT'
    else if value is '?' and prev?.spaced then tag = 'BIN?'
    else if prev
      if value is '(' and not prev.spaced and prev[0] in CALLABLE
        prev[0] = 'FUNC_EXIST' if prev[0] is '?'
        tag = 'CALL_START'
      else if value is '[' and ((prev[0] in INDEXABLE and not prev.spaced) or
         (prev[0] is '::')) # `.prototype` can’t be a method you can call.
        tag = 'INDEX_START'
        switch prev[0]
          when '?'  then prev[0] = 'INDEX_SOAK'
    token = @makeToken tag, value
    switch value
      when '(', '{', '[' then @ends.push {tag: INVERSES[value], origin: token}
      when ')', '}', ']' then @pair value
    @tokens.push @makeToken tag, value
    value.length

  # Token Manipulators
  # ------------------

  # A source of ambiguity in our grammar used to be parameter lists in function
  # definitions versus argument lists in function calls. Walk backwards, tagging
  # parameters specially in order to make things easier for the parser.
  tagParameters: ->
    return this if @tag() isnt ')'
    stack = []
    {tokens} = this
    i = tokens.length
    paramEndToken = tokens[--i]
    paramEndToken[0] = 'PARAM_END'
    while tok = tokens[--i]
      switch tok[0]
        when ')'
          stack.push tok
        when '(', 'CALL_START'
          if stack.length then stack.pop()
          else if tok[0] is '('
            tok[0] = 'PARAM_START'
            return this
          else
            paramEndToken[0] = 'CALL_END'
            return this
    this

  # Close up all remaining open blocks at the end of the file.
  closeIndentation: ->
    @outdentToken @indent

  # Match the contents of a delimited token and expand variables and expressions
  # inside it using Ruby-like notation for substitution of arbitrary
  # expressions.
  #
  #     "Hello #{name.capitalize()}."
  #
  # If it encounters an interpolation, this method will recursively create a new
  # Lexer and tokenize until the `{` of `#{` is balanced with a `}`.
  #
  #  - `regex` matches the contents of a token (but not `delimiter`, and not
  #    `#{` if interpolations are desired).
  #  - `delimiter` is the delimiter of the token. Examples are `'`, `"`, `'''`,
  #    `"""` and `///`.
  #
  # This method allows us to have strings within interpolations within strings,
  # ad infinitum.
  matchWithInterpolations: (regex, delimiter, closingDelimiter, interpolators) ->
    closingDelimiter ?= delimiter
    interpolators ?= /^#\{/

    tokens = []
    offsetInChunk = delimiter.length
    return null unless @chunk[...offsetInChunk] is delimiter
    str = @chunk[offsetInChunk..]
    loop
      [strPart] = regex.exec str

      @validateEscapes strPart, {isRegex: delimiter.charAt(0) is '/', offsetInChunk}

      # Push a fake `'NEOSTRING'` token, which will get turned into a real string later.
      tokens.push @makeToken 'NEOSTRING', strPart, offsetInChunk

      str = str[strPart.length..]
      offsetInChunk += strPart.length

      break unless match = interpolators.exec str
      [interpolator] = match

      # To remove the `#` in `#{`.
      interpolationOffset = interpolator.length - 1
      [line, column] = @getLineAndColumnFromChunk offsetInChunk + interpolationOffset
      rest = str[interpolationOffset..]
      {tokens: nested, index} =
        new Lexer().tokenize rest, line: line, column: column, untilBalanced: on
      # Account for the `#` in `#{`
      index += interpolationOffset

      braceInterpolator = str[index - 1] is '}'
      if braceInterpolator
        # Turn the leading and trailing `{` and `}` into parentheses. Unnecessary
        # parentheses will be removed later.
        [open, ..., close] = nested
        open[0]  = open[1]  = '('
        close[0] = close[1] = ')'
        close.origin = ['', 'end of interpolation', close[2]]

      # Remove leading `'TERMINATOR'` (if any).
      nested.splice 1, 1 if nested[1]?[0] is 'TERMINATOR'

      unless braceInterpolator
        # We are not using `{` and `}`, so wrap the interpolated tokens instead.
        open = @makeToken '(', '(', offsetInChunk, 0
        close = @makeToken ')', ')', offsetInChunk + index, 0
        nested = [open, nested..., close]

      # Push a fake `'TOKENS'` token, which will get turned into real tokens later.
      tokens.push ['TOKENS', nested]

      str = str[index..]
      offsetInChunk += index

    unless str[...closingDelimiter.length] is closingDelimiter
      @error "missing #{closingDelimiter}", length: delimiter.length

    [firstToken, ..., lastToken] = tokens
    firstToken[2].first_column -= delimiter.length
    if lastToken[1].substr(-1) is '\n'
      lastToken[2].last_line += 1
      lastToken[2].last_column = closingDelimiter.length - 1
    else
      lastToken[2].last_column += closingDelimiter.length
    lastToken[2].last_column -= 1 if lastToken[1].length is 0

    {tokens, index: offsetInChunk + closingDelimiter.length}

  # Merge the array `tokens` of the fake token types `'TOKENS'` and `'NEOSTRING'`
  # (as returned by `matchWithInterpolations`) into the token stream. The value
  # of `'NEOSTRING'`s are converted using `fn` and turned into strings using
  # `options` first.
  mergeInterpolationTokens: (tokens, options, fn) ->
    if tokens.length > 1
      lparen = @token 'STRING_START', '(', 0, 0

    firstIndex = @tokens.length
    for token, i in tokens
      [tag, value] = token
      switch tag
        when 'TOKENS'
          if value.length is 2
            # Optimize out empty interpolations (an empty pair of parentheses).
            continue unless value[0].comments or value[1].comments
            # There are comments (and nothing else) in this interpolation.
            if @csxDepth is 0
              # This is an interpolated string, not a CSX tag; and for whatever
              # reason `` `a${/*test*/}b` `` is invalid JS. So compile to
              # `` `a${/*test*/''}b` `` instead.
              placeholderToken = @makeToken 'STRING', "''"
            else
              placeholderToken = @makeToken 'JS', ''
            # Use the same location data as the first parenthesis.
            placeholderToken[2] = value[0][2]
            for val in value when val.comments
              placeholderToken.comments ?= []
              placeholderToken.comments.push val.comments...
            value.splice 1, 0, placeholderToken
          # Push all the tokens in the fake `'TOKENS'` token. These already have
          # sane location data.
          locationToken = value[0]
          tokensToPush = value
        when 'NEOSTRING'
          # Convert `'NEOSTRING'` into `'STRING'`.
          converted = fn.call this, token[1], i
          # Optimize out empty strings. We ensure that the tokens stream always
          # starts with a string token, though, to make sure that the result
          # really is a string.
          if converted.length is 0
            if i is 0
              firstEmptyStringIndex = @tokens.length
            else
              continue
          # However, there is one case where we can optimize away a starting
          # empty string.
          if i is 2 and firstEmptyStringIndex?
            @tokens.splice firstEmptyStringIndex, 2 # Remove empty string and the plus.
          token[0] = 'STRING'
          token[1] = @makeDelimitedLiteral converted, options
          locationToken = token
          tokensToPush = [token]
      if @tokens.length > firstIndex
        # Create a 0-length "+" token.
        plusToken = @token '+', '+'
        plusToken[2] =
          first_line:   locationToken[2].first_line
          first_column: locationToken[2].first_column
          last_line:    locationToken[2].first_line
          last_column:  locationToken[2].first_column
      @tokens.push tokensToPush...

    if lparen
      [..., lastToken] = tokens
      lparen.origin = ['STRING', null,
        first_line:   lparen[2].first_line
        first_column: lparen[2].first_column
        last_line:    lastToken[2].last_line
        last_column:  lastToken[2].last_column
      ]
      lparen[2] = lparen.origin[2]
      rparen = @token 'STRING_END', ')'
      rparen[2] =
        first_line:   lastToken[2].last_line
        first_column: lastToken[2].last_column
        last_line:    lastToken[2].last_line
        last_column:  lastToken[2].last_column

  # Pairs up a closing token, ensuring that all listed pairs of tokens are
  # correctly balanced throughout the course of the token stream.
  pair: (tag) ->
    [..., prev] = @ends
    unless tag is wanted = prev?.tag
      @error "unmatched #{tag}" unless 'OUTDENT' is wanted
      # Auto-close `INDENT` to support syntax like this:
      #
      #     el.click((event) ->
      #       el.hide())
      #
      [..., lastIndent] = @indents
      @outdentToken lastIndent, true
      return @pair tag
    @ends.pop()

  # Helpers
  # -------

  # Returns the line and column number from an offset into the current chunk.
  #
  # `offset` is a number of characters into `@chunk`.
  getLineAndColumnFromChunk: (offset) ->
    if offset is 0
      return [@chunkLine, @chunkColumn]

    if offset >= @chunk.length
      string = @chunk
    else
      string = @chunk[..offset-1]

    lineCount = count string, '\n'

    column = @chunkColumn
    if lineCount > 0
      [..., lastLine] = string.split '\n'
      column = lastLine.length
    else
      column += string.length

    [@chunkLine + lineCount, column]

  # Same as `token`, except this just returns the token without adding it
  # to the results.
  makeToken: (tag, value, offsetInChunk = 0, length = value.length) ->
    locationData = {}
    [locationData.first_line, locationData.first_column] =
      @getLineAndColumnFromChunk offsetInChunk

    # Use length - 1 for the final offset - we're supplying the last_line and the last_column,
    # so if last_column == first_column, then we're looking at a character of length 1.
    lastCharacter = if length > 0 then (length - 1) else 0
    [locationData.last_line, locationData.last_column] =
      @getLineAndColumnFromChunk offsetInChunk + lastCharacter

    token = [tag, value, locationData]

    token

  # Add a token to the results.
  # `offset` is the offset into the current `@chunk` where the token starts.
  # `length` is the length of the token in the `@chunk`, after the offset.  If
  # not specified, the length of `value` will be used.
  #
  # Returns the new token.
  token: (tag, value, offsetInChunk, length, origin) ->
    token = @makeToken tag, value, offsetInChunk, length
    token.origin = origin if origin
    @tokens.push token
    token

  # Peek at the last tag in the token stream.
  tag: ->
    [..., token] = @tokens
    token?[0]

  # Peek at the last value in the token stream.
  value: ->
    [..., token] = @tokens
    token?[1]

  # Get the previous token in the token stream.
  prev: ->
    @tokens[@tokens.length - 1]

  # Are we in the midst of an unfinished expression?
  unfinished: (opts = {}) ->
    regex =
      if @jsxLeadingDotClassAllowed(opts)
        LINE_CONTINUER_NO_DOT
      else
        LINE_CONTINUER
    regex.test(@chunk) or
    @tag() in UNFINISHED

  jsxLeadingDotClassAllowed: ({includesBlankLine} = {}) ->
    return yes unless @tokens.length
    return yes if includesBlankLine
    return yes if @lastNonIndentTag() in CANT_PRECEDE_DOT_PROPERTY
    return yes if @lineToken(dry: yes) is 'indent' and @prevLineStartsWith ['IF', 'ELSE', 'FOR', 'UNLESS']
    [..., prevToken] = @tokens
    return yes if prevToken?[0]        is 'INDENT' and @prevLineStartsWith ['IF', 'ELSE', 'FOR', 'UNLESS'], offset: 1
    return yes if prevToken?.includesBlankLine
    no

  prevLineStartsWith: (tags, opts = {}) ->
    {offset = 0} = opts
    index = @tokens.length - offset
    while tag = @tokens[--index]?[0]
      break if tag in ['TERMINATOR', 'INDENT', 'OUTDENT']
    lineStarter = @tokens[index + 1]
    lineStarter?[0] in tags

  lastNonIndentTag: ->
    index = @tokens.length
    while tag = @tokens[--index]?[0]
      return tag unless tag is 'INDENT'

  formatString: (str, options) ->
    @replaceUnicodeCodePointEscapes str.replace(STRING_OMIT, '$1'), options

  formatHeregex: (str, options) ->
    @formatRegex str.replace(HEREGEX_OMIT, '$1$2'), merge(options, delimiter: '///')

  formatRegex: (str, options) ->
    @replaceUnicodeCodePointEscapes str, options

  unicodeCodePointToUnicodeEscapes: (codePoint) ->
    toUnicodeEscape = (val) ->
      str = val.toString 16
      "\\u#{repeat '0', 4 - str.length}#{str}"
    return toUnicodeEscape(codePoint) if codePoint < 0x10000
    # surrogate pair
    high = Math.floor((codePoint - 0x10000) / 0x400) + 0xD800
    low = (codePoint - 0x10000) % 0x400 + 0xDC00
    "#{toUnicodeEscape(high)}#{toUnicodeEscape(low)}"

  # Replace `\u{...}` with `\uxxxx[\uxxxx]` in regexes without `u` flag
  replaceUnicodeCodePointEscapes: (str, options) ->
    shouldReplace = options.flags? and 'u' not in options.flags
    str.replace UNICODE_CODE_POINT_ESCAPE, (match, escapedBackslash, codePointHex, offset) =>
      return escapedBackslash if escapedBackslash

      codePointDecimal = parseInt codePointHex, 16
      if codePointDecimal > 0x10ffff
        @error "unicode code point escapes greater than \\u{10ffff} are not allowed",
          offset: offset + options.delimiter.length
          length: codePointHex.length + 4
      return match unless shouldReplace

      @unicodeCodePointToUnicodeEscapes codePointDecimal

  # Validates escapes in strings and regexes.
  validateEscapes: (str, options = {}) ->
    invalidEscapeRegex =
      if options.isRegex
        REGEX_INVALID_ESCAPE
      else
        STRING_INVALID_ESCAPE
    match = invalidEscapeRegex.exec str
    return unless match
    [[], before, octal, hex, unicodeCodePoint, unicode] = match
    message =
      if octal
        "octal escape sequences are not allowed"
      else
        "invalid escape sequence"
    invalidEscape = "\\#{octal or hex or unicodeCodePoint or unicode}"
    @error "#{message} #{invalidEscape}",
      offset: (options.offsetInChunk ? 0) + match.index + before.length
      length: invalidEscape.length

  # Constructs a string or regex by escaping certain characters.
  makeDelimitedLiteral: (body, options = {}) ->
    body = '(?:)' if body is '' and options.delimiter is '/'
    regex = ///
        (\\\\)                               # Escaped backslash.
      | (\\0(?=[1-7]))                       # Null character mistaken as octal escape.
      | \\?(#{options.delimiter})            # (Possibly escaped) delimiter.
      | \\?(?: (\n)|(\r)|(\u2028)|(\u2029) ) # (Possibly escaped) newlines.
      | (\\.)                                # Other escapes.
    ///g
    body = body.replace regex, (match, backslash, nul, delimiter, lf, cr, ls, ps, other) -> switch
      # Ignore escaped backslashes.
      when backslash then (if options.double then backslash + backslash else backslash)
      when nul       then '\\x00'
      when delimiter then "\\#{delimiter}"
      when lf        then '\\n'
      when cr        then '\\r'
      when ls        then '\\u2028'
      when ps        then '\\u2029'
      when other     then (if options.double then "\\#{other}" else other)
    "#{options.delimiter}#{body}#{options.delimiter}"

  suppressSemicolons: ->
    while @value() is ';'
      @tokens.pop()
      @error 'unexpected ;' if @prev()?[0] in ['=', UNFINISHED...]

  # Throws an error at either a given offset from the current chunk or at the
  # location of a token (`token[2]`).
  error: (message, options = {}) ->
    location =
      if 'first_line' of options
        options
      else
        [first_line, first_column] = @getLineAndColumnFromChunk options.offset ? 0
        {first_line, first_column, last_column: first_column + (options.length ? 1) - 1}
    throwSyntaxError message, location

# Helper functions
# ----------------

isUnassignable = (name, displayName = name) -> switch
  when name in [JS_KEYWORDS..., COFFEE_KEYWORDS...]
    "keyword '#{displayName}' can't be assigned"
  when name in STRICT_PROSCRIBED
    "'#{displayName}' can't be assigned"
  when name in RESERVED
    "reserved word '#{displayName}' can't be assigned"
  else
    false

exports.isUnassignable = isUnassignable

# `from` isn’t a CoffeeScript keyword, but it behaves like one in `import` and
# `export` statements (handled above) and in the declaration line of a `for`
# loop. Try to detect when `from` is a variable identifier and when it is this
# “sometimes” keyword.
isForFrom = (prev) ->
  if prev[0] is 'IDENTIFIER'
    # `for i from from`, `for from from iterable`
    if prev[1] is 'from'
      prev[1][0] = 'IDENTIFIER'
      yes
    # `for i from iterable`
    yes
  # `for from…`
  else if prev[0] is 'FOR'
    no
  # `for {from}…`, `for [from]…`, `for {a, from}…`, `for {a: from}…`
  else if prev[1] in ['{', '[', ',', ':']
    no
  else
    yes

# Constants
# ---------

# Keywords that CoffeeScript shares in common with JavaScript.
JS_KEYWORDS = [
  'true', 'false', 'null', 'this'
  'new', 'delete', 'typeof', 'in', 'instanceof'
  'return', 'throw', 'break', 'continue', 'debugger', 'yield', 'await'
  'if', 'else', 'switch', 'for', 'while', 'do', 'try', 'catch', 'finally'
  'class', 'extends', 'super'
  'import', 'export', 'default'
]

# CoffeeScript-only keywords.
COFFEE_KEYWORDS = [
  'undefined', 'Infinity', 'NaN'
  'then', 'unless', 'until', 'loop', 'of', 'by', 'when'
]

COFFEE_ALIAS_MAP =
  and  : '&&'
  or   : '||'
  is   : '=='
  isnt : '!='
  not  : '!'
  yes  : 'true'
  no   : 'false'
  on   : 'true'
  off  : 'false'

COFFEE_ALIASES  = (key for key of COFFEE_ALIAS_MAP)
COFFEE_KEYWORDS = COFFEE_KEYWORDS.concat COFFEE_ALIASES

# The list of keywords that are reserved by JavaScript, but not used, or are
# used by CoffeeScript internally. We throw an error when these are encountered,
# to avoid having a JavaScript error at runtime.
RESERVED = [
  'case', 'function', 'var', 'void', 'with', 'const', 'let', 'enum'
  'native', 'implements', 'interface', 'package', 'private'
  'protected', 'public', 'static'
]

STRICT_PROSCRIBED = ['arguments', 'eval']

# The superset of both JavaScript keywords and reserved words, none of which may
# be used as identifiers or properties.
exports.JS_FORBIDDEN = JS_KEYWORDS.concat(RESERVED).concat(STRICT_PROSCRIBED)

# The character code of the nasty Microsoft madness otherwise known as the BOM.
BOM = 65279

# Token matching regexes.
IDENTIFIER = /// ^
  (?!\d)
  ( (?: (?!\s)[$\w\x7f-\uffff] )+ )
  ( [^\n\S]* : (?!:) )?  # Is this a property name?
///

NUMBER     = ///
  ^ 0b[01]+    |              # binary
  ^ 0o[0-7]+   |              # octal
  ^ 0x[\da-f]+ |              # hex
  ^ \d*\.?\d+ (?:e[+-]?\d+)?  # decimal
///i

OPERATOR   = /// ^ (
  ?: [-=]>             # function
   | [-+*/%<>&|^!?=]=  # compound assign / compare
   | >>>=?             # zero-fill right shift
   | ([-+:])\1         # doubles
   | ([&|<>*/%])\2=?   # logic / shift / power / floor division / modulo
   | \?(\.|::)         # soak access
   | \.{2,3}           # range or splat
) ///

WHITESPACE = /^[^\n\S]+/

COMMENT    = /^\s*###([^#][\s\S]*?)(?:###[^\n\S]*|###$)|^(?:\s*#(?!##[^#])(?![a-zA-Z]).*)+/

CODE       = /^[-=]>/

MULTI_DENT = /^(?:\n[^\n\S]*)+/

JSTOKEN      = ///^ `(?!``) ((?: [^`\\] | \\[\s\S]           )*) `   ///
HERE_JSTOKEN = ///^ ```     ((?: [^`\\] | \\[\s\S] | `(?!``) )*) ``` ///

JSX_ELEMENT =                    /// ^     %([a-zA-Z][a-zA-Z_0-9]*(?:\.[A-Z][a-zA-z_0-9]*)*) ///
JSX_ELEMENT_LEADING_WHITESPACE = /// ^ \s* %([a-zA-Z][a-zA-Z_0-9]*(?:\.[A-Z][a-zA-z_0-9]*)*) ///
JSX_ID_SHORTHAND =                    /// ^     (\#) ([a-zA-Z][a-zA-Z_0-9\-]*) ///
JSX_ID_SHORTHAND_LEADING_WHITESPACE = /// ^ (\s* \#) ([a-zA-Z][a-zA-Z_0-9\-]*) ///
JSX_CLASS_SHORTHAND =                    /// ^     (\.) (?: (\[) | (\() | ([a-zA-Z][a-zA-Z_0-9\-]*)) ///
JSX_CLASS_SHORTHAND_LEADING_WHITESPACE = /// ^ (\s* \.) (?: (\[) | (\() | ([a-zA-Z][a-zA-Z_0-9\-]*)) ///
JSX_INLINE_INDICATOR = /// ^ \^ ///
JSX_ELEMENT_IMMEDIATE_CLOSERS = /// ^ (?: \, | \} | \) | \] | for\s | unless\s | if\s ) ///
JSX_ELEMENT_INLINE_EQUALS_EXPRESSION = /// ^ (= \s*) ([^\n]+) ///
JSX_ELEMENT_INLINE_BODY_START = /// ^ [^\n] ///
JSX_ELEMENT_INLINE_CONTENT = /// ^ [^\n\{<]+ ///
JSX_ELEMENT_INLINE_EXPRESSION_START = /// ^ \{ ///
JSX_ELEMENT_INDENTED_EQUALS_EXPRESSION_START = /// ^ \s* = ///
JSX_ELEMENT_INDENTED_EXPRESSION_START = /// ^ \s* { ///
JSX_ELEMENT_INDENTED_CONTENT_LINE = /// ^ \s* ([^\n\{<]*) ///
JSX_PARENTHESIZED_ATTRIBUTES_START = /// ^ \( ///
JSX_PARENTHESIZED_ATTRIBUTES_END   = /// ^ \) ///
JSX_PARENTHESIZED_ATTRIBUTE = ///
  ^
  ([a-zA-Z][a-zA-Z_\-0-9]*)      # attribute name
  (\s*)
  =
  (\s*) 
  (?:
    (\{)                           # start expression attribute value
    |
    (" (?: [^\\"] | \\[\s\S] )* ") # double-quoted string attribute value
    |
    (' (?: [^\\'] | \\[\s\S] )* ') # single-quoted string attribute value
  )
///
JSX_OBJECT_ATTRIBUTES_START = /// ^ \{ ///
JSX_TAG =                    /// ^     (<) ([a-zA-Z][a-zA-Z_0-9]*) ///
JSX_TAG_LEADING_WHITESPACE = /// ^ (\s* <) ([a-zA-Z][a-zA-Z_0-9]*) ///
JSX_TAG_ATTRIBUTES_END = /// ^ > ///
JSX_TAG_SELF_CLOSE = /// ^ /> ///
NON_WHITESPACE = /// \S ///
WHITESPACE_INCLUDING_NEWLINES = /^\s+/

# String-matching-regexes.
STRING_START   = /^(?:'''|"""|'|")/

STRING_SINGLE  = /// ^(?: [^\\']  | \\[\s\S]                      )* ///
STRING_DOUBLE  = /// ^(?: [^\\"#] | \\[\s\S] |           \#(?!\{) )* ///
HEREDOC_SINGLE = /// ^(?: [^\\']  | \\[\s\S] | '(?!'')            )* ///
HEREDOC_DOUBLE = /// ^(?: [^\\"#] | \\[\s\S] | "(?!"") | \#(?!\{) )* ///

STRING_OMIT    = ///
    ((?:\\\\)+)      # Consume (and preserve) an even number of backslashes.
  | \\[^\S\n]*\n\s*  # Remove escaped newlines.
///g
SIMPLE_STRING_OMIT = /\s*\n\s*/g
HEREDOC_INDENT     = /\n+([^\n\S]*)(?=\S)/g

# Regex-matching-regexes.
REGEX = /// ^
  / (?!/) ((
  ?: [^ [ / \n \\ ]  # Every other thing.
   | \\[^\n]         # Anything but newlines escaped.
   | \[              # Character class.
       (?: \\[^\n] | [^ \] \n \\ ] )*
     \]
  )*) (/)?
///

REGEX_FLAGS  = /^\w*/
VALID_FLAGS  = /^(?!.*(.).*\1)[imguy]*$/

HEREGEX      = /// ^(?: [^\\/#] | \\[\s\S] | /(?!//) | \#(?!\{) )* ///

HEREGEX_OMIT = ///
    ((?:\\\\)+)     # Consume (and preserve) an even number of backslashes.
  | \\(\s)          # Preserve escaped whitespace.
  | \s+(?:#.*)?     # Remove whitespace and comments.
///g

REGEX_ILLEGAL = /// ^ ( / | /{3}\s*) (\*) ///

POSSIBLY_DIVISION   = /// ^ /=?\s ///

# Other regexes.
HERECOMMENT_ILLEGAL = /\*\//

LINE_CONTINUER        = /// ^ \s* (?: , | \??\.(?![.\d]) | :: ) ///
LINE_CONTINUER_NO_DOT = /// ^ \s* (?: , | :: ) ///
CANT_PRECEDE_DOT_PROPERTY = [
  'RETURN', '(', '->', '=>', '=', 'CALL_START'
  'JSX_ELEMENT_NAME', 'JSX_START_TAG_END', 'JSX_ELEMENT_BODY_START'
]

STRING_INVALID_ESCAPE = ///
  ( (?:^|[^\\]) (?:\\\\)* )        # Make sure the escape isn’t escaped.
  \\ (
     ?: (0[0-7]|[1-7])             # octal escape
      | (x(?![\da-fA-F]{2}).{0,2}) # hex escape
      | (u\{(?![\da-fA-F]{1,}\})[^}]*\}?) # unicode code point escape
      | (u(?!\{|[\da-fA-F]{4}).{0,4}) # unicode escape
  )
///
REGEX_INVALID_ESCAPE = ///
  ( (?:^|[^\\]) (?:\\\\)* )        # Make sure the escape isn’t escaped.
  \\ (
     ?: (0[0-7])                   # octal escape
      | (x(?![\da-fA-F]{2}).{0,2}) # hex escape
      | (u\{(?![\da-fA-F]{1,}\})[^}]*\}?) # unicode code point escape
      | (u(?!\{|[\da-fA-F]{4}).{0,4}) # unicode escape
  )
///

UNICODE_CODE_POINT_ESCAPE = ///
  ( \\\\ )        # Make sure the escape isn’t escaped.
  |
  \\u\{ ( [\da-fA-F]+ ) \}
///g

LEADING_BLANK_LINE  = /^[^\n\S]*\n/
TRAILING_BLANK_LINE = /\n[^\n\S]*$/

TRAILING_SPACES     = /\s+$/

# Compound assignment tokens.
COMPOUND_ASSIGN = [
  '-=', '+=', '/=', '*=', '%=', '||=', '&&=', '?=', '<<=', '>>=', '>>>='
  '&=', '^=', '|=', '**=', '//=', '%%='
]

# Unary tokens.
UNARY = ['NEW', 'TYPEOF', 'DELETE', 'DO']

UNARY_MATH = ['!', '~']

# Bit-shifting tokens.
SHIFT = ['<<', '>>', '>>>']

# Comparison tokens.
COMPARE = ['==', '!=', '<', '>', '<=', '>=']

# Mathematical tokens.
MATH = ['*', '/', '%', '//', '%%']

# Relational tokens that are negatable with `not` prefix.
RELATION = ['IN', 'OF', 'INSTANCEOF']

# Boolean tokens.
BOOL = ['TRUE', 'FALSE']

# Tokens which could legitimately be invoked or indexed. An opening
# parentheses or bracket following these tokens will be recorded as the start
# of a function invocation or indexing operation.
CALLABLE  = ['IDENTIFIER', 'PROPERTY', ')', ']', '?', '@', 'THIS', 'SUPER']
INDEXABLE = CALLABLE.concat [
  'NUMBER', 'INFINITY', 'NAN', 'STRING', 'STRING_END', 'REGEX', 'REGEX_END'
  'BOOL', 'NULL', 'UNDEFINED', '}', '::'
]

# Tokens which a regular expression will never immediately follow (except spaced
# CALLABLEs in some cases), but which a division operator can.
#
# See: http://www-archive.mozilla.org/js/language/js20-2002-04/rationale/syntax.html#regular-expressions
NOT_REGEX = INDEXABLE.concat ['++', '--']

# Tokens that, when immediately preceding a `WHEN`, indicate that the `WHEN`
# occurs at the start of a line. We disambiguate these from trailing whens to
# avoid an ambiguity in the grammar.
LINE_BREAK = ['INDENT', 'OUTDENT', 'TERMINATOR']

# Additional indent in front of these is ignored.
INDENTABLE_CLOSERS = [')', '}', ']']

# Tokens that, when appearing at the end of a line, suppress a following TERMINATOR/INDENT token
UNFINISHED = ['\\', '.', '?.', '?::', 'UNARY', 'MATH', 'UNARY_MATH', '+', '-',
           '**', 'SHIFT', 'RELATION', 'COMPARE', '&', '^', '|', '&&', '||',
           'BIN?', 'EXTENDS', 'DEFAULT']<|MERGE_RESOLUTION|>--- conflicted
+++ resolved
@@ -1060,18 +1060,12 @@
     if match then match[0].length else 0
 
   # Generate a newline token. Consecutive newlines get merged together.
-<<<<<<< HEAD
   newlineToken: (offset, opts = {}) ->
-    @tokens.pop() while @value() is ';'
+    @suppressSemicolons()
     unless @tag() is 'TERMINATOR'
       token = @makeToken 'TERMINATOR', '\n', offset, 0
       token.includesBlankLine = yes if opts.includesBlankLine
       @tokens.push token
-=======
-  newlineToken: (offset) ->
-    @suppressSemicolons()
-    @token 'TERMINATOR', '\n', offset, 0 unless @tag() is 'TERMINATOR'
->>>>>>> df9d4a23
     this
 
   # Use a `\` at a line-ending to suppress the newline.
@@ -1289,13 +1283,10 @@
             # Optimize out empty interpolations (an empty pair of parentheses).
             continue unless value[0].comments or value[1].comments
             # There are comments (and nothing else) in this interpolation.
-            if @csxDepth is 0
-              # This is an interpolated string, not a CSX tag; and for whatever
-              # reason `` `a${/*test*/}b` `` is invalid JS. So compile to
-              # `` `a${/*test*/''}b` `` instead.
-              placeholderToken = @makeToken 'STRING', "''"
-            else
-              placeholderToken = @makeToken 'JS', ''
+            # This is an interpolated string and for whatever
+            # reason `` `a${/*test*/}b` `` is invalid JS. So compile to
+            # `` `a${/*test*/''}b` `` instead.
+            placeholderToken = @makeToken 'STRING', "''"
             # Use the same location data as the first parenthesis.
             placeholderToken[2] = value[0][2]
             for val in value when val.comments
